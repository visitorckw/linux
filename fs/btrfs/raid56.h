/* SPDX-License-Identifier: GPL-2.0 */
/*
 * Copyright (C) 2012 Fusion-io  All rights reserved.
 * Copyright (C) 2012 Intel Corp. All rights reserved.
 */

#ifndef BTRFS_RAID56_H
#define BTRFS_RAID56_H

#include <linux/workqueue.h>
#include "volumes.h"

enum btrfs_rbio_ops {
	BTRFS_RBIO_WRITE,
	BTRFS_RBIO_READ_REBUILD,
	BTRFS_RBIO_PARITY_SCRUB,
	BTRFS_RBIO_REBUILD_MISSING,
};

struct btrfs_raid_bio {
	struct btrfs_io_context *bioc;

	/*
	 * While we're doing RMW on a stripe we put it into a hash table so we
	 * can lock the stripe and merge more rbios into it.
	 */
	struct list_head hash_list;

	/* LRU list for the stripe cache */
	struct list_head stripe_cache;

	/* For scheduling work in the helper threads */
	struct work_struct work;

	/*
	 * bio_list and bio_list_lock are used to add more bios into the stripe
	 * in hopes of avoiding the full RMW
	 */
	struct bio_list bio_list;
	spinlock_t bio_list_lock;

	/*
	 * Also protected by the bio_list_lock, the plug list is used by the
	 * plugging code to collect partial bios while plugged.  The stripe
	 * locking code also uses it to hand off the stripe lock to the next
	 * pending IO.
	 */
	struct list_head plug_list;

	/* Flags that tell us if it is safe to merge with this bio. */
	unsigned long flags;

	/*
	 * Set if we're doing a parity rebuild for a read from higher up, which
	 * is handled differently from a parity rebuild as part of RMW.
	 */
	enum btrfs_rbio_ops operation;

	/* How many pages there are for the full stripe including P/Q */
	u16 nr_pages;

	/* How many sectors there are for the full stripe including P/Q */
	u16 nr_sectors;

	/* Number of data stripes (no p/q) */
	u8 nr_data;

	/* Numer of all stripes (including P/Q) */
	u8 real_stripes;

	/* How many pages there are for each stripe */
	u8 stripe_npages;

	/* How many sectors there are for each stripe */
	u8 stripe_nsectors;

	/* First bad stripe, -1 means no corruption */
	s8 faila;

	/* Second bad stripe (for RAID6 use) */
	s8 failb;

	/* Stripe number that we're scrubbing  */
	u8 scrubp;

	/*
	 * Size of all the bios in the bio_list.  This helps us decide if the
	 * rbio maps to a full stripe or not.
	 */
	int bio_list_bytes;

<<<<<<< HEAD
	int generic_bio_cnt;

=======
>>>>>>> 7365df19
	refcount_t refs;

	atomic_t stripes_pending;

	atomic_t error;

	struct work_struct end_io_work;

	/* Bitmap to record which horizontal stripe has data */
	unsigned long dbitmap;

	/* Allocated with stripe_nsectors-many bits for finish_*() calls */
	unsigned long finish_pbitmap;

	/*
	 * These are two arrays of pointers.  We allocate the rbio big enough
	 * to hold them both and setup their locations when the rbio is
	 * allocated.
	 */

	/*
	 * Pointers to pages that we allocated for reading/writing stripes
	 * directly from the disk (including P/Q).
	 */
	struct page **stripe_pages;

	/* Pointers to the sectors in the bio_list, for faster lookup */
	struct sector_ptr *bio_sectors;

	/*
	 * For subpage support, we need to map each sector to above
	 * stripe_pages.
	 */
	struct sector_ptr *stripe_sectors;

	/* Allocated with real_stripes-many pointers for finish_*() calls */
	void **finish_pointers;
};

/*
 * For trace event usage only. Records useful debug info for each bio submitted
 * by RAID56 to each physical device.
 *
 * No matter signed or not, (-1) is always the one indicating we can not grab
 * the proper stripe number.
 */
struct raid56_bio_trace_info {
	u64 devid;

	/* The offset inside the stripe. (<= STRIPE_LEN) */
	u32 offset;

	/*
	 * Stripe number.
	 * 0 is the first data stripe, and nr_data for P stripe,
	 * nr_data + 1 for Q stripe.
	 * >= real_stripes for
	 */
	u8 stripe_nr;
};

static inline int nr_data_stripes(const struct map_lookup *map)
{
	return map->num_stripes - btrfs_nr_parity_stripes(map->type);
}

#define RAID5_P_STRIPE ((u64)-2)
#define RAID6_Q_STRIPE ((u64)-1)

#define is_parity_stripe(x) (((x) == RAID5_P_STRIPE) ||		\
			     ((x) == RAID6_Q_STRIPE))

struct btrfs_device;

void raid56_parity_recover(struct bio *bio, struct btrfs_io_context *bioc,
<<<<<<< HEAD
			   int mirror_num, bool generic_io);
=======
			   int mirror_num);
>>>>>>> 7365df19
void raid56_parity_write(struct bio *bio, struct btrfs_io_context *bioc);

void raid56_add_scrub_pages(struct btrfs_raid_bio *rbio, struct page *page,
			    unsigned int pgoff, u64 logical);

struct btrfs_raid_bio *raid56_parity_alloc_scrub_rbio(struct bio *bio,
				struct btrfs_io_context *bioc,
				struct btrfs_device *scrub_dev,
				unsigned long *dbitmap, int stripe_nsectors);
void raid56_parity_submit_scrub_rbio(struct btrfs_raid_bio *rbio);

struct btrfs_raid_bio *
raid56_alloc_missing_rbio(struct bio *bio, struct btrfs_io_context *bioc);
void raid56_submit_missing_rbio(struct btrfs_raid_bio *rbio);

int btrfs_alloc_stripe_hash_table(struct btrfs_fs_info *info);
void btrfs_free_stripe_hash_table(struct btrfs_fs_info *info);

#endif<|MERGE_RESOLUTION|>--- conflicted
+++ resolved
@@ -89,11 +89,6 @@
 	 */
 	int bio_list_bytes;
 
-<<<<<<< HEAD
-	int generic_bio_cnt;
-
-=======
->>>>>>> 7365df19
 	refcount_t refs;
 
 	atomic_t stripes_pending;
@@ -169,11 +164,7 @@
 struct btrfs_device;
 
 void raid56_parity_recover(struct bio *bio, struct btrfs_io_context *bioc,
-<<<<<<< HEAD
-			   int mirror_num, bool generic_io);
-=======
 			   int mirror_num);
->>>>>>> 7365df19
 void raid56_parity_write(struct bio *bio, struct btrfs_io_context *bioc);
 
 void raid56_add_scrub_pages(struct btrfs_raid_bio *rbio, struct page *page,
