--- conflicted
+++ resolved
@@ -263,13 +263,8 @@
 	if (vecs != inline_vecs)
 		kfree(vecs);
 
-<<<<<<< HEAD
-	if (unlikely(bio.bi_error))
-		ret = bio.bi_error;
-=======
 	if (unlikely(bio.bi_status))
 		ret = blk_status_to_errno(bio.bi_status);
->>>>>>> a2054256
 
 	bio_uninit(&bio);
 
