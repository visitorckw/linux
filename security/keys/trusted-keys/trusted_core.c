// SPDX-License-Identifier: GPL-2.0-only
/*
 * Copyright (C) 2010 IBM Corporation
 * Copyright (c) 2019-2021, Linaro Limited
 *
 * See Documentation/security/keys/trusted-encrypted.rst
 */

#include <keys/user-type.h>
#include <keys/trusted-type.h>
#include <keys/trusted_tee.h>
#include <keys/trusted_caam.h>
#include <keys/trusted_tpm.h>
#include <linux/capability.h>
#include <linux/err.h>
#include <linux/init.h>
#include <linux/key-type.h>
#include <linux/module.h>
#include <linux/parser.h>
#include <linux/random.h>
#include <linux/rcupdate.h>
#include <linux/slab.h>
#include <linux/static_call.h>
#include <linux/string.h>
#include <linux/uaccess.h>

static char *trusted_rng = "default";
module_param_named(rng, trusted_rng, charp, 0);
MODULE_PARM_DESC(rng, "Select trusted key RNG");

static char *trusted_key_source;
module_param_named(source, trusted_key_source, charp, 0);
MODULE_PARM_DESC(source, "Select trusted keys source (tpm, tee or caam)");

static const struct trusted_key_source trusted_key_sources[] = {
#if defined(CONFIG_TRUSTED_KEYS_TPM)
	{ "tpm", &trusted_key_tpm_ops },
#endif
#if defined(CONFIG_TRUSTED_KEYS_TEE)
	{ "tee", &trusted_key_tee_ops },
#endif
#if defined(CONFIG_TRUSTED_KEYS_CAAM)
	{ "caam", &trusted_key_caam_ops },
#endif
};

DEFINE_STATIC_CALL_NULL(trusted_key_seal, *trusted_key_sources[0].ops->seal);
DEFINE_STATIC_CALL_NULL(trusted_key_unseal,
			*trusted_key_sources[0].ops->unseal);
DEFINE_STATIC_CALL_NULL(trusted_key_get_random,
			*trusted_key_sources[0].ops->get_random);
static void (*trusted_key_exit)(void);
static unsigned char migratable;

enum {
	Opt_err,
	Opt_new, Opt_load, Opt_update,
};

static const match_table_t key_tokens = {
	{Opt_new, "new"},
	{Opt_load, "load"},
	{Opt_update, "update"},
	{Opt_err, NULL}
};

/*
 * datablob_parse - parse the keyctl data and fill in the
 *                  payload structure
 *
 * On success returns 0, otherwise -EINVAL.
 */
static int datablob_parse(char **datablob, struct trusted_key_payload *p)
{
	substring_t args[MAX_OPT_ARGS];
	long keylen;
	int ret = -EINVAL;
	int key_cmd;
	char *c;

	/* main command */
	c = strsep(datablob, " \t");
	if (!c)
		return -EINVAL;
	key_cmd = match_token(c, key_tokens, args);
	switch (key_cmd) {
	case Opt_new:
		/* first argument is key size */
		c = strsep(datablob, " \t");
		if (!c)
			return -EINVAL;
		ret = kstrtol(c, 10, &keylen);
		if (ret < 0 || keylen < MIN_KEY_SIZE || keylen > MAX_KEY_SIZE)
			return -EINVAL;
		p->key_len = keylen;
		ret = Opt_new;
		break;
	case Opt_load:
		/* first argument is sealed blob */
		c = strsep(datablob, " \t");
		if (!c)
			return -EINVAL;
		p->blob_len = strlen(c) / 2;
		if (p->blob_len > MAX_BLOB_SIZE)
			return -EINVAL;
		ret = hex2bin(p->blob, c, p->blob_len);
		if (ret < 0)
			return -EINVAL;
		ret = Opt_load;
		break;
	case Opt_update:
		ret = Opt_update;
		break;
	case Opt_err:
		return -EINVAL;
	}
	return ret;
}

static struct trusted_key_payload *trusted_payload_alloc(struct key *key)
{
	struct trusted_key_payload *p = NULL;
	int ret;

	ret = key_payload_reserve(key, sizeof(*p));
	if (ret < 0)
		goto err;
	p = kzalloc(sizeof(*p), GFP_KERNEL);
	if (!p)
		goto err;

	p->migratable = migratable;
err:
	return p;
}

/*
 * trusted_instantiate - create a new trusted key
 *
 * Unseal an existing trusted blob or, for a new key, get a
 * random key, then seal and create a trusted key-type key,
 * adding it to the specified keyring.
 *
 * On success, return 0. Otherwise return errno.
 */
static int trusted_instantiate(struct key *key,
			       struct key_preparsed_payload *prep)
{
	struct trusted_key_payload *payload = NULL;
	size_t datalen = prep->datalen;
	char *datablob, *orig_datablob;
	int ret = 0;
	int key_cmd;
	size_t key_len;

	if (datalen <= 0 || datalen > 32767 || !prep->data)
		return -EINVAL;

	orig_datablob = datablob = kmalloc(datalen + 1, GFP_KERNEL);
	if (!datablob)
		return -ENOMEM;
	memcpy(datablob, prep->data, datalen);
	datablob[datalen] = '\0';

	payload = trusted_payload_alloc(key);
	if (!payload) {
		ret = -ENOMEM;
		goto out;
	}

	key_cmd = datablob_parse(&datablob, payload);
	if (key_cmd < 0) {
		ret = key_cmd;
		goto out;
	}

	dump_payload(payload);

	switch (key_cmd) {
	case Opt_load:
		ret = static_call(trusted_key_unseal)(payload, datablob);
		dump_payload(payload);
		if (ret < 0)
			pr_info("key_unseal failed (%d)\n", ret);
		break;
	case Opt_new:
		key_len = payload->key_len;
		ret = static_call(trusted_key_get_random)(payload->key,
							  key_len);
		if (ret < 0)
			goto out;

		if (ret != key_len) {
			pr_info("key_create failed (%d)\n", ret);
			ret = -EIO;
			goto out;
		}

		ret = static_call(trusted_key_seal)(payload, datablob);
		if (ret < 0)
			pr_info("key_seal failed (%d)\n", ret);
		break;
	default:
		ret = -EINVAL;
	}
out:
	kfree_sensitive(orig_datablob);
	if (!ret)
		rcu_assign_keypointer(key, payload);
	else
		kfree_sensitive(payload);
	return ret;
}

static void trusted_rcu_free(struct rcu_head *rcu)
{
	struct trusted_key_payload *p;

	p = container_of(rcu, struct trusted_key_payload, rcu);
	kfree_sensitive(p);
}

/*
 * trusted_update - reseal an existing key with new PCR values
 */
static int trusted_update(struct key *key, struct key_preparsed_payload *prep)
{
	struct trusted_key_payload *p;
	struct trusted_key_payload *new_p;
	size_t datalen = prep->datalen;
	char *datablob, *orig_datablob;
	int ret = 0;

	if (key_is_negative(key))
		return -ENOKEY;
	p = key->payload.data[0];
	if (!p->migratable)
		return -EPERM;
	if (datalen <= 0 || datalen > 32767 || !prep->data)
		return -EINVAL;

	orig_datablob = datablob = kmalloc(datalen + 1, GFP_KERNEL);
	if (!datablob)
		return -ENOMEM;

	new_p = trusted_payload_alloc(key);
	if (!new_p) {
		ret = -ENOMEM;
		goto out;
	}

	memcpy(datablob, prep->data, datalen);
	datablob[datalen] = '\0';
	ret = datablob_parse(&datablob, new_p);
	if (ret != Opt_update) {
		ret = -EINVAL;
		kfree_sensitive(new_p);
		goto out;
	}

	/* copy old key values, and reseal with new pcrs */
	new_p->migratable = p->migratable;
	new_p->key_len = p->key_len;
	memcpy(new_p->key, p->key, p->key_len);
	dump_payload(p);
	dump_payload(new_p);

	ret = static_call(trusted_key_seal)(new_p, datablob);
	if (ret < 0) {
		pr_info("key_seal failed (%d)\n", ret);
		kfree_sensitive(new_p);
		goto out;
	}

	rcu_assign_keypointer(key, new_p);
	call_rcu(&p->rcu, trusted_rcu_free);
out:
	kfree_sensitive(orig_datablob);
	return ret;
}

/*
 * trusted_read - copy the sealed blob data to userspace in hex.
 * On success, return to userspace the trusted key datablob size.
 */
static long trusted_read(const struct key *key, char *buffer,
			 size_t buflen)
{
	const struct trusted_key_payload *p;
	char *bufp;
	int i;

	p = dereference_key_locked(key);
	if (!p)
		return -EINVAL;

	if (buffer && buflen >= 2 * p->blob_len) {
		bufp = buffer;
		for (i = 0; i < p->blob_len; i++)
			bufp = hex_byte_pack(bufp, p->blob[i]);
	}
	return 2 * p->blob_len;
}

/*
 * trusted_destroy - clear and free the key's payload
 */
static void trusted_destroy(struct key *key)
{
	kfree_sensitive(key->payload.data[0]);
}

struct key_type key_type_trusted = {
	.name = "trusted",
	.instantiate = trusted_instantiate,
	.update = trusted_update,
	.destroy = trusted_destroy,
	.describe = user_describe,
	.read = trusted_read,
};
EXPORT_SYMBOL_GPL(key_type_trusted);

static int kernel_get_random(unsigned char *key, size_t key_len)
{
	return get_random_bytes_wait(key, key_len) ?: key_len;
}

static int __init init_trusted(void)
{
	int (*get_random)(unsigned char *key, size_t key_len);
	int i, ret = 0;

	for (i = 0; i < ARRAY_SIZE(trusted_key_sources); i++) {
		if (trusted_key_source &&
		    strncmp(trusted_key_source, trusted_key_sources[i].name,
			    strlen(trusted_key_sources[i].name)))
			continue;

		/*
		 * We always support trusted.rng="kernel" and "default" as
		 * well as trusted.rng=$trusted.source if the trust source
		 * defines its own get_random callback.
		 */
		get_random = trusted_key_sources[i].ops->get_random;
		if (trusted_rng && strcmp(trusted_rng, "default")) {
			if (!strcmp(trusted_rng, "kernel")) {
				get_random = kernel_get_random;
			} else if (strcmp(trusted_rng, trusted_key_sources[i].name) ||
				   !get_random) {
				pr_warn("Unsupported RNG. Supported: kernel");
				if (get_random)
					pr_cont(", %s", trusted_key_sources[i].name);
				pr_cont(", default\n");
				return -EINVAL;
			}
		}

		if (!get_random)
			get_random = kernel_get_random;

<<<<<<< HEAD
		static_call_update(trusted_key_seal,
				   trusted_key_sources[i].ops->seal);
		static_call_update(trusted_key_unseal,
				   trusted_key_sources[i].ops->unseal);
		static_call_update(trusted_key_get_random,
				   get_random);
		trusted_key_exit = trusted_key_sources[i].ops->exit;
		migratable = trusted_key_sources[i].ops->migratable;

		ret = trusted_key_sources[i].ops->init();
		if (!ret)
=======
		ret = trusted_key_sources[i].ops->init();
		if (!ret) {
			static_call_update(trusted_key_seal, trusted_key_sources[i].ops->seal);
			static_call_update(trusted_key_unseal, trusted_key_sources[i].ops->unseal);
			static_call_update(trusted_key_get_random, get_random);

			trusted_key_exit = trusted_key_sources[i].ops->exit;
			migratable = trusted_key_sources[i].ops->migratable;
		}

		if (!ret || ret != -ENODEV)
>>>>>>> 740329d7
			break;
	}

	/*
	 * encrypted_keys.ko depends on successful load of this module even if
	 * trusted key implementation is not found.
	 */
	if (ret == -ENODEV)
		return 0;

	return ret;
}

static void __exit cleanup_trusted(void)
{
	if (trusted_key_exit)
		(*trusted_key_exit)();
}

late_initcall(init_trusted);
module_exit(cleanup_trusted);

MODULE_LICENSE("GPL");<|MERGE_RESOLUTION|>--- conflicted
+++ resolved
@@ -358,19 +358,6 @@
 		if (!get_random)
 			get_random = kernel_get_random;
 
-<<<<<<< HEAD
-		static_call_update(trusted_key_seal,
-				   trusted_key_sources[i].ops->seal);
-		static_call_update(trusted_key_unseal,
-				   trusted_key_sources[i].ops->unseal);
-		static_call_update(trusted_key_get_random,
-				   get_random);
-		trusted_key_exit = trusted_key_sources[i].ops->exit;
-		migratable = trusted_key_sources[i].ops->migratable;
-
-		ret = trusted_key_sources[i].ops->init();
-		if (!ret)
-=======
 		ret = trusted_key_sources[i].ops->init();
 		if (!ret) {
 			static_call_update(trusted_key_seal, trusted_key_sources[i].ops->seal);
@@ -382,7 +369,6 @@
 		}
 
 		if (!ret || ret != -ENODEV)
->>>>>>> 740329d7
 			break;
 	}
 
