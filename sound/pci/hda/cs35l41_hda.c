--- conflicted
+++ resolved
@@ -579,11 +579,7 @@
 			regmap_multi_reg_write(reg, cs35l41_hda_mute, ARRAY_SIZE(cs35l41_hda_mute));
 		} else {
 			dev_dbg(dev, "Unmuting\n");
-<<<<<<< HEAD
-			if (cs35l41->firmware_running) {
-=======
 			if (cs35l41->cs_dsp.running) {
->>>>>>> 8e2f79f4
 				regmap_multi_reg_write(reg, cs35l41_hda_unmute_dsp,
 						ARRAY_SIZE(cs35l41_hda_unmute_dsp));
 			} else {
@@ -602,11 +598,7 @@
 	dev_dbg(dev, "Play (Complete)\n");
 
 	cs35l41_global_enable(dev, reg, cs35l41->hw_cfg.bst_type, 1,
-<<<<<<< HEAD
-			      cs35l41->firmware_running);
-=======
 			      &cs35l41->cs_dsp);
->>>>>>> 8e2f79f4
 	cs35l41_mute(dev, false);
 }
 
@@ -619,11 +611,7 @@
 
 	cs35l41_mute(dev, true);
 	cs35l41_global_enable(dev, reg, cs35l41->hw_cfg.bst_type, 0,
-<<<<<<< HEAD
-			      cs35l41->firmware_running);
-=======
 			      &cs35l41->cs_dsp);
->>>>>>> 8e2f79f4
 }
 
 static void cs35l41_hda_pause_done(struct device *dev)
@@ -772,16 +760,9 @@
 static int cs35l41_ready_for_reset(struct cs35l41_hda *cs35l41)
 {
 	mutex_lock(&cs35l41->fw_mutex);
-<<<<<<< HEAD
-	if (cs35l41->firmware_running) {
-		cs35l41->cs_dsp.running = false;
-		cs35l41->cs_dsp.booted = false;
-		cs35l41->firmware_running = false;
-=======
 	if (cs35l41->cs_dsp.running) {
 		cs35l41->cs_dsp.running = false;
 		cs35l41->cs_dsp.booted = false;
->>>>>>> 8e2f79f4
 	}
 	regcache_mark_dirty(cs35l41->regmap);
 	mutex_unlock(&cs35l41->fw_mutex);
