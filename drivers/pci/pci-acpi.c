// SPDX-License-Identifier: GPL-2.0
/*
 * PCI support in ACPI
 *
 * Copyright (C) 2005 David Shaohua Li <shaohua.li@intel.com>
 * Copyright (C) 2004 Tom Long Nguyen <tom.l.nguyen@intel.com>
 * Copyright (C) 2004 Intel Corp.
 */

#include <linux/delay.h>
#include <linux/init.h>
#include <linux/irqdomain.h>
#include <linux/pci.h>
#include <linux/msi.h>
#include <linux/pci_hotplug.h>
#include <linux/module.h>
#include <linux/pci-acpi.h>
#include <linux/pm_runtime.h>
#include <linux/pm_qos.h>
#include <linux/rwsem.h>
#include "pci.h"

/*
 * The GUID is defined in the PCI Firmware Specification available here:
 * https://www.pcisig.com/members/downloads/pcifw_r3_1_13Dec10.pdf
 */
const guid_t pci_acpi_dsm_guid =
	GUID_INIT(0xe5c937d0, 0x3553, 0x4d7a,
		  0x91, 0x17, 0xea, 0x4d, 0x19, 0xc3, 0x43, 0x4d);

#if defined(CONFIG_PCI_QUIRKS) && defined(CONFIG_ARM64)
static int acpi_get_rc_addr(struct acpi_device *adev, struct resource *res)
{
	struct device *dev = &adev->dev;
	struct resource_entry *entry;
	struct list_head list;
	unsigned long flags;
	int ret;

	INIT_LIST_HEAD(&list);
	flags = IORESOURCE_MEM;
	ret = acpi_dev_get_resources(adev, &list,
				     acpi_dev_filter_resource_type_cb,
				     (void *) flags);
	if (ret < 0) {
		dev_err(dev, "failed to parse _CRS method, error code %d\n",
			ret);
		return ret;
	}

	if (ret == 0) {
		dev_err(dev, "no IO and memory resources present in _CRS\n");
		return -EINVAL;
	}

	entry = list_first_entry(&list, struct resource_entry, node);
	*res = *entry->res;
	acpi_dev_free_resource_list(&list);
	return 0;
}

static acpi_status acpi_match_rc(acpi_handle handle, u32 lvl, void *context,
				 void **retval)
{
	u16 *segment = context;
	unsigned long long uid;
	acpi_status status;

	status = acpi_evaluate_integer(handle, "_UID", NULL, &uid);
	if (ACPI_FAILURE(status) || uid != *segment)
		return AE_CTRL_DEPTH;

	*(acpi_handle *)retval = handle;
	return AE_CTRL_TERMINATE;
}

int acpi_get_rc_resources(struct device *dev, const char *hid, u16 segment,
			  struct resource *res)
{
	struct acpi_device *adev;
	acpi_status status;
	acpi_handle handle;
	int ret;

	status = acpi_get_devices(hid, acpi_match_rc, &segment, &handle);
	if (ACPI_FAILURE(status)) {
		dev_err(dev, "can't find _HID %s device to locate resources\n",
			hid);
		return -ENODEV;
	}

	ret = acpi_bus_get_device(handle, &adev);
	if (ret)
		return ret;

	ret = acpi_get_rc_addr(adev, res);
	if (ret) {
		dev_err(dev, "can't get resource from %s\n",
			dev_name(&adev->dev));
		return ret;
	}

	return 0;
}
#endif

phys_addr_t acpi_pci_root_get_mcfg_addr(acpi_handle handle)
{
	acpi_status status = AE_NOT_EXIST;
	unsigned long long mcfg_addr;

	if (handle)
		status = acpi_evaluate_integer(handle, METHOD_NAME__CBA,
					       NULL, &mcfg_addr);
	if (ACPI_FAILURE(status))
		return 0;

	return (phys_addr_t)mcfg_addr;
}

/* _HPX PCI Setting Record (Type 0); same as _HPP */
struct hpx_type0 {
	u32 revision;		/* Not present in _HPP */
	u8  cache_line_size;	/* Not applicable to PCIe */
	u8  latency_timer;	/* Not applicable to PCIe */
	u8  enable_serr;
	u8  enable_perr;
};

static struct hpx_type0 pci_default_type0 = {
	.revision = 1,
	.cache_line_size = 8,
	.latency_timer = 0x40,
	.enable_serr = 0,
	.enable_perr = 0,
};

static void program_hpx_type0(struct pci_dev *dev, struct hpx_type0 *hpx)
{
	u16 pci_cmd, pci_bctl;

	if (!hpx)
		hpx = &pci_default_type0;

	if (hpx->revision > 1) {
		pci_warn(dev, "PCI settings rev %d not supported; using defaults\n",
			 hpx->revision);
		hpx = &pci_default_type0;
	}

	pci_write_config_byte(dev, PCI_CACHE_LINE_SIZE, hpx->cache_line_size);
	pci_write_config_byte(dev, PCI_LATENCY_TIMER, hpx->latency_timer);
	pci_read_config_word(dev, PCI_COMMAND, &pci_cmd);
	if (hpx->enable_serr)
		pci_cmd |= PCI_COMMAND_SERR;
	if (hpx->enable_perr)
		pci_cmd |= PCI_COMMAND_PARITY;
	pci_write_config_word(dev, PCI_COMMAND, pci_cmd);

	/* Program bridge control value */
	if ((dev->class >> 8) == PCI_CLASS_BRIDGE_PCI) {
		pci_write_config_byte(dev, PCI_SEC_LATENCY_TIMER,
				      hpx->latency_timer);
		pci_read_config_word(dev, PCI_BRIDGE_CONTROL, &pci_bctl);
		if (hpx->enable_perr)
			pci_bctl |= PCI_BRIDGE_CTL_PARITY;
		pci_write_config_word(dev, PCI_BRIDGE_CONTROL, pci_bctl);
	}
}

static acpi_status decode_type0_hpx_record(union acpi_object *record,
					   struct hpx_type0 *hpx0)
{
	int i;
	union acpi_object *fields = record->package.elements;
	u32 revision = fields[1].integer.value;

	switch (revision) {
	case 1:
		if (record->package.count != 6)
			return AE_ERROR;
		for (i = 2; i < 6; i++)
			if (fields[i].type != ACPI_TYPE_INTEGER)
				return AE_ERROR;
		hpx0->revision        = revision;
		hpx0->cache_line_size = fields[2].integer.value;
		hpx0->latency_timer   = fields[3].integer.value;
		hpx0->enable_serr     = fields[4].integer.value;
		hpx0->enable_perr     = fields[5].integer.value;
		break;
	default:
		pr_warn("%s: Type 0 Revision %d record not supported\n",
		       __func__, revision);
		return AE_ERROR;
	}
	return AE_OK;
}

/* _HPX PCI-X Setting Record (Type 1) */
struct hpx_type1 {
	u32 revision;
	u8  max_mem_read;
	u8  avg_max_split;
	u16 tot_max_split;
};

static void program_hpx_type1(struct pci_dev *dev, struct hpx_type1 *hpx)
{
	int pos;

	if (!hpx)
		return;

	pos = pci_find_capability(dev, PCI_CAP_ID_PCIX);
	if (!pos)
		return;

	pci_warn(dev, "PCI-X settings not supported\n");
}

static acpi_status decode_type1_hpx_record(union acpi_object *record,
					   struct hpx_type1 *hpx1)
{
	int i;
	union acpi_object *fields = record->package.elements;
	u32 revision = fields[1].integer.value;

	switch (revision) {
	case 1:
		if (record->package.count != 5)
			return AE_ERROR;
		for (i = 2; i < 5; i++)
			if (fields[i].type != ACPI_TYPE_INTEGER)
				return AE_ERROR;
		hpx1->revision      = revision;
		hpx1->max_mem_read  = fields[2].integer.value;
		hpx1->avg_max_split = fields[3].integer.value;
		hpx1->tot_max_split = fields[4].integer.value;
		break;
	default:
		pr_warn("%s: Type 1 Revision %d record not supported\n",
		       __func__, revision);
		return AE_ERROR;
	}
	return AE_OK;
}

static bool pcie_root_rcb_set(struct pci_dev *dev)
{
	struct pci_dev *rp = pcie_find_root_port(dev);
	u16 lnkctl;

	if (!rp)
		return false;

	pcie_capability_read_word(rp, PCI_EXP_LNKCTL, &lnkctl);
	if (lnkctl & PCI_EXP_LNKCTL_RCB)
		return true;

	return false;
}

/* _HPX PCI Express Setting Record (Type 2) */
struct hpx_type2 {
	u32 revision;
	u32 unc_err_mask_and;
	u32 unc_err_mask_or;
	u32 unc_err_sever_and;
	u32 unc_err_sever_or;
	u32 cor_err_mask_and;
	u32 cor_err_mask_or;
	u32 adv_err_cap_and;
	u32 adv_err_cap_or;
	u16 pci_exp_devctl_and;
	u16 pci_exp_devctl_or;
	u16 pci_exp_lnkctl_and;
	u16 pci_exp_lnkctl_or;
	u32 sec_unc_err_sever_and;
	u32 sec_unc_err_sever_or;
	u32 sec_unc_err_mask_and;
	u32 sec_unc_err_mask_or;
};

static void program_hpx_type2(struct pci_dev *dev, struct hpx_type2 *hpx)
{
	int pos;
	u32 reg32;

	if (!hpx)
		return;

	if (!pci_is_pcie(dev))
		return;

	if (hpx->revision > 1) {
		pci_warn(dev, "PCIe settings rev %d not supported\n",
			 hpx->revision);
		return;
	}

	/*
	 * Don't allow _HPX to change MPS or MRRS settings.  We manage
	 * those to make sure they're consistent with the rest of the
	 * platform.
	 */
	hpx->pci_exp_devctl_and |= PCI_EXP_DEVCTL_PAYLOAD |
				    PCI_EXP_DEVCTL_READRQ;
	hpx->pci_exp_devctl_or &= ~(PCI_EXP_DEVCTL_PAYLOAD |
				    PCI_EXP_DEVCTL_READRQ);

	/* Initialize Device Control Register */
	pcie_capability_clear_and_set_word(dev, PCI_EXP_DEVCTL,
			~hpx->pci_exp_devctl_and, hpx->pci_exp_devctl_or);

	/* Initialize Link Control Register */
	if (pcie_cap_has_lnkctl(dev)) {

		/*
		 * If the Root Port supports Read Completion Boundary of
		 * 128, set RCB to 128.  Otherwise, clear it.
		 */
		hpx->pci_exp_lnkctl_and |= PCI_EXP_LNKCTL_RCB;
		hpx->pci_exp_lnkctl_or &= ~PCI_EXP_LNKCTL_RCB;
		if (pcie_root_rcb_set(dev))
			hpx->pci_exp_lnkctl_or |= PCI_EXP_LNKCTL_RCB;

		pcie_capability_clear_and_set_word(dev, PCI_EXP_LNKCTL,
			~hpx->pci_exp_lnkctl_and, hpx->pci_exp_lnkctl_or);
	}

	/* Find Advanced Error Reporting Enhanced Capability */
	pos = pci_find_ext_capability(dev, PCI_EXT_CAP_ID_ERR);
	if (!pos)
		return;

	/* Initialize Uncorrectable Error Mask Register */
	pci_read_config_dword(dev, pos + PCI_ERR_UNCOR_MASK, &reg32);
	reg32 = (reg32 & hpx->unc_err_mask_and) | hpx->unc_err_mask_or;
	pci_write_config_dword(dev, pos + PCI_ERR_UNCOR_MASK, reg32);

	/* Initialize Uncorrectable Error Severity Register */
	pci_read_config_dword(dev, pos + PCI_ERR_UNCOR_SEVER, &reg32);
	reg32 = (reg32 & hpx->unc_err_sever_and) | hpx->unc_err_sever_or;
	pci_write_config_dword(dev, pos + PCI_ERR_UNCOR_SEVER, reg32);

	/* Initialize Correctable Error Mask Register */
	pci_read_config_dword(dev, pos + PCI_ERR_COR_MASK, &reg32);
	reg32 = (reg32 & hpx->cor_err_mask_and) | hpx->cor_err_mask_or;
	pci_write_config_dword(dev, pos + PCI_ERR_COR_MASK, reg32);

	/* Initialize Advanced Error Capabilities and Control Register */
	pci_read_config_dword(dev, pos + PCI_ERR_CAP, &reg32);
	reg32 = (reg32 & hpx->adv_err_cap_and) | hpx->adv_err_cap_or;

	/* Don't enable ECRC generation or checking if unsupported */
	if (!(reg32 & PCI_ERR_CAP_ECRC_GENC))
		reg32 &= ~PCI_ERR_CAP_ECRC_GENE;
	if (!(reg32 & PCI_ERR_CAP_ECRC_CHKC))
		reg32 &= ~PCI_ERR_CAP_ECRC_CHKE;
	pci_write_config_dword(dev, pos + PCI_ERR_CAP, reg32);

	/*
	 * FIXME: The following two registers are not supported yet.
	 *
	 *   o Secondary Uncorrectable Error Severity Register
	 *   o Secondary Uncorrectable Error Mask Register
	 */
}

static acpi_status decode_type2_hpx_record(union acpi_object *record,
					   struct hpx_type2 *hpx2)
{
	int i;
	union acpi_object *fields = record->package.elements;
	u32 revision = fields[1].integer.value;

	switch (revision) {
	case 1:
		if (record->package.count != 18)
			return AE_ERROR;
		for (i = 2; i < 18; i++)
			if (fields[i].type != ACPI_TYPE_INTEGER)
				return AE_ERROR;
		hpx2->revision      = revision;
		hpx2->unc_err_mask_and      = fields[2].integer.value;
		hpx2->unc_err_mask_or       = fields[3].integer.value;
		hpx2->unc_err_sever_and     = fields[4].integer.value;
		hpx2->unc_err_sever_or      = fields[5].integer.value;
		hpx2->cor_err_mask_and      = fields[6].integer.value;
		hpx2->cor_err_mask_or       = fields[7].integer.value;
		hpx2->adv_err_cap_and       = fields[8].integer.value;
		hpx2->adv_err_cap_or        = fields[9].integer.value;
		hpx2->pci_exp_devctl_and    = fields[10].integer.value;
		hpx2->pci_exp_devctl_or     = fields[11].integer.value;
		hpx2->pci_exp_lnkctl_and    = fields[12].integer.value;
		hpx2->pci_exp_lnkctl_or     = fields[13].integer.value;
		hpx2->sec_unc_err_sever_and = fields[14].integer.value;
		hpx2->sec_unc_err_sever_or  = fields[15].integer.value;
		hpx2->sec_unc_err_mask_and  = fields[16].integer.value;
		hpx2->sec_unc_err_mask_or   = fields[17].integer.value;
		break;
	default:
		pr_warn("%s: Type 2 Revision %d record not supported\n",
		       __func__, revision);
		return AE_ERROR;
	}
	return AE_OK;
}

/* _HPX PCI Express Setting Record (Type 3) */
struct hpx_type3 {
	u16 device_type;
	u16 function_type;
	u16 config_space_location;
	u16 pci_exp_cap_id;
	u16 pci_exp_cap_ver;
	u16 pci_exp_vendor_id;
	u16 dvsec_id;
	u16 dvsec_rev;
	u16 match_offset;
	u32 match_mask_and;
	u32 match_value;
	u16 reg_offset;
	u32 reg_mask_and;
	u32 reg_mask_or;
};

enum hpx_type3_dev_type {
	HPX_TYPE_ENDPOINT	= BIT(0),
	HPX_TYPE_LEG_END	= BIT(1),
	HPX_TYPE_RC_END		= BIT(2),
	HPX_TYPE_RC_EC		= BIT(3),
	HPX_TYPE_ROOT_PORT	= BIT(4),
	HPX_TYPE_UPSTREAM	= BIT(5),
	HPX_TYPE_DOWNSTREAM	= BIT(6),
	HPX_TYPE_PCI_BRIDGE	= BIT(7),
	HPX_TYPE_PCIE_BRIDGE	= BIT(8),
};

static u16 hpx3_device_type(struct pci_dev *dev)
{
	u16 pcie_type = pci_pcie_type(dev);
	static const int pcie_to_hpx3_type[] = {
		[PCI_EXP_TYPE_ENDPOINT]    = HPX_TYPE_ENDPOINT,
		[PCI_EXP_TYPE_LEG_END]     = HPX_TYPE_LEG_END,
		[PCI_EXP_TYPE_RC_END]      = HPX_TYPE_RC_END,
		[PCI_EXP_TYPE_RC_EC]       = HPX_TYPE_RC_EC,
		[PCI_EXP_TYPE_ROOT_PORT]   = HPX_TYPE_ROOT_PORT,
		[PCI_EXP_TYPE_UPSTREAM]    = HPX_TYPE_UPSTREAM,
		[PCI_EXP_TYPE_DOWNSTREAM]  = HPX_TYPE_DOWNSTREAM,
		[PCI_EXP_TYPE_PCI_BRIDGE]  = HPX_TYPE_PCI_BRIDGE,
		[PCI_EXP_TYPE_PCIE_BRIDGE] = HPX_TYPE_PCIE_BRIDGE,
	};

	if (pcie_type >= ARRAY_SIZE(pcie_to_hpx3_type))
		return 0;

	return pcie_to_hpx3_type[pcie_type];
}

enum hpx_type3_fn_type {
	HPX_FN_NORMAL		= BIT(0),
	HPX_FN_SRIOV_PHYS	= BIT(1),
	HPX_FN_SRIOV_VIRT	= BIT(2),
};

static u8 hpx3_function_type(struct pci_dev *dev)
{
	if (dev->is_virtfn)
		return HPX_FN_SRIOV_VIRT;
	else if (pci_find_ext_capability(dev, PCI_EXT_CAP_ID_SRIOV) > 0)
		return HPX_FN_SRIOV_PHYS;
	else
		return HPX_FN_NORMAL;
}

static bool hpx3_cap_ver_matches(u8 pcie_cap_id, u8 hpx3_cap_id)
{
	u8 cap_ver = hpx3_cap_id & 0xf;

	if ((hpx3_cap_id & BIT(4)) && cap_ver >= pcie_cap_id)
		return true;
	else if (cap_ver == pcie_cap_id)
		return true;

	return false;
}

enum hpx_type3_cfg_loc {
	HPX_CFG_PCICFG		= 0,
	HPX_CFG_PCIE_CAP	= 1,
	HPX_CFG_PCIE_CAP_EXT	= 2,
	HPX_CFG_VEND_CAP	= 3,
	HPX_CFG_DVSEC		= 4,
	HPX_CFG_MAX,
};

static void program_hpx_type3_register(struct pci_dev *dev,
				       const struct hpx_type3 *reg)
{
	u32 match_reg, write_reg, header, orig_value;
	u16 pos;

	if (!(hpx3_device_type(dev) & reg->device_type))
		return;

	if (!(hpx3_function_type(dev) & reg->function_type))
		return;

	switch (reg->config_space_location) {
	case HPX_CFG_PCICFG:
		pos = 0;
		break;
	case HPX_CFG_PCIE_CAP:
		pos = pci_find_capability(dev, reg->pci_exp_cap_id);
		if (pos == 0)
			return;

		break;
	case HPX_CFG_PCIE_CAP_EXT:
		pos = pci_find_ext_capability(dev, reg->pci_exp_cap_id);
		if (pos == 0)
			return;

		pci_read_config_dword(dev, pos, &header);
		if (!hpx3_cap_ver_matches(PCI_EXT_CAP_VER(header),
					  reg->pci_exp_cap_ver))
			return;

		break;
	case HPX_CFG_VEND_CAP:
	case HPX_CFG_DVSEC:
	default:
		pci_warn(dev, "Encountered _HPX type 3 with unsupported config space location");
		return;
	}

	pci_read_config_dword(dev, pos + reg->match_offset, &match_reg);

	if ((match_reg & reg->match_mask_and) != reg->match_value)
		return;

	pci_read_config_dword(dev, pos + reg->reg_offset, &write_reg);
	orig_value = write_reg;
	write_reg &= reg->reg_mask_and;
	write_reg |= reg->reg_mask_or;

	if (orig_value == write_reg)
		return;

	pci_write_config_dword(dev, pos + reg->reg_offset, write_reg);

	pci_dbg(dev, "Applied _HPX3 at [0x%x]: 0x%08x -> 0x%08x",
		pos, orig_value, write_reg);
}

static void program_hpx_type3(struct pci_dev *dev, struct hpx_type3 *hpx)
{
	if (!hpx)
		return;

	if (!pci_is_pcie(dev))
		return;

	program_hpx_type3_register(dev, hpx);
}

static void parse_hpx3_register(struct hpx_type3 *hpx3_reg,
				union acpi_object *reg_fields)
{
	hpx3_reg->device_type            = reg_fields[0].integer.value;
	hpx3_reg->function_type          = reg_fields[1].integer.value;
	hpx3_reg->config_space_location  = reg_fields[2].integer.value;
	hpx3_reg->pci_exp_cap_id         = reg_fields[3].integer.value;
	hpx3_reg->pci_exp_cap_ver        = reg_fields[4].integer.value;
	hpx3_reg->pci_exp_vendor_id      = reg_fields[5].integer.value;
	hpx3_reg->dvsec_id               = reg_fields[6].integer.value;
	hpx3_reg->dvsec_rev              = reg_fields[7].integer.value;
	hpx3_reg->match_offset           = reg_fields[8].integer.value;
	hpx3_reg->match_mask_and         = reg_fields[9].integer.value;
	hpx3_reg->match_value            = reg_fields[10].integer.value;
	hpx3_reg->reg_offset             = reg_fields[11].integer.value;
	hpx3_reg->reg_mask_and           = reg_fields[12].integer.value;
	hpx3_reg->reg_mask_or            = reg_fields[13].integer.value;
}

static acpi_status program_type3_hpx_record(struct pci_dev *dev,
					   union acpi_object *record)
{
	union acpi_object *fields = record->package.elements;
	u32 desc_count, expected_length, revision;
	union acpi_object *reg_fields;
	struct hpx_type3 hpx3;
	int i;

	revision = fields[1].integer.value;
	switch (revision) {
	case 1:
		desc_count = fields[2].integer.value;
		expected_length = 3 + desc_count * 14;

		if (record->package.count != expected_length)
			return AE_ERROR;

		for (i = 2; i < expected_length; i++)
			if (fields[i].type != ACPI_TYPE_INTEGER)
				return AE_ERROR;

		for (i = 0; i < desc_count; i++) {
			reg_fields = fields + 3 + i * 14;
			parse_hpx3_register(&hpx3, reg_fields);
			program_hpx_type3(dev, &hpx3);
		}

		break;
	default:
		printk(KERN_WARNING
			"%s: Type 3 Revision %d record not supported\n",
			__func__, revision);
		return AE_ERROR;
	}
	return AE_OK;
}

static acpi_status acpi_run_hpx(struct pci_dev *dev, acpi_handle handle)
{
	acpi_status status;
	struct acpi_buffer buffer = {ACPI_ALLOCATE_BUFFER, NULL};
	union acpi_object *package, *record, *fields;
	struct hpx_type0 hpx0;
	struct hpx_type1 hpx1;
	struct hpx_type2 hpx2;
	u32 type;
	int i;

	status = acpi_evaluate_object(handle, "_HPX", NULL, &buffer);
	if (ACPI_FAILURE(status))
		return status;

	package = (union acpi_object *)buffer.pointer;
	if (package->type != ACPI_TYPE_PACKAGE) {
		status = AE_ERROR;
		goto exit;
	}

	for (i = 0; i < package->package.count; i++) {
		record = &package->package.elements[i];
		if (record->type != ACPI_TYPE_PACKAGE) {
			status = AE_ERROR;
			goto exit;
		}

		fields = record->package.elements;
		if (fields[0].type != ACPI_TYPE_INTEGER ||
		    fields[1].type != ACPI_TYPE_INTEGER) {
			status = AE_ERROR;
			goto exit;
		}

		type = fields[0].integer.value;
		switch (type) {
		case 0:
			memset(&hpx0, 0, sizeof(hpx0));
			status = decode_type0_hpx_record(record, &hpx0);
			if (ACPI_FAILURE(status))
				goto exit;
			program_hpx_type0(dev, &hpx0);
			break;
		case 1:
			memset(&hpx1, 0, sizeof(hpx1));
			status = decode_type1_hpx_record(record, &hpx1);
			if (ACPI_FAILURE(status))
				goto exit;
			program_hpx_type1(dev, &hpx1);
			break;
		case 2:
			memset(&hpx2, 0, sizeof(hpx2));
			status = decode_type2_hpx_record(record, &hpx2);
			if (ACPI_FAILURE(status))
				goto exit;
			program_hpx_type2(dev, &hpx2);
			break;
		case 3:
			status = program_type3_hpx_record(dev, record);
			if (ACPI_FAILURE(status))
				goto exit;
			break;
		default:
			pr_err("%s: Type %d record not supported\n",
			       __func__, type);
			status = AE_ERROR;
			goto exit;
		}
	}
 exit:
	kfree(buffer.pointer);
	return status;
}

static acpi_status acpi_run_hpp(struct pci_dev *dev, acpi_handle handle)
{
	acpi_status status;
	struct acpi_buffer buffer = { ACPI_ALLOCATE_BUFFER, NULL };
	union acpi_object *package, *fields;
	struct hpx_type0 hpx0;
	int i;

	memset(&hpx0, 0, sizeof(hpx0));

	status = acpi_evaluate_object(handle, "_HPP", NULL, &buffer);
	if (ACPI_FAILURE(status))
		return status;

	package = (union acpi_object *) buffer.pointer;
	if (package->type != ACPI_TYPE_PACKAGE ||
	    package->package.count != 4) {
		status = AE_ERROR;
		goto exit;
	}

	fields = package->package.elements;
	for (i = 0; i < 4; i++) {
		if (fields[i].type != ACPI_TYPE_INTEGER) {
			status = AE_ERROR;
			goto exit;
		}
	}

	hpx0.revision        = 1;
	hpx0.cache_line_size = fields[0].integer.value;
	hpx0.latency_timer   = fields[1].integer.value;
	hpx0.enable_serr     = fields[2].integer.value;
	hpx0.enable_perr     = fields[3].integer.value;

	program_hpx_type0(dev, &hpx0);

exit:
	kfree(buffer.pointer);
	return status;
}

/* pci_acpi_program_hp_params
 *
 * @dev - the pci_dev for which we want parameters
 */
int pci_acpi_program_hp_params(struct pci_dev *dev)
{
	acpi_status status;
	acpi_handle handle, phandle;
	struct pci_bus *pbus;

	if (acpi_pci_disabled)
		return -ENODEV;

	handle = NULL;
	for (pbus = dev->bus; pbus; pbus = pbus->parent) {
		handle = acpi_pci_get_bridge_handle(pbus);
		if (handle)
			break;
	}

	/*
	 * _HPP settings apply to all child buses, until another _HPP is
	 * encountered. If we don't find an _HPP for the input pci dev,
	 * look for it in the parent device scope since that would apply to
	 * this pci dev.
	 */
	while (handle) {
		status = acpi_run_hpx(dev, handle);
		if (ACPI_SUCCESS(status))
			return 0;
		status = acpi_run_hpp(dev, handle);
		if (ACPI_SUCCESS(status))
			return 0;
		if (acpi_is_root_bridge(handle))
			break;
		status = acpi_get_parent(handle, &phandle);
		if (ACPI_FAILURE(status))
			break;
		handle = phandle;
	}
	return -ENODEV;
}

/**
 * pciehp_is_native - Check whether a hotplug port is handled by the OS
 * @bridge: Hotplug port to check
 *
 * Returns true if the given @bridge is handled by the native PCIe hotplug
 * driver.
 */
bool pciehp_is_native(struct pci_dev *bridge)
{
	const struct pci_host_bridge *host;
	u32 slot_cap;

	if (!IS_ENABLED(CONFIG_HOTPLUG_PCI_PCIE))
		return false;

	pcie_capability_read_dword(bridge, PCI_EXP_SLTCAP, &slot_cap);
	if (!(slot_cap & PCI_EXP_SLTCAP_HPC))
		return false;

	if (pcie_ports_native)
		return true;

	host = pci_find_host_bridge(bridge->bus);
	return host->native_pcie_hotplug;
}

/**
 * shpchp_is_native - Check whether a hotplug port is handled by the OS
 * @bridge: Hotplug port to check
 *
 * Returns true if the given @bridge is handled by the native SHPC hotplug
 * driver.
 */
bool shpchp_is_native(struct pci_dev *bridge)
{
	return bridge->shpc_managed;
}

/**
 * pci_acpi_wake_bus - Root bus wakeup notification fork function.
 * @context: Device wakeup context.
 */
static void pci_acpi_wake_bus(struct acpi_device_wakeup_context *context)
{
	struct acpi_device *adev;
	struct acpi_pci_root *root;

	adev = container_of(context, struct acpi_device, wakeup.context);
	root = acpi_driver_data(adev);
	pci_pme_wakeup_bus(root->bus);
}

/**
 * pci_acpi_wake_dev - PCI device wakeup notification work function.
 * @context: Device wakeup context.
 */
static void pci_acpi_wake_dev(struct acpi_device_wakeup_context *context)
{
	struct pci_dev *pci_dev;

	pci_dev = to_pci_dev(context->dev);

	if (pci_dev->pme_poll)
		pci_dev->pme_poll = false;

	if (pci_dev->current_state == PCI_D3cold) {
		pci_wakeup_event(pci_dev);
		pm_request_resume(&pci_dev->dev);
		return;
	}

	/* Clear PME Status if set. */
	if (pci_dev->pme_support)
		pci_check_pme_status(pci_dev);

	pci_wakeup_event(pci_dev);
	pm_request_resume(&pci_dev->dev);

	pci_pme_wakeup_bus(pci_dev->subordinate);
}

/**
 * pci_acpi_add_bus_pm_notifier - Register PM notifier for root PCI bus.
 * @dev: PCI root bridge ACPI device.
 */
acpi_status pci_acpi_add_bus_pm_notifier(struct acpi_device *dev)
{
	return acpi_add_pm_notifier(dev, NULL, pci_acpi_wake_bus);
}

/**
 * pci_acpi_add_pm_notifier - Register PM notifier for given PCI device.
 * @dev: ACPI device to add the notifier for.
 * @pci_dev: PCI device to check for the PME status if an event is signaled.
 */
acpi_status pci_acpi_add_pm_notifier(struct acpi_device *dev,
				     struct pci_dev *pci_dev)
{
	return acpi_add_pm_notifier(dev, &pci_dev->dev, pci_acpi_wake_dev);
}

/*
 * _SxD returns the D-state with the highest power
 * (lowest D-state number) supported in the S-state "x".
 *
 * If the devices does not have a _PRW
 * (Power Resources for Wake) supporting system wakeup from "x"
 * then the OS is free to choose a lower power (higher number
 * D-state) than the return value from _SxD.
 *
 * But if _PRW is enabled at S-state "x", the OS
 * must not choose a power lower than _SxD --
 * unless the device has an _SxW method specifying
 * the lowest power (highest D-state number) the device
 * may enter while still able to wake the system.
 *
 * ie. depending on global OS policy:
 *
 * if (_PRW at S-state x)
 *	choose from highest power _SxD to lowest power _SxW
 * else // no _PRW at S-state x
 *	choose highest power _SxD or any lower power
 */

static pci_power_t acpi_pci_choose_state(struct pci_dev *pdev)
{
	int acpi_state, d_max;

	if (pdev->no_d3cold)
		d_max = ACPI_STATE_D3_HOT;
	else
		d_max = ACPI_STATE_D3_COLD;
	acpi_state = acpi_pm_device_sleep_state(&pdev->dev, NULL, d_max);
	if (acpi_state < 0)
		return PCI_POWER_ERROR;

	switch (acpi_state) {
	case ACPI_STATE_D0:
		return PCI_D0;
	case ACPI_STATE_D1:
		return PCI_D1;
	case ACPI_STATE_D2:
		return PCI_D2;
	case ACPI_STATE_D3_HOT:
		return PCI_D3hot;
	case ACPI_STATE_D3_COLD:
		return PCI_D3cold;
	}
	return PCI_POWER_ERROR;
}

static struct acpi_device *acpi_pci_find_companion(struct device *dev);

void pci_set_acpi_fwnode(struct pci_dev *dev)
{
	if (!dev_fwnode(&dev->dev) && !pci_dev_is_added(dev))
		ACPI_COMPANION_SET(&dev->dev,
				   acpi_pci_find_companion(&dev->dev));
}

/**
 * pci_dev_acpi_reset - do a function level reset using _RST method
 * @dev: device to reset
 * @probe: if true, return 0 if device supports _RST
 */
int pci_dev_acpi_reset(struct pci_dev *dev, bool probe)
{
	acpi_handle handle = ACPI_HANDLE(&dev->dev);

	if (!handle || !acpi_has_method(handle, "_RST"))
		return -ENOTTY;

	if (probe)
		return 0;

	if (ACPI_FAILURE(acpi_evaluate_object(handle, "_RST", NULL, NULL))) {
		pci_warn(dev, "ACPI _RST failed\n");
		return -ENOTTY;
	}

	return 0;
}

static bool acpi_pci_power_manageable(struct pci_dev *dev)
{
	struct acpi_device *adev = ACPI_COMPANION(&dev->dev);

	if (!adev)
		return false;
	return acpi_device_power_manageable(adev);
}

static bool acpi_pci_bridge_d3(struct pci_dev *dev)
{
	const union acpi_object *obj;
	struct acpi_device *adev;
	struct pci_dev *rpdev;

	if (!dev->is_hotplug_bridge)
		return false;

	/* Assume D3 support if the bridge is power-manageable by ACPI. */
	if (acpi_pci_power_manageable(dev))
		return true;

	/*
	 * The ACPI firmware will provide the device-specific properties through
	 * _DSD configuration object. Look for the 'HotPlugSupportInD3' property
	 * for the root port and if it is set we know the hierarchy behind it
	 * supports D3 just fine.
	 */
	rpdev = pcie_find_root_port(dev);
	if (!rpdev)
		return false;

	adev = ACPI_COMPANION(&rpdev->dev);
	if (!adev)
		return false;

	if (acpi_dev_get_property(adev, "HotPlugSupportInD3",
				   ACPI_TYPE_INTEGER, &obj) < 0)
		return false;

	return obj->integer.value == 1;
}

static int acpi_pci_set_power_state(struct pci_dev *dev, pci_power_t state)
{
	struct acpi_device *adev = ACPI_COMPANION(&dev->dev);
	static const u8 state_conv[] = {
		[PCI_D0] = ACPI_STATE_D0,
		[PCI_D1] = ACPI_STATE_D1,
		[PCI_D2] = ACPI_STATE_D2,
		[PCI_D3hot] = ACPI_STATE_D3_HOT,
		[PCI_D3cold] = ACPI_STATE_D3_COLD,
	};
	int error = -EINVAL;

	/* If the ACPI device has _EJ0, ignore the device */
	if (!adev || acpi_has_method(adev->handle, "_EJ0"))
		return -ENODEV;

	switch (state) {
	case PCI_D3cold:
		if (dev_pm_qos_flags(&dev->dev, PM_QOS_FLAG_NO_POWER_OFF) ==
				PM_QOS_FLAGS_ALL) {
			error = -EBUSY;
			break;
		}
		fallthrough;
	case PCI_D0:
	case PCI_D1:
	case PCI_D2:
	case PCI_D3hot:
		error = acpi_device_set_power(adev, state_conv[state]);
	}

	if (!error)
		pci_dbg(dev, "power state changed by ACPI to %s\n",
		        acpi_power_state_string(adev->power.state));

	return error;
}

static pci_power_t acpi_pci_get_power_state(struct pci_dev *dev)
{
	struct acpi_device *adev = ACPI_COMPANION(&dev->dev);
	static const pci_power_t state_conv[] = {
		[ACPI_STATE_D0]      = PCI_D0,
		[ACPI_STATE_D1]      = PCI_D1,
		[ACPI_STATE_D2]      = PCI_D2,
		[ACPI_STATE_D3_HOT]  = PCI_D3hot,
		[ACPI_STATE_D3_COLD] = PCI_D3cold,
	};
	int state;

	if (!adev || !acpi_device_power_manageable(adev))
		return PCI_UNKNOWN;

	state = adev->power.state;
	if (state == ACPI_STATE_UNKNOWN)
		return PCI_UNKNOWN;

	return state_conv[state];
}

static void acpi_pci_refresh_power_state(struct pci_dev *dev)
{
	struct acpi_device *adev = ACPI_COMPANION(&dev->dev);

	if (adev && acpi_device_power_manageable(adev))
		acpi_device_update_power(adev, NULL);
}

static int acpi_pci_propagate_wakeup(struct pci_bus *bus, bool enable)
{
	while (bus->parent) {
		if (acpi_pm_device_can_wakeup(&bus->self->dev))
			return acpi_pm_set_device_wakeup(&bus->self->dev, enable);

		bus = bus->parent;
	}

	/* We have reached the root bus. */
	if (bus->bridge) {
		if (acpi_pm_device_can_wakeup(bus->bridge))
			return acpi_pm_set_device_wakeup(bus->bridge, enable);
	}
	return 0;
}

static int acpi_pci_wakeup(struct pci_dev *dev, bool enable)
{
	if (acpi_pm_device_can_wakeup(&dev->dev))
		return acpi_pm_set_device_wakeup(&dev->dev, enable);

	return acpi_pci_propagate_wakeup(dev->bus, enable);
}

static bool acpi_pci_need_resume(struct pci_dev *dev)
{
	struct acpi_device *adev = ACPI_COMPANION(&dev->dev);

	/*
	 * In some cases (eg. Samsung 305V4A) leaving a bridge in suspend over
	 * system-wide suspend/resume confuses the platform firmware, so avoid
	 * doing that.  According to Section 16.1.6 of ACPI 6.2, endpoint
	 * devices are expected to be in D3 before invoking the S3 entry path
	 * from the firmware, so they should not be affected by this issue.
	 */
	if (pci_is_bridge(dev) && acpi_target_system_state() != ACPI_STATE_S0)
		return true;

	if (!adev || !acpi_device_power_manageable(adev))
		return false;

	if (adev->wakeup.flags.valid &&
	    device_may_wakeup(&dev->dev) != !!adev->wakeup.prepare_count)
		return true;

	if (acpi_target_system_state() == ACPI_STATE_S0)
		return false;

	return !!adev->power.flags.dsw_present;
}

static const struct pci_platform_pm_ops acpi_pci_platform_pm = {
	.bridge_d3 = acpi_pci_bridge_d3,
	.is_manageable = acpi_pci_power_manageable,
	.set_state = acpi_pci_set_power_state,
	.get_state = acpi_pci_get_power_state,
	.refresh_state = acpi_pci_refresh_power_state,
	.choose_state = acpi_pci_choose_state,
	.set_wakeup = acpi_pci_wakeup,
	.need_resume = acpi_pci_need_resume,
};

void acpi_pci_add_bus(struct pci_bus *bus)
{
	union acpi_object *obj;
	struct pci_host_bridge *bridge;

	if (acpi_pci_disabled || !bus->bridge || !ACPI_HANDLE(bus->bridge))
		return;

	acpi_pci_slot_enumerate(bus);
	acpiphp_enumerate_slots(bus);

	/*
	 * For a host bridge, check its _DSM for function 8 and if
	 * that is available, mark it in pci_host_bridge.
	 */
	if (!pci_is_root_bus(bus))
		return;

	obj = acpi_evaluate_dsm(ACPI_HANDLE(bus->bridge), &pci_acpi_dsm_guid, 3,
				DSM_PCI_POWER_ON_RESET_DELAY, NULL);
	if (!obj)
		return;

	if (obj->type == ACPI_TYPE_INTEGER && obj->integer.value == 1) {
		bridge = pci_find_host_bridge(bus);
		bridge->ignore_reset_delay = 1;
	}
	ACPI_FREE(obj);
}

void acpi_pci_remove_bus(struct pci_bus *bus)
{
	if (acpi_pci_disabled || !bus->bridge)
		return;

	acpiphp_remove_slots(bus);
	acpi_pci_slot_remove(bus);
}

/* ACPI bus type */


static DECLARE_RWSEM(pci_acpi_companion_lookup_sem);
static struct acpi_device *(*pci_acpi_find_companion_hook)(struct pci_dev *);

/**
 * pci_acpi_set_companion_lookup_hook - Set ACPI companion lookup callback.
 * @func: ACPI companion lookup callback pointer or NULL.
 *
 * Set a special ACPI companion lookup callback for PCI devices whose companion
 * objects in the ACPI namespace have _ADR with non-standard bus-device-function
 * encodings.
 *
 * Return 0 on success or a negative error code on failure (in which case no
 * changes are made).
 *
 * The caller is responsible for the appropriate ordering of the invocations of
 * this function with respect to the enumeration of the PCI devices needing the
 * callback installed by it.
 */
int pci_acpi_set_companion_lookup_hook(struct acpi_device *(*func)(struct pci_dev *))
{
	int ret;

	if (!func)
		return -EINVAL;

	down_write(&pci_acpi_companion_lookup_sem);

	if (pci_acpi_find_companion_hook) {
		ret = -EBUSY;
	} else {
		pci_acpi_find_companion_hook = func;
		ret = 0;
	}

	up_write(&pci_acpi_companion_lookup_sem);

	return ret;
}
EXPORT_SYMBOL_GPL(pci_acpi_set_companion_lookup_hook);

/**
 * pci_acpi_clear_companion_lookup_hook - Clear ACPI companion lookup callback.
 *
 * Clear the special ACPI companion lookup callback previously set by
 * pci_acpi_set_companion_lookup_hook().  Block until the last running instance
 * of the callback returns before clearing it.
 *
 * The caller is responsible for the appropriate ordering of the invocations of
 * this function with respect to the enumeration of the PCI devices needing the
 * callback cleared by it.
 */
void pci_acpi_clear_companion_lookup_hook(void)
{
	down_write(&pci_acpi_companion_lookup_sem);

	pci_acpi_find_companion_hook = NULL;

	up_write(&pci_acpi_companion_lookup_sem);
}
EXPORT_SYMBOL_GPL(pci_acpi_clear_companion_lookup_hook);

static struct acpi_device *acpi_pci_find_companion(struct device *dev)
{
	struct pci_dev *pci_dev = to_pci_dev(dev);
	struct acpi_device *adev;
	bool check_children;
	u64 addr;

<<<<<<< HEAD
=======
	if (!dev->parent)
		return NULL;

>>>>>>> 6195eb15
	down_read(&pci_acpi_companion_lookup_sem);

	adev = pci_acpi_find_companion_hook ?
		pci_acpi_find_companion_hook(pci_dev) : NULL;

	up_read(&pci_acpi_companion_lookup_sem);

	if (adev)
		return adev;

	check_children = pci_is_bridge(pci_dev);
	/* Please ref to ACPI spec for the syntax of _ADR */
	addr = (PCI_SLOT(pci_dev->devfn) << 16) | PCI_FUNC(pci_dev->devfn);
	adev = acpi_find_child_device(ACPI_COMPANION(dev->parent), addr,
				      check_children);

	/*
	 * There may be ACPI device objects in the ACPI namespace that are
	 * children of the device object representing the host bridge, but don't
	 * represent PCI devices.  Both _HID and _ADR may be present for them,
	 * even though that is against the specification (for example, see
	 * Section 6.1 of ACPI 6.3), but in many cases the _ADR returns 0 which
	 * appears to indicate that they should not be taken into consideration
	 * as potential companions of PCI devices on the root bus.
	 *
	 * To catch this special case, disregard the returned device object if
	 * it has a valid _HID, addr is 0 and the PCI device at hand is on the
	 * root bus.
	 */
	if (adev && adev->pnp.type.platform_id && !addr &&
	    pci_is_root_bus(pci_dev->bus))
		return NULL;

	return adev;
}

/**
 * pci_acpi_optimize_delay - optimize PCI D3 and D3cold delay from ACPI
 * @pdev: the PCI device whose delay is to be updated
 * @handle: ACPI handle of this device
 *
 * Update the d3hot_delay and d3cold_delay of a PCI device from the ACPI _DSM
 * control method of either the device itself or the PCI host bridge.
 *
 * Function 8, "Reset Delay," applies to the entire hierarchy below a PCI
 * host bridge.  If it returns one, the OS may assume that all devices in
 * the hierarchy have already completed power-on reset delays.
 *
 * Function 9, "Device Readiness Durations," applies only to the object
 * where it is located.  It returns delay durations required after various
 * events if the device requires less time than the spec requires.  Delays
 * from this function take precedence over the Reset Delay function.
 *
 * These _DSM functions are defined by the draft ECN of January 28, 2014,
 * titled "ACPI additions for FW latency optimizations."
 */
static void pci_acpi_optimize_delay(struct pci_dev *pdev,
				    acpi_handle handle)
{
	struct pci_host_bridge *bridge = pci_find_host_bridge(pdev->bus);
	int value;
	union acpi_object *obj, *elements;

	if (bridge->ignore_reset_delay)
		pdev->d3cold_delay = 0;

	obj = acpi_evaluate_dsm(handle, &pci_acpi_dsm_guid, 3,
				DSM_PCI_DEVICE_READINESS_DURATIONS, NULL);
	if (!obj)
		return;

	if (obj->type == ACPI_TYPE_PACKAGE && obj->package.count == 5) {
		elements = obj->package.elements;
		if (elements[0].type == ACPI_TYPE_INTEGER) {
			value = (int)elements[0].integer.value / 1000;
			if (value < PCI_PM_D3COLD_WAIT)
				pdev->d3cold_delay = value;
		}
		if (elements[3].type == ACPI_TYPE_INTEGER) {
			value = (int)elements[3].integer.value / 1000;
			if (value < PCI_PM_D3HOT_WAIT)
				pdev->d3hot_delay = value;
		}
	}
	ACPI_FREE(obj);
}

static void pci_acpi_set_external_facing(struct pci_dev *dev)
{
	u8 val;

	if (pci_pcie_type(dev) != PCI_EXP_TYPE_ROOT_PORT)
		return;
	if (device_property_read_u8(&dev->dev, "ExternalFacingPort", &val))
		return;

	/*
	 * These root ports expose PCIe (including DMA) outside of the
	 * system.  Everything downstream from them is external.
	 */
	if (val)
		dev->external_facing = 1;
}

static void pci_acpi_setup(struct device *dev)
{
	struct pci_dev *pci_dev = to_pci_dev(dev);
	struct acpi_device *adev = ACPI_COMPANION(dev);

	if (!adev)
		return;

	pci_acpi_optimize_delay(pci_dev, adev->handle);
	pci_acpi_set_external_facing(pci_dev);
	pci_acpi_add_edr_notifier(pci_dev);

	pci_acpi_add_pm_notifier(adev, pci_dev);
	if (!adev->wakeup.flags.valid)
		return;

	device_set_wakeup_capable(dev, true);
	/*
	 * For bridges that can do D3 we enable wake automatically (as
	 * we do for the power management itself in that case). The
	 * reason is that the bridge may have additional methods such as
	 * _DSW that need to be called.
	 */
	if (pci_dev->bridge_d3)
		device_wakeup_enable(dev);

	acpi_pci_wakeup(pci_dev, false);
	acpi_device_power_add_dependent(adev, dev);
}

static void pci_acpi_cleanup(struct device *dev)
{
	struct acpi_device *adev = ACPI_COMPANION(dev);
	struct pci_dev *pci_dev = to_pci_dev(dev);

	if (!adev)
		return;

	pci_acpi_remove_edr_notifier(pci_dev);
	pci_acpi_remove_pm_notifier(adev);
	if (adev->wakeup.flags.valid) {
		acpi_device_power_remove_dependent(adev, dev);
		if (pci_dev->bridge_d3)
			device_wakeup_disable(dev);

		device_set_wakeup_capable(dev, false);
	}
}

static bool pci_acpi_bus_match(struct device *dev)
{
	return dev_is_pci(dev);
}

static struct acpi_bus_type acpi_pci_bus = {
	.name = "PCI",
	.match = pci_acpi_bus_match,
	.find_companion = acpi_pci_find_companion,
	.setup = pci_acpi_setup,
	.cleanup = pci_acpi_cleanup,
};


static struct fwnode_handle *(*pci_msi_get_fwnode_cb)(struct device *dev);

/**
 * pci_msi_register_fwnode_provider - Register callback to retrieve fwnode
 * @fn:       Callback matching a device to a fwnode that identifies a PCI
 *            MSI domain.
 *
 * This should be called by irqchip driver, which is the parent of
 * the MSI domain to provide callback interface to query fwnode.
 */
void
pci_msi_register_fwnode_provider(struct fwnode_handle *(*fn)(struct device *))
{
	pci_msi_get_fwnode_cb = fn;
}

/**
 * pci_host_bridge_acpi_msi_domain - Retrieve MSI domain of a PCI host bridge
 * @bus:      The PCI host bridge bus.
 *
 * This function uses the callback function registered by
 * pci_msi_register_fwnode_provider() to retrieve the irq_domain with
 * type DOMAIN_BUS_PCI_MSI of the specified host bridge bus.
 * This returns NULL on error or when the domain is not found.
 */
struct irq_domain *pci_host_bridge_acpi_msi_domain(struct pci_bus *bus)
{
	struct fwnode_handle *fwnode;

	if (!pci_msi_get_fwnode_cb)
		return NULL;

	fwnode = pci_msi_get_fwnode_cb(&bus->dev);
	if (!fwnode)
		return NULL;

	return irq_find_matching_fwnode(fwnode, DOMAIN_BUS_PCI_MSI);
}

static int __init acpi_pci_init(void)
{
	int ret;

	if (acpi_gbl_FADT.boot_flags & ACPI_FADT_NO_MSI) {
		pr_info("ACPI FADT declares the system doesn't support MSI, so disable it\n");
		pci_no_msi();
	}

	if (acpi_gbl_FADT.boot_flags & ACPI_FADT_NO_ASPM) {
		pr_info("ACPI FADT declares the system doesn't support PCIe ASPM, so disable it\n");
		pcie_no_aspm();
	}

	ret = register_acpi_bus_type(&acpi_pci_bus);
	if (ret)
		return 0;

	pci_set_platform_pm(&acpi_pci_platform_pm);
	acpi_pci_slot_init();
	acpiphp_init();

	return 0;
}
arch_initcall(acpi_pci_init);<|MERGE_RESOLUTION|>--- conflicted
+++ resolved
@@ -1249,12 +1249,9 @@
 	bool check_children;
 	u64 addr;
 
-<<<<<<< HEAD
-=======
 	if (!dev->parent)
 		return NULL;
 
->>>>>>> 6195eb15
 	down_read(&pci_acpi_companion_lookup_sem);
 
 	adev = pci_acpi_find_companion_hook ?
