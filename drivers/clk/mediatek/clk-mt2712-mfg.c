--- conflicted
+++ resolved
@@ -31,32 +31,10 @@
 	GATE_MFG(CLK_MFG_BG3D, "mfg_bg3d", "mfg_sel", 0),
 };
 
-<<<<<<< HEAD
-static int clk_mt2712_mfg_probe(struct platform_device *pdev)
-{
-	struct clk_hw_onecell_data *clk_data;
-	int r;
-	struct device_node *node = pdev->dev.of_node;
-
-	clk_data = mtk_alloc_clk_data(CLK_MFG_NR_CLK);
-
-	mtk_clk_register_gates(node, mfg_clks, ARRAY_SIZE(mfg_clks),
-			clk_data);
-
-	r = of_clk_add_hw_provider(node, of_clk_hw_onecell_get, clk_data);
-
-	if (r != 0)
-		pr_err("%s(): could not register clock provider: %d\n",
-			__func__, r);
-
-	return r;
-}
-=======
 static const struct mtk_clk_desc mfg_desc = {
 	.clks = mfg_clks,
 	.num_clks = ARRAY_SIZE(mfg_clks),
 };
->>>>>>> 7365df19
 
 static const struct of_device_id of_match_clk_mt2712_mfg[] = {
 	{
