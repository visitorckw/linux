--- conflicted
+++ resolved
@@ -302,11 +302,7 @@
 	 * to read, the data is received one byte at a time.
 	 */
 	while (valid_burst_count--) {
-<<<<<<< HEAD
-		if (*buff_index > (RX_BUF_SIZE - UART_BURST_SIZE))
-=======
 		if (*buff_index >= (RX_BUF_SIZE - UART_BURST_SIZE))
->>>>>>> 6296562f
 			break;
 		burst_buf = (u32 *)&rx_buff[*buff_index];
 		*burst_buf = readl(port->membase + UART_RX_BURST_FIFO);
@@ -315,11 +311,7 @@
 	}
 
 	while (*valid_byte_count) {
-<<<<<<< HEAD
-		if (*buff_index > RX_BUF_SIZE)
-=======
 		if (*buff_index >= RX_BUF_SIZE)
->>>>>>> 6296562f
 			break;
 		rx_buff[*buff_index] = readb(port->membase +
 					     UART_RX_BYTE_FIFO);
