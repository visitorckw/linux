--- conflicted
+++ resolved
@@ -684,10 +684,7 @@
 		case PIN_CONFIG_BIAS_PULL_UP:
 		case PIN_CONFIG_BIAS_PULL_DOWN:
 		case PIN_CONFIG_BIAS_PULL_PIN_DEFAULT:
-<<<<<<< HEAD
-=======
 		case PIN_CONFIG_BIAS_BUS_HOLD:
->>>>>>> d8ec26d7
 			if (!rockchip_pinconf_pull_valid(info->ctrl, param))
 				return -ENOTSUPP;
 
