--- conflicted
+++ resolved
@@ -1,11 +1,7 @@
 // SPDX-License-Identifier: GPL-2.0+
 /*
  * hwmon driver for Aquacomputer devices (D5 Next, Farbwerk, Farbwerk 360, Octo,
-<<<<<<< HEAD
- * Quadro)
-=======
  * Quadro, High Flow Next)
->>>>>>> 7365df19
  *
  * Aquacomputer devices send HID reports (with ID 0x01) every second to report
  * sensor values.
@@ -32,23 +28,15 @@
 #define USB_PRODUCT_ID_OCTO		0xf011
 #define USB_PRODUCT_ID_HIGHFLOWNEXT	0xf012
 
-<<<<<<< HEAD
-enum kinds { d5next, farbwerk, farbwerk360, octo, quadro };
-=======
 enum kinds { d5next, farbwerk, farbwerk360, octo, quadro, highflownext };
->>>>>>> 7365df19
 
 static const char *const aqc_device_names[] = {
 	[d5next] = "d5next",
 	[farbwerk] = "farbwerk",
 	[farbwerk360] = "farbwerk360",
 	[octo] = "octo",
-<<<<<<< HEAD
-	[quadro] = "quadro"
-=======
 	[quadro] = "quadro",
 	[highflownext] = "highflownext"
->>>>>>> 7365df19
 };
 
 #define DRIVER_NAME			"aquacomputer_d5next"
@@ -85,11 +73,8 @@
 #define D5NEXT_COOLANT_TEMP		0x57
 #define D5NEXT_NUM_FANS			2
 #define D5NEXT_NUM_SENSORS		1
-<<<<<<< HEAD
-=======
 #define D5NEXT_NUM_VIRTUAL_SENSORS	8
 #define D5NEXT_VIRTUAL_SENSORS_START	0x3f
->>>>>>> 7365df19
 #define D5NEXT_PUMP_OFFSET		0x6c
 #define D5NEXT_FAN_OFFSET		0x5f
 #define D5NEXT_5V_VOLTAGE		0x39
@@ -105,26 +90,18 @@
 #define FARBWERK_SENSOR_START		0x2f
 
 /* Register offsets for the Farbwerk 360 RGB controller */
-<<<<<<< HEAD
-#define FARBWERK360_NUM_SENSORS		4
-#define FARBWERK360_SENSOR_START	0x32
-=======
 #define FARBWERK360_NUM_SENSORS			4
 #define FARBWERK360_SENSOR_START		0x32
 #define FARBWERK360_NUM_VIRTUAL_SENSORS		16
 #define FARBWERK360_VIRTUAL_SENSORS_START	0x3a
->>>>>>> 7365df19
 
 /* Register offsets for the Octo fan controller */
 #define OCTO_POWER_CYCLES		0x18
 #define OCTO_NUM_FANS			8
 #define OCTO_NUM_SENSORS		4
 #define OCTO_SENSOR_START		0x3D
-<<<<<<< HEAD
-=======
 #define OCTO_NUM_VIRTUAL_SENSORS	16
 #define OCTO_VIRTUAL_SENSORS_START	0x45
->>>>>>> 7365df19
 #define OCTO_CTRL_REPORT_SIZE		0x65F
 static u8 octo_sensor_fan_offsets[] = { 0x7D, 0x8A, 0x97, 0xA4, 0xB1, 0xBE, 0xCB, 0xD8 };
 
@@ -136,19 +113,13 @@
 #define QUADRO_NUM_FANS			4
 #define QUADRO_NUM_SENSORS		4
 #define QUADRO_SENSOR_START		0x34
-<<<<<<< HEAD
-=======
 #define QUADRO_NUM_VIRTUAL_SENSORS	16
 #define QUADRO_VIRTUAL_SENSORS_START	0x3c
->>>>>>> 7365df19
 #define QUADRO_CTRL_REPORT_SIZE		0x3c1
 #define QUADRO_FLOW_SENSOR_OFFSET	0x6e
 static u8 quadro_sensor_fan_offsets[] = { 0x70, 0x7D, 0x8A, 0x97 };
 
 /* Fan speed registers in Quadro control report (from 0-100%) */
-<<<<<<< HEAD
-static u16 quadro_ctrl_fan_offsets[] = { 0x36, 0x8b, 0xe0, 0x135 };
-=======
 static u16 quadro_ctrl_fan_offsets[] = { 0x37, 0x8c, 0xe1, 0x136 };
 
 /* Register offsets for the High Flow Next */
@@ -160,7 +131,6 @@
 #define HIGHFLOWNEXT_CONDUCTIVITY	95
 #define HIGHFLOWNEXT_5V_VOLTAGE		97
 #define HIGHFLOWNEXT_5V_VOLTAGE_USB	99
->>>>>>> 7365df19
 
 /* Labels for D5 Next */
 static const char *const label_d5next_temp[] = {
@@ -197,8 +167,6 @@
 	"Sensor 4"
 };
 
-<<<<<<< HEAD
-=======
 static const char *const label_virtual_temp_sensors[] = {
 	"Virtual sensor 1",
 	"Virtual sensor 2",
@@ -218,7 +186,6 @@
 	"Virtual sensor 16",
 };
 
->>>>>>> 7365df19
 /* Labels for Octo and Quadro (except speed) */
 static const char *const label_fan_speed[] = {
 	"Fan 1 speed",
@@ -273,8 +240,6 @@
 	"Flow speed [dL/h]"
 };
 
-<<<<<<< HEAD
-=======
 /* Labels for High Flow Next */
 static const char *const label_highflownext_temp_sensors[] = {
 	"Coolant temp",
@@ -296,7 +261,6 @@
 	"+5V USB voltage"
 };
 
->>>>>>> 7365df19
 struct aqc_data {
 	struct hid_device *hdev;
 	struct device *hwmon_dev;
@@ -316,11 +280,8 @@
 	u16 *fan_ctrl_offsets;
 	int num_temp_sensors;
 	int temp_sensor_start_offset;
-<<<<<<< HEAD
-=======
 	int num_virtual_temp_sensors;
 	int virtual_temp_sensor_start_offset;
->>>>>>> 7365df19
 	u16 power_cycle_count_offset;
 	u8 flow_sensor_offset;
 
@@ -447,11 +408,7 @@
 
 	switch (type) {
 	case hwmon_temp:
-<<<<<<< HEAD
-		if (channel < priv->num_temp_sensors)
-=======
 		if (channel < priv->num_temp_sensors + priv->num_virtual_temp_sensors)
->>>>>>> 7365df19
 			return 0444;
 		break;
 	case hwmon_pwm:
@@ -462,15 +419,6 @@
 			default:
 				break;
 			}
-<<<<<<< HEAD
-		}
-		break;
-	case hwmon_fan:
-		switch (priv->kind) {
-		case quadro:
-			/* Special case to support flow sensor */
-			if (channel < priv->num_fans + 1)
-=======
 		}
 		break;
 	case hwmon_fan:
@@ -496,7 +444,6 @@
 		case highflownext:
 			/* Special case to support one power sensor */
 			if (channel == 0)
->>>>>>> 7365df19
 				return 0444;
 			break;
 		default:
@@ -505,10 +452,6 @@
 			break;
 		}
 		break;
-<<<<<<< HEAD
-	case hwmon_power:
-=======
->>>>>>> 7365df19
 	case hwmon_curr:
 		if (channel < priv->num_fans)
 			return 0444;
@@ -518,14 +461,11 @@
 		case d5next:
 			/* Special case to support +5V and +12V voltage sensors */
 			if (channel < priv->num_fans + 2)
-<<<<<<< HEAD
-=======
 				return 0444;
 			break;
 		case highflownext:
 			/* Special case to support two voltage sensors */
 			if (channel < 2)
->>>>>>> 7365df19
 				return 0444;
 			break;
 		default:
@@ -745,11 +685,7 @@
 	priv->serial_number[1] = get_unaligned_be16(data + SERIAL_SECOND_PART);
 	priv->firmware_version = get_unaligned_be16(data + FIRMWARE_VERSION);
 
-<<<<<<< HEAD
-	/* Temperature sensor readings */
-=======
 	/* Physical temperature sensor readings */
->>>>>>> 7365df19
 	for (i = 0; i < priv->num_temp_sensors; i++) {
 		sensor_value = get_unaligned_be16(data +
 						  priv->temp_sensor_start_offset +
@@ -759,8 +695,6 @@
 		else
 			priv->temp_input[i] = sensor_value * 10;
 	}
-<<<<<<< HEAD
-=======
 
 	/* Virtual temperature sensor readings */
 	for (j = 0; j < priv->num_virtual_temp_sensors; j++) {
@@ -773,7 +707,6 @@
 			priv->temp_input[i] = sensor_value * 10;
 		i++;
 	}
->>>>>>> 7365df19
 
 	/* Fan speed and related readings */
 	for (i = 0; i < priv->num_fans; i++) {
@@ -800,8 +733,6 @@
 		break;
 	case quadro:
 		priv->speed_input[4] = get_unaligned_be16(data + priv->flow_sensor_offset);
-<<<<<<< HEAD
-=======
 		break;
 	case highflownext:
 		/* If external temp sensor is not connected, its power reading is also N/A */
@@ -818,7 +749,6 @@
 		priv->speed_input[0] = get_unaligned_be16(data + HIGHFLOWNEXT_FLOW);
 		priv->speed_input[1] = get_unaligned_be16(data + HIGHFLOWNEXT_WATER_QUALITY);
 		priv->speed_input[2] = get_unaligned_be16(data + HIGHFLOWNEXT_CONDUCTIVITY);
->>>>>>> 7365df19
 		break;
 	default:
 		break;
@@ -919,11 +849,8 @@
 		priv->fan_ctrl_offsets = d5next_ctrl_fan_offsets;
 		priv->num_temp_sensors = D5NEXT_NUM_SENSORS;
 		priv->temp_sensor_start_offset = D5NEXT_COOLANT_TEMP;
-<<<<<<< HEAD
-=======
 		priv->num_virtual_temp_sensors = D5NEXT_NUM_VIRTUAL_SENSORS;
 		priv->virtual_temp_sensor_start_offset = D5NEXT_VIRTUAL_SENSORS_START;
->>>>>>> 7365df19
 		priv->power_cycle_count_offset = D5NEXT_POWER_CYCLES;
 		priv->buffer_size = D5NEXT_CTRL_REPORT_SIZE;
 
@@ -948,12 +875,9 @@
 		priv->num_fans = 0;
 		priv->num_temp_sensors = FARBWERK360_NUM_SENSORS;
 		priv->temp_sensor_start_offset = FARBWERK360_SENSOR_START;
-<<<<<<< HEAD
-=======
 		priv->num_virtual_temp_sensors = FARBWERK360_NUM_VIRTUAL_SENSORS;
 		priv->virtual_temp_sensor_start_offset = FARBWERK360_VIRTUAL_SENSORS_START;
 
->>>>>>> 7365df19
 		priv->temp_label = label_temp_sensors;
 		priv->virtual_temp_label = label_virtual_temp_sensors;
 		break;
@@ -965,11 +889,8 @@
 		priv->fan_ctrl_offsets = octo_ctrl_fan_offsets;
 		priv->num_temp_sensors = OCTO_NUM_SENSORS;
 		priv->temp_sensor_start_offset = OCTO_SENSOR_START;
-<<<<<<< HEAD
-=======
 		priv->num_virtual_temp_sensors = OCTO_NUM_VIRTUAL_SENSORS;
 		priv->virtual_temp_sensor_start_offset = OCTO_VIRTUAL_SENSORS_START;
->>>>>>> 7365df19
 		priv->power_cycle_count_offset = OCTO_POWER_CYCLES;
 		priv->buffer_size = OCTO_CTRL_REPORT_SIZE;
 
@@ -988,27 +909,19 @@
 		priv->fan_ctrl_offsets = quadro_ctrl_fan_offsets;
 		priv->num_temp_sensors = QUADRO_NUM_SENSORS;
 		priv->temp_sensor_start_offset = QUADRO_SENSOR_START;
-<<<<<<< HEAD
-=======
 		priv->num_virtual_temp_sensors = QUADRO_NUM_VIRTUAL_SENSORS;
 		priv->virtual_temp_sensor_start_offset = QUADRO_VIRTUAL_SENSORS_START;
->>>>>>> 7365df19
 		priv->power_cycle_count_offset = QUADRO_POWER_CYCLES;
 		priv->buffer_size = QUADRO_CTRL_REPORT_SIZE;
 		priv->flow_sensor_offset = QUADRO_FLOW_SENSOR_OFFSET;
 
 		priv->temp_label = label_temp_sensors;
-<<<<<<< HEAD
-=======
 		priv->virtual_temp_label = label_virtual_temp_sensors;
->>>>>>> 7365df19
 		priv->speed_label = label_quadro_speeds;
 		priv->power_label = label_fan_power;
 		priv->voltage_label = label_fan_voltage;
 		priv->current_label = label_fan_current;
 		break;
-<<<<<<< HEAD
-=======
 	case USB_PRODUCT_ID_HIGHFLOWNEXT:
 		priv->kind = highflownext;
 
@@ -1022,7 +935,6 @@
 		priv->power_label = label_highflownext_power;
 		priv->voltage_label = label_highflownext_voltage;
 		break;
->>>>>>> 7365df19
 	default:
 		break;
 	}
@@ -1079,10 +991,7 @@
 	{ HID_USB_DEVICE(USB_VENDOR_ID_AQUACOMPUTER, USB_PRODUCT_ID_FARBWERK360) },
 	{ HID_USB_DEVICE(USB_VENDOR_ID_AQUACOMPUTER, USB_PRODUCT_ID_OCTO) },
 	{ HID_USB_DEVICE(USB_VENDOR_ID_AQUACOMPUTER, USB_PRODUCT_ID_QUADRO) },
-<<<<<<< HEAD
-=======
 	{ HID_USB_DEVICE(USB_VENDOR_ID_AQUACOMPUTER, USB_PRODUCT_ID_HIGHFLOWNEXT) },
->>>>>>> 7365df19
 	{ }
 };
 
