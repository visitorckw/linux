/*
 *  pci_link.c - ACPI PCI Interrupt Link Device Driver ($Revision: 34 $)
 *
 *  Copyright (C) 2001, 2002 Andy Grover <andrew.grover@intel.com>
 *  Copyright (C) 2001, 2002 Paul Diefenbaugh <paul.s.diefenbaugh@intel.com>
 *  Copyright (C) 2002       Dominik Brodowski <devel@brodo.de>
 *
 * ~~~~~~~~~~~~~~~~~~~~~~~~~~~~~~~~~~~~~~~~~~~~~~~~~~~~~~~~~~~~~~~~~~~~~~~~~~
 *
 *  This program is free software; you can redistribute it and/or modify
 *  it under the terms of the GNU General Public License as published by
 *  the Free Software Foundation; either version 2 of the License, or (at
 *  your option) any later version.
 *
 *  This program is distributed in the hope that it will be useful, but
 *  WITHOUT ANY WARRANTY; without even the implied warranty of
 *  MERCHANTABILITY or FITNESS FOR A PARTICULAR PURPOSE.  See the GNU
 *  General Public License for more details.
 *
 *  You should have received a copy of the GNU General Public License along
 *  with this program; if not, write to the Free Software Foundation, Inc.,
 *  59 Temple Place, Suite 330, Boston, MA 02111-1307 USA.
 *
 * ~~~~~~~~~~~~~~~~~~~~~~~~~~~~~~~~~~~~~~~~~~~~~~~~~~~~~~~~~~~~~~~~~~~~~~~~~~
 *
 * TBD: 
 *      1. Support more than one IRQ resource entry per link device (index).
 *	2. Implement start/stop mechanism and use ACPI Bus Driver facilities
 *	   for IRQ management (e.g. start()->_SRS).
 */

#include <linux/sysdev.h>
#include <linux/kernel.h>
#include <linux/module.h>
#include <linux/init.h>
#include <linux/types.h>
#include <linux/proc_fs.h>
#include <linux/spinlock.h>
#include <linux/pm.h>
#include <linux/pci.h>

#include <acpi/acpi_bus.h>
#include <acpi/acpi_drivers.h>


#define _COMPONENT		ACPI_PCI_COMPONENT
ACPI_MODULE_NAME		("pci_link")

#define ACPI_PCI_LINK_CLASS		"pci_irq_routing"
#define ACPI_PCI_LINK_HID		"PNP0C0F"
#define ACPI_PCI_LINK_DRIVER_NAME	"ACPI PCI Interrupt Link Driver"
#define ACPI_PCI_LINK_DEVICE_NAME	"PCI Interrupt Link"
#define ACPI_PCI_LINK_FILE_INFO		"info"
#define ACPI_PCI_LINK_FILE_STATUS	"state"

#define ACPI_PCI_LINK_MAX_POSSIBLE 16

static int acpi_pci_link_add (struct acpi_device *device);
static int acpi_pci_link_remove (struct acpi_device *device, int type);

static struct acpi_driver acpi_pci_link_driver = {
	.name =		ACPI_PCI_LINK_DRIVER_NAME,
	.class =	ACPI_PCI_LINK_CLASS,
	.ids =		ACPI_PCI_LINK_HID,
	.ops =		{
				.add =    acpi_pci_link_add,
				.remove = acpi_pci_link_remove,
			},
};

/*
 * If a link is initialized, we never change its active and initialized
 * later even the link is disable. Instead, we just repick the active irq
 */
struct acpi_pci_link_irq {
	u8			active;			/* Current IRQ */
	u8			edge_level;		/* All IRQs */
	u8			active_high_low;	/* All IRQs */
	u8			resource_type;
	u8			possible_count;
	u8			possible[ACPI_PCI_LINK_MAX_POSSIBLE];
	u8			initialized:1;
	u8			reserved:7;
};

struct acpi_pci_link {
	struct list_head	node;
	struct acpi_device	*device;
	acpi_handle		handle;
	struct acpi_pci_link_irq irq;
	int			refcnt;
};

static struct {
	int			count;
	struct list_head	entries;
}				acpi_link;
DECLARE_MUTEX(acpi_link_lock);


/* --------------------------------------------------------------------------
                            PCI Link Device Management
   -------------------------------------------------------------------------- */

/*
 * set context (link) possible list from resource list
 */
static acpi_status
acpi_pci_link_check_possible (
	struct acpi_resource	*resource,
	void			*context)
{
	struct acpi_pci_link	*link = (struct acpi_pci_link *) context;
	u32			i = 0;

	ACPI_FUNCTION_TRACE("acpi_pci_link_check_possible");

	switch (resource->id) {
	case ACPI_RSTYPE_START_DPF:
		return_ACPI_STATUS(AE_OK);
	case ACPI_RSTYPE_IRQ:
	{
		struct acpi_resource_irq *p = &resource->data.irq;
		if (!p || !p->number_of_interrupts) {
			ACPI_DEBUG_PRINT((ACPI_DB_WARN, "Blank IRQ resource\n"));
			return_ACPI_STATUS(AE_OK);
		}
		for (i = 0; (i<p->number_of_interrupts && i<ACPI_PCI_LINK_MAX_POSSIBLE); i++) {
			if (!p->interrupts[i]) {
				ACPI_DEBUG_PRINT((ACPI_DB_WARN, "Invalid IRQ %d\n", p->interrupts[i]));
				continue;
			}
			link->irq.possible[i] = p->interrupts[i];
			link->irq.possible_count++;
		}
		link->irq.edge_level = p->edge_level;
		link->irq.active_high_low = p->active_high_low;
		link->irq.resource_type = ACPI_RSTYPE_IRQ;
		break;
	}
	case ACPI_RSTYPE_EXT_IRQ:
	{
		struct acpi_resource_ext_irq *p = &resource->data.extended_irq;
		if (!p || !p->number_of_interrupts) {
			ACPI_DEBUG_PRINT((ACPI_DB_WARN, 
				"Blank EXT IRQ resource\n"));
			return_ACPI_STATUS(AE_OK);
		}
		for (i = 0; (i<p->number_of_interrupts && i<ACPI_PCI_LINK_MAX_POSSIBLE); i++) {
			if (!p->interrupts[i]) {
				ACPI_DEBUG_PRINT((ACPI_DB_WARN, "Invalid IRQ %d\n", p->interrupts[i]));
				continue;
			}
			link->irq.possible[i] = p->interrupts[i];
			link->irq.possible_count++;
		}
		link->irq.edge_level = p->edge_level;
		link->irq.active_high_low = p->active_high_low;
		link->irq.resource_type = ACPI_RSTYPE_EXT_IRQ;
		break;
	}
	default:
		ACPI_DEBUG_PRINT((ACPI_DB_ERROR, 
			"Resource is not an IRQ entry\n"));
		return_ACPI_STATUS(AE_OK);
	}

	return_ACPI_STATUS(AE_CTRL_TERMINATE);
}


static int
acpi_pci_link_get_possible (
	struct acpi_pci_link	*link)
{
	acpi_status		status;

	ACPI_FUNCTION_TRACE("acpi_pci_link_get_possible");

	if (!link)
		return_VALUE(-EINVAL);

	status = acpi_walk_resources(link->handle, METHOD_NAME__PRS,
			acpi_pci_link_check_possible, link);
	if (ACPI_FAILURE(status)) {
		ACPI_DEBUG_PRINT((ACPI_DB_ERROR, "Error evaluating _PRS\n"));
		return_VALUE(-ENODEV);
	}

	ACPI_DEBUG_PRINT((ACPI_DB_INFO, 
		"Found %d possible IRQs\n", link->irq.possible_count));

	return_VALUE(0);
}


static acpi_status
acpi_pci_link_check_current (
	struct acpi_resource	*resource,
	void			*context)
{
	int			*irq = (int *) context;

	ACPI_FUNCTION_TRACE("acpi_pci_link_check_current");

	switch (resource->id) {
	case ACPI_RSTYPE_IRQ:
	{
		struct acpi_resource_irq *p = &resource->data.irq;
		if (!p || !p->number_of_interrupts) {
			/*
			 * IRQ descriptors may have no IRQ# bits set,
			 * particularly those those w/ _STA disabled
			 */
			ACPI_DEBUG_PRINT((ACPI_DB_INFO,
				"Blank IRQ resource\n")); 
			return_ACPI_STATUS(AE_OK);
		}
		*irq = p->interrupts[0];
		break;
	}
	case ACPI_RSTYPE_EXT_IRQ:
	{
		struct acpi_resource_ext_irq *p = &resource->data.extended_irq;
		if (!p || !p->number_of_interrupts) {
			/*
			 * extended IRQ descriptors must
			 * return at least 1 IRQ
			 */
			ACPI_DEBUG_PRINT((ACPI_DB_WARN,
				"Blank EXT IRQ resource\n"));
			return_ACPI_STATUS(AE_OK);
		}
		*irq = p->interrupts[0];
		break;
	}
	default:
		ACPI_DEBUG_PRINT((ACPI_DB_ERROR,
			"Resource isn't an IRQ\n"));
		return_ACPI_STATUS(AE_OK);
	}
	return_ACPI_STATUS(AE_CTRL_TERMINATE);
}

/*
 * Run _CRS and set link->irq.active
 *
 * return value:
 * 0 - success
 * !0 - failure
 */
static int
acpi_pci_link_get_current (
	struct acpi_pci_link	*link)
{
	int			result = 0;
	acpi_status		status = AE_OK;
	int			irq = 0;

	ACPI_FUNCTION_TRACE("acpi_pci_link_get_current");

	if (!link || !link->handle)
		return_VALUE(-EINVAL);

	link->irq.active = 0;

	/* in practice, status disabled is meaningless, ignore it */
	if (acpi_strict) {
		/* Query _STA, set link->device->status */
		result = acpi_bus_get_status(link->device);
		if (result) {
			ACPI_DEBUG_PRINT((ACPI_DB_ERROR, "Unable to read status\n"));
			goto end;
		}

		if (!link->device->status.enabled) {
			ACPI_DEBUG_PRINT((ACPI_DB_INFO, "Link disabled\n"));
			return_VALUE(0);
		}
	}

	/* 
	 * Query and parse _CRS to get the current IRQ assignment. 
	 */

	status = acpi_walk_resources(link->handle, METHOD_NAME__CRS,
			acpi_pci_link_check_current, &irq);
	if (ACPI_FAILURE(status)) {
		ACPI_DEBUG_PRINT((ACPI_DB_ERROR, "Error evaluating _CRS\n"));
		result = -ENODEV;
		goto end;
	}

	if (acpi_strict && !irq) {
		ACPI_DEBUG_PRINT((ACPI_DB_ERROR, "_CRS returned 0\n"));
		result = -ENODEV;
	}

	link->irq.active = irq;

	ACPI_DEBUG_PRINT((ACPI_DB_INFO, "Link at IRQ %d \n", link->irq.active));

end:
	return_VALUE(result);
}

static int
acpi_pci_link_set (
	struct acpi_pci_link	*link,
	int			irq)
{
	int			result = 0;
	acpi_status		status = AE_OK;
	struct {
		struct acpi_resource	res;
		struct acpi_resource	end;
	}    *resource;
	struct acpi_buffer	buffer = {0, NULL};

	ACPI_FUNCTION_TRACE("acpi_pci_link_set");

	if (!link || !irq)
		return_VALUE(-EINVAL);

	resource = kmalloc( sizeof(*resource)+1, GFP_KERNEL);
	if(!resource)
		return_VALUE(-ENOMEM);

	memset(resource, 0, sizeof(*resource)+1);
	buffer.length = sizeof(*resource) +1;
	buffer.pointer = resource;

	switch(link->irq.resource_type) {
	case ACPI_RSTYPE_IRQ:
		resource->res.id = ACPI_RSTYPE_IRQ;
		resource->res.length = sizeof(struct acpi_resource);
		resource->res.data.irq.edge_level = link->irq.edge_level;
		resource->res.data.irq.active_high_low = link->irq.active_high_low;
		if (link->irq.edge_level == ACPI_EDGE_SENSITIVE)
			resource->res.data.irq.shared_exclusive = ACPI_EXCLUSIVE;
		else
			resource->res.data.irq.shared_exclusive = ACPI_SHARED;
		resource->res.data.irq.number_of_interrupts = 1;
		resource->res.data.irq.interrupts[0] = irq;
		break;
	   
	case ACPI_RSTYPE_EXT_IRQ:
		resource->res.id = ACPI_RSTYPE_EXT_IRQ;
		resource->res.length = sizeof(struct acpi_resource);
		resource->res.data.extended_irq.producer_consumer = ACPI_CONSUMER;
		resource->res.data.extended_irq.edge_level = link->irq.edge_level;
		resource->res.data.extended_irq.active_high_low = link->irq.active_high_low;
		if (link->irq.edge_level == ACPI_EDGE_SENSITIVE)
			resource->res.data.irq.shared_exclusive = ACPI_EXCLUSIVE;
		else
			resource->res.data.irq.shared_exclusive = ACPI_SHARED;
		resource->res.data.extended_irq.number_of_interrupts = 1;
		resource->res.data.extended_irq.interrupts[0] = irq;
		/* ignore resource_source, it's optional */
		break;
	default:
		printk("ACPI BUG: resource_type %d\n", link->irq.resource_type);
		result = -EINVAL;
		goto end;

	}
	resource->end.id = ACPI_RSTYPE_END_TAG;

	/* Attempt to set the resource */
	status = acpi_set_current_resources(link->handle, &buffer);

	/* check for total failure */
	if (ACPI_FAILURE(status)) {
		ACPI_DEBUG_PRINT((ACPI_DB_ERROR, "Error evaluating _SRS\n"));
		result = -ENODEV;
		goto end;
	}

	/* Query _STA, set device->status */
	result = acpi_bus_get_status(link->device);
	if (result) {
		ACPI_DEBUG_PRINT((ACPI_DB_ERROR, "Unable to read status\n"));
		goto end;
	}
	if (!link->device->status.enabled) {
		printk(KERN_WARNING PREFIX
			"%s [%s] disabled and referenced, BIOS bug.\n",
			acpi_device_name(link->device),
			acpi_device_bid(link->device));
	}

	/* Query _CRS, set link->irq.active */
	result = acpi_pci_link_get_current(link);
	if (result) {
		goto end;
	}

	/*
	 * Is current setting not what we set?
	 * set link->irq.active
	 */
	if (link->irq.active != irq) {
		/*
		 * policy: when _CRS doesn't return what we just _SRS
		 * assume _SRS worked and override _CRS value.
		 */
		printk(KERN_WARNING PREFIX 
			"%s [%s] BIOS reported IRQ %d, using IRQ %d\n",
			acpi_device_name(link->device),
			acpi_device_bid(link->device),
			link->irq.active, irq);
		link->irq.active = irq;
	}

	ACPI_DEBUG_PRINT((ACPI_DB_INFO, "Set IRQ %d\n", link->irq.active));
	
end:
	kfree(resource);
	return_VALUE(result);
}


/* --------------------------------------------------------------------------
                            PCI Link IRQ Management
   -------------------------------------------------------------------------- */

/*
 * "acpi_irq_balance" (default in APIC mode) enables ACPI to use PIC Interrupt
 * Link Devices to move the PIRQs around to minimize sharing.
 * 
 * "acpi_irq_nobalance" (default in PIC mode) tells ACPI not to move any PIC IRQs
 * that the BIOS has already set to active.  This is necessary because
 * ACPI has no automatic means of knowing what ISA IRQs are used.  Note that
 * if the BIOS doesn't set a Link Device active, ACPI needs to program it
 * even if acpi_irq_nobalance is set.
 *
 * A tables of penalties avoids directing PCI interrupts to well known
 * ISA IRQs. Boot params are available to over-ride the default table:
 *
 * List interrupts that are free for PCI use.
 * acpi_irq_pci=n[,m]
 *
 * List interrupts that should not be used for PCI:
 * acpi_irq_isa=n[,m]
 *
 * Note that PCI IRQ routers have a list of possible IRQs,
 * which may not include the IRQs this table says are available.
 * 
 * Since this heuristic can't tell the difference between a link
 * that no device will attach to, vs. a link which may be shared
 * by multiple active devices -- it is not optimal.
 *
 * If interrupt performance is that important, get an IO-APIC system
 * with a pin dedicated to each device.  Or for that matter, an MSI
 * enabled system.
 */

#define ACPI_MAX_IRQS		256
#define ACPI_MAX_ISA_IRQ	16

#define PIRQ_PENALTY_PCI_AVAILABLE	(0)
#define PIRQ_PENALTY_PCI_POSSIBLE	(16*16)
#define PIRQ_PENALTY_PCI_USING		(16*16*16)
#define PIRQ_PENALTY_ISA_TYPICAL	(16*16*16*16)
#define PIRQ_PENALTY_ISA_USED		(16*16*16*16*16)
#define PIRQ_PENALTY_ISA_ALWAYS		(16*16*16*16*16*16)

static int acpi_irq_penalty[ACPI_MAX_IRQS] = {
	PIRQ_PENALTY_ISA_ALWAYS,	/* IRQ0 timer */
	PIRQ_PENALTY_ISA_ALWAYS,	/* IRQ1 keyboard */
	PIRQ_PENALTY_ISA_ALWAYS,	/* IRQ2 cascade */
	PIRQ_PENALTY_ISA_TYPICAL,	/* IRQ3	serial */
	PIRQ_PENALTY_ISA_TYPICAL,	/* IRQ4	serial */
	PIRQ_PENALTY_ISA_TYPICAL,	/* IRQ5 sometimes SoundBlaster */
	PIRQ_PENALTY_ISA_TYPICAL,	/* IRQ6 */
	PIRQ_PENALTY_ISA_TYPICAL,	/* IRQ7 parallel, spurious */
	PIRQ_PENALTY_ISA_TYPICAL,	/* IRQ8 rtc, sometimes */
	PIRQ_PENALTY_PCI_AVAILABLE,	/* IRQ9  PCI, often acpi */
	PIRQ_PENALTY_PCI_AVAILABLE,	/* IRQ10 PCI */
	PIRQ_PENALTY_PCI_AVAILABLE,	/* IRQ11 PCI */
	PIRQ_PENALTY_ISA_USED,	/* IRQ12 mouse */
	PIRQ_PENALTY_ISA_USED,	/* IRQ13 fpe, sometimes */
	PIRQ_PENALTY_ISA_USED,	/* IRQ14 ide0 */
	PIRQ_PENALTY_ISA_USED,	/* IRQ15 ide1 */
			/* >IRQ15 */
};

int __init
acpi_irq_penalty_init(void)
{
	struct list_head	*node = NULL;
	struct acpi_pci_link    *link = NULL;
	int			i = 0;

	ACPI_FUNCTION_TRACE("acpi_irq_penalty_init");

	/*
	 * Update penalties to facilitate IRQ balancing.
	 */
	list_for_each(node, &acpi_link.entries) {

		link = list_entry(node, struct acpi_pci_link, node);
		if (!link) {
			ACPI_DEBUG_PRINT((ACPI_DB_ERROR, "Invalid link context\n"));
			continue;
		}

		/*
		 * reflect the possible and active irqs in the penalty table --
		 * useful for breaking ties.
		 */
		if (link->irq.possible_count) {
			int penalty = PIRQ_PENALTY_PCI_POSSIBLE / link->irq.possible_count;

			for (i = 0; i < link->irq.possible_count; i++) {
				if (link->irq.possible[i] < ACPI_MAX_ISA_IRQ)
					acpi_irq_penalty[link->irq.possible[i]] += penalty;
			}

		} else if (link->irq.active) {
			acpi_irq_penalty[link->irq.active] += PIRQ_PENALTY_PCI_POSSIBLE;
		}
	}
	/* Add a penalty for the SCI */
	acpi_irq_penalty[acpi_fadt.sci_int] += PIRQ_PENALTY_PCI_USING;

	return_VALUE(0);
}

static int acpi_irq_balance;	/* 0: static, 1: balance */

static int acpi_pci_link_allocate(
	struct acpi_pci_link	*link)
{
	int			irq;
	int			i;

	ACPI_FUNCTION_TRACE("acpi_pci_link_allocate");

	if (link->irq.initialized) {
		if (link->refcnt == 0)
			/* This means the link is disabled but initialized */
			acpi_pci_link_set(link, link->irq.active);
		return_VALUE(0);
	}

	/*
	 * search for active IRQ in list of possible IRQs.
	 */
	for (i = 0; i < link->irq.possible_count; ++i) {
		if (link->irq.active == link->irq.possible[i])
			break;
	}
	/*
	 * forget active IRQ that is not in possible list
	 */
	if (i == link->irq.possible_count) {
		if (acpi_strict)
			printk(KERN_WARNING PREFIX "_CRS %d not found"
				" in _PRS\n", link->irq.active);
		link->irq.active = 0;
	}

	/*
	 * if active found, use it; else pick entry from end of possible list.
	 */
	if (link->irq.active) {
		irq = link->irq.active;
	} else {
		irq = link->irq.possible[link->irq.possible_count - 1];
	}

	if (acpi_irq_balance || !link->irq.active) {
		/*
		 * Select the best IRQ.  This is done in reverse to promote
		 * the use of IRQs 9, 10, 11, and >15.
		 */
		for (i = (link->irq.possible_count - 1); i >= 0; i--) {
			if (acpi_irq_penalty[irq] > acpi_irq_penalty[link->irq.possible[i]])
				irq = link->irq.possible[i];
		}
	}

	/* Attempt to enable the link device at this IRQ. */
	if (acpi_pci_link_set(link, irq)) {
		printk(PREFIX "Unable to set IRQ for %s [%s] (likely buggy ACPI BIOS).\n"
				"Try pci=noacpi or acpi=off\n",
			acpi_device_name(link->device),
			acpi_device_bid(link->device));
		return_VALUE(-ENODEV);
	} else {
		acpi_irq_penalty[link->irq.active] += PIRQ_PENALTY_PCI_USING;
		printk(PREFIX "%s [%s] enabled at IRQ %d\n", 
			acpi_device_name(link->device),
			acpi_device_bid(link->device), link->irq.active);
	}

	link->irq.initialized = 1;

	return_VALUE(0);
}

/*
 * acpi_pci_link_allocate_irq
 * success: return IRQ >= 0
 * failure: return -1
 */

int
acpi_pci_link_allocate_irq (
	acpi_handle		handle,
	int			index,
	int			*edge_level,
	int			*active_high_low,
	char			**name)
{
	int                     result = 0;
	struct acpi_device	*device = NULL;
	struct acpi_pci_link	*link = NULL;

	ACPI_FUNCTION_TRACE("acpi_pci_link_allocate_irq");

	result = acpi_bus_get_device(handle, &device);
	if (result) {
		ACPI_DEBUG_PRINT((ACPI_DB_ERROR, "Invalid link device\n"));
		return_VALUE(-1);
	}

	link = (struct acpi_pci_link *) acpi_driver_data(device);
	if (!link) {
		ACPI_DEBUG_PRINT((ACPI_DB_ERROR, "Invalid link context\n"));
		return_VALUE(-1);
	}

	/* TBD: Support multiple index (IRQ) entries per Link Device */
	if (index) {
		ACPI_DEBUG_PRINT((ACPI_DB_ERROR, "Invalid index %d\n", index));
		return_VALUE(-1);
	}

	down(&acpi_link_lock);
	if (acpi_pci_link_allocate(link)) {
		up(&acpi_link_lock);
		return_VALUE(-1);
	}
	   
	if (!link->irq.active) {
		up(&acpi_link_lock);
		ACPI_DEBUG_PRINT((ACPI_DB_ERROR, "Link active IRQ is 0!\n"));
		return_VALUE(-1);
	}
	link->refcnt ++;
	up(&acpi_link_lock);

	if (edge_level) *edge_level = link->irq.edge_level;
	if (active_high_low) *active_high_low = link->irq.active_high_low;
	if (name) *name = acpi_device_bid(link->device);
	ACPI_DEBUG_PRINT((ACPI_DB_INFO,
		"Link %s is referenced\n", acpi_device_bid(link->device)));
	return_VALUE(link->irq.active);
}

/*
 * We don't change link's irq information here.  After it is reenabled, we
 * continue use the info
 */
int
acpi_pci_link_free_irq(acpi_handle handle)
{
	struct acpi_device	*device = NULL;
	struct acpi_pci_link	*link = NULL;
	acpi_status		result;

	ACPI_FUNCTION_TRACE("acpi_pci_link_free_irq");

	result = acpi_bus_get_device(handle, &device);
	if (result) {
		ACPI_DEBUG_PRINT((ACPI_DB_ERROR, "Invalid link device\n"));
		return_VALUE(-1);
	}

	link = (struct acpi_pci_link *) acpi_driver_data(device);
	if (!link) {
		ACPI_DEBUG_PRINT((ACPI_DB_ERROR, "Invalid link context\n"));
		return_VALUE(-1);
	}

	down(&acpi_link_lock);
	if (!link->irq.initialized) {
		up(&acpi_link_lock);
		ACPI_DEBUG_PRINT((ACPI_DB_ERROR, "Link isn't initialized\n"));
		return_VALUE(-1);
	}

#ifdef	FUTURE_USE
	/*
	 * The Link reference count allows us to _DISable an unused link
	 * and suspend time, and set it again  on resume.
	 * However, 2.6.12 still has irq_router.resume
	 * which blindly restores the link state.
	 * So we disable the reference count method
	 * to prevent duplicate acpi_pci_link_set()
	 * which would harm some systems
	 */
	link->refcnt --;
#endif
	ACPI_DEBUG_PRINT((ACPI_DB_INFO,
		"Link %s is dereferenced\n", acpi_device_bid(link->device)));

	if (link->refcnt == 0) {
		acpi_ut_evaluate_object(link->handle, "_DIS", 0, NULL);
	}
	up(&acpi_link_lock);
	return_VALUE(link->irq.active);
}
/* --------------------------------------------------------------------------
                                 Driver Interface
   -------------------------------------------------------------------------- */

static int
acpi_pci_link_add (
	struct acpi_device *device)
{
	int			result = 0;
	struct acpi_pci_link	*link = NULL;
	int			i = 0;
	int			found = 0;

	ACPI_FUNCTION_TRACE("acpi_pci_link_add");

	if (!device)
		return_VALUE(-EINVAL);

	link = kmalloc(sizeof(struct acpi_pci_link), GFP_KERNEL);
	if (!link)
		return_VALUE(-ENOMEM);
	memset(link, 0, sizeof(struct acpi_pci_link));

	link->device = device;
	link->handle = device->handle;
	strcpy(acpi_device_name(device), ACPI_PCI_LINK_DEVICE_NAME);
	strcpy(acpi_device_class(device), ACPI_PCI_LINK_CLASS);
	acpi_driver_data(device) = link;

	down(&acpi_link_lock);
	result = acpi_pci_link_get_possible(link);
	if (result)
		goto end;

	/* query and set link->irq.active */
	acpi_pci_link_get_current(link);

	printk(PREFIX "%s [%s] (IRQs", acpi_device_name(device),
		acpi_device_bid(device));
	for (i = 0; i < link->irq.possible_count; i++) {
		if (link->irq.active == link->irq.possible[i]) {
			printk(" *%d", link->irq.possible[i]);
			found = 1;
		}
		else
			printk(" %d", link->irq.possible[i]);
	}

	printk(")");

	if (!found)
		printk(" *%d", link->irq.active);

	if(!link->device->status.enabled)
		printk(", disabled.");

	printk("\n");

	/* TBD: Acquire/release lock */
	list_add_tail(&link->node, &acpi_link.entries);
	acpi_link.count++;

end:
	/* disable all links -- to be activated on use */
	acpi_ut_evaluate_object(link->handle, "_DIS", 0, NULL);
	up(&acpi_link_lock);

	if (result)
		kfree(link);

	return_VALUE(result);
}

<<<<<<< HEAD
static int
acpi_pci_link_resume(
	struct acpi_pci_link *link)
{
	ACPI_FUNCTION_TRACE("acpi_pci_link_resume");

	if (link->refcnt && link->irq.active && link->irq.initialized)
		return_VALUE(acpi_pci_link_set(link, link->irq.active));
	else
		return_VALUE(0);
}

/*
 * FIXME: this is a workaround to avoid nasty warning.  It will be removed
 * after every device calls pci_disable_device in .resume.
 */
int acpi_in_resume;
static int
irqrouter_resume(
	struct sys_device *dev)
=======
static int irqrouter_suspend(struct sys_device *dev, pm_message_t state)
>>>>>>> cbfc1bae
{
	struct list_head        *node = NULL;
	struct acpi_pci_link    *link = NULL;

	ACPI_FUNCTION_TRACE("irqrouter_resume");

	acpi_in_resume = 1;
	list_for_each(node, &acpi_link.entries) {
		link = list_entry(node, struct acpi_pci_link, node);
		if (!link) {
			ACPI_DEBUG_PRINT((ACPI_DB_ERROR,
				"Invalid link context\n"));
			continue;
		}
		acpi_pci_link_resume(link);
	}
	acpi_in_resume = 0;
	return_VALUE(0);
}


static int
acpi_pci_link_remove (
	struct acpi_device	*device,
	int			type)
{
	struct acpi_pci_link *link = NULL;

	ACPI_FUNCTION_TRACE("acpi_pci_link_remove");

	if (!device || !acpi_driver_data(device))
		return_VALUE(-EINVAL);

	link = (struct acpi_pci_link *) acpi_driver_data(device);

	down(&acpi_link_lock);
	list_del(&link->node);
	up(&acpi_link_lock);

	kfree(link);

	return_VALUE(0);
}

/*
 * modify acpi_irq_penalty[] from cmdline
 */
static int __init acpi_irq_penalty_update(char *str, int used)
{
	int i;

	for (i = 0; i < 16; i++) {
		int retval;
		int irq;

		retval = get_option(&str,&irq);

		if (!retval)
			break;	/* no number found */

		if (irq < 0)
			continue;
		
		if (irq >= ACPI_MAX_IRQS)
			continue;

		if (used)
			acpi_irq_penalty[irq] += PIRQ_PENALTY_ISA_USED;
		else
			acpi_irq_penalty[irq] = PIRQ_PENALTY_PCI_AVAILABLE;

		if (retval != 2)	/* no next number */
			break;
	}
	return 1;
}

/*
 * We'd like PNP to call this routine for the
 * single ISA_USED value for each legacy device.
 * But instead it calls us with each POSSIBLE setting.
 * There is no ISA_POSSIBLE weight, so we simply use
 * the (small) PCI_USING penalty.
 */
void acpi_penalize_isa_irq(int irq, int active)
{
	if (active)
		acpi_irq_penalty[irq] += PIRQ_PENALTY_ISA_USED;
	else
		acpi_irq_penalty[irq] += PIRQ_PENALTY_PCI_USING;
}

/*
 * Over-ride default table to reserve additional IRQs for use by ISA
 * e.g. acpi_irq_isa=5
 * Useful for telling ACPI how not to interfere with your ISA sound card.
 */
static int __init acpi_irq_isa(char *str)
{
	return acpi_irq_penalty_update(str, 1);
}
__setup("acpi_irq_isa=", acpi_irq_isa);

/*
 * Over-ride default table to free additional IRQs for use by PCI
 * e.g. acpi_irq_pci=7,15
 * Used for acpi_irq_balance to free up IRQs to reduce PCI IRQ sharing.
 */
static int __init acpi_irq_pci(char *str)
{
	return acpi_irq_penalty_update(str, 0);
}
__setup("acpi_irq_pci=", acpi_irq_pci);

static int __init acpi_irq_nobalance_set(char *str)
{
	acpi_irq_balance = 0;
	return 1;
}
__setup("acpi_irq_nobalance", acpi_irq_nobalance_set);

int __init acpi_irq_balance_set(char *str)
{
	acpi_irq_balance = 1;
	return 1;
}
__setup("acpi_irq_balance", acpi_irq_balance_set);


/* FIXME: we will remove this interface after all drivers call pci_disable_device */
static struct sysdev_class irqrouter_sysdev_class = {
        set_kset_name("irqrouter"),
        .resume = irqrouter_resume,
};


static struct sys_device device_irqrouter = {
	.id     = 0,
	.cls    = &irqrouter_sysdev_class,
};


static int __init irqrouter_init_sysfs(void)
{
	int error;

	ACPI_FUNCTION_TRACE("irqrouter_init_sysfs");

	if (acpi_disabled || acpi_noirq)
		return_VALUE(0);

	error = sysdev_class_register(&irqrouter_sysdev_class);
	if (!error)
		error = sysdev_register(&device_irqrouter);

	return_VALUE(error);
}                                        

device_initcall(irqrouter_init_sysfs);


static int __init acpi_pci_link_init (void)
{
	ACPI_FUNCTION_TRACE("acpi_pci_link_init");

	if (acpi_noirq)
		return_VALUE(0);

	acpi_link.count = 0;
	INIT_LIST_HEAD(&acpi_link.entries);

	if (acpi_bus_register_driver(&acpi_pci_link_driver) < 0)
		return_VALUE(-ENODEV);

	return_VALUE(0);
}

subsys_initcall(acpi_pci_link_init);<|MERGE_RESOLUTION|>--- conflicted
+++ resolved
@@ -786,7 +786,6 @@
 	return_VALUE(result);
 }
 
-<<<<<<< HEAD
 static int
 acpi_pci_link_resume(
 	struct acpi_pci_link *link)
@@ -805,11 +804,7 @@
  */
 int acpi_in_resume;
 static int
-irqrouter_resume(
-	struct sys_device *dev)
-=======
-static int irqrouter_suspend(struct sys_device *dev, pm_message_t state)
->>>>>>> cbfc1bae
+irqrouter_resume(struct sys_device *dev)
 {
 	struct list_head        *node = NULL;
 	struct acpi_pci_link    *link = NULL;
