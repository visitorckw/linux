// SPDX-License-Identifier: GPL-2.0-or-later
/*
 * Coda multi-standard codec IP
 *
 * Copyright (C) 2012 Vista Silicon S.L.
 *    Javier Martin, <javier.martin@vista-silicon.com>
 *    Xavier Duret
 */

#include <linux/clk.h>
#include <linux/debugfs.h>
#include <linux/delay.h>
#include <linux/firmware.h>
#include <linux/gcd.h>
#include <linux/genalloc.h>
#include <linux/idr.h>
#include <linux/interrupt.h>
#include <linux/io.h>
#include <linux/irq.h>
#include <linux/kfifo.h>
#include <linux/module.h>
#include <linux/of_device.h>
#include <linux/platform_device.h>
#include <linux/pm_runtime.h>
#include <linux/slab.h>
#include <linux/videodev2.h>
#include <linux/of.h>
#include <linux/platform_data/media/coda.h>
#include <linux/reset.h>

#include <media/v4l2-ctrls.h>
#include <media/v4l2-device.h>
#include <media/v4l2-event.h>
#include <media/v4l2-ioctl.h>
#include <media/v4l2-mem2mem.h>
#include <media/videobuf2-v4l2.h>
#include <media/videobuf2-dma-contig.h>
#include <media/videobuf2-vmalloc.h>

#include "coda.h"
#include "imx-vdoa.h"

#define CODA_NAME		"coda"

#define CODADX6_MAX_INSTANCES	4
#define CODA_MAX_FORMATS	4

#define CODA_ISRAM_SIZE	(2048 * 2)

#define MIN_W 48
#define MIN_H 16

#define S_ALIGN		1 /* multiple of 2 */
#define W_ALIGN		1 /* multiple of 2 */
#define H_ALIGN		1 /* multiple of 2 */

#define fh_to_ctx(__fh)	container_of(__fh, struct coda_ctx, fh)

int coda_debug;
module_param(coda_debug, int, 0644);
MODULE_PARM_DESC(coda_debug, "Debug level (0-2)");

static int disable_tiling;
module_param(disable_tiling, int, 0644);
MODULE_PARM_DESC(disable_tiling, "Disable tiled frame buffers");

static int disable_vdoa;
module_param(disable_vdoa, int, 0644);
MODULE_PARM_DESC(disable_vdoa, "Disable Video Data Order Adapter tiled to raster-scan conversion");

static int enable_bwb = 0;
module_param(enable_bwb, int, 0644);
MODULE_PARM_DESC(enable_bwb, "Enable BWB unit for decoding, may crash on certain streams");

void coda_write(struct coda_dev *dev, u32 data, u32 reg)
{
	v4l2_dbg(3, coda_debug, &dev->v4l2_dev,
		 "%s: data=0x%x, reg=0x%x\n", __func__, data, reg);
	writel(data, dev->regs_base + reg);
}

unsigned int coda_read(struct coda_dev *dev, u32 reg)
{
	u32 data;

	data = readl(dev->regs_base + reg);
	v4l2_dbg(3, coda_debug, &dev->v4l2_dev,
		 "%s: data=0x%x, reg=0x%x\n", __func__, data, reg);
	return data;
}

void coda_write_base(struct coda_ctx *ctx, struct coda_q_data *q_data,
		     struct vb2_v4l2_buffer *buf, unsigned int reg_y)
{
	u32 base_y = vb2_dma_contig_plane_dma_addr(&buf->vb2_buf, 0);
	u32 base_cb, base_cr;

	switch (q_data->fourcc) {
	case V4L2_PIX_FMT_YUYV:
		/* Fallthrough: IN -H264-> CODA -NV12 MB-> VDOA -YUYV-> OUT */
	case V4L2_PIX_FMT_NV12:
	case V4L2_PIX_FMT_YUV420:
	default:
		base_cb = base_y + q_data->bytesperline * q_data->height;
		base_cr = base_cb + q_data->bytesperline * q_data->height / 4;
		break;
	case V4L2_PIX_FMT_YVU420:
		/* Switch Cb and Cr for YVU420 format */
		base_cr = base_y + q_data->bytesperline * q_data->height;
		base_cb = base_cr + q_data->bytesperline * q_data->height / 4;
		break;
	case V4L2_PIX_FMT_YUV422P:
		base_cb = base_y + q_data->bytesperline * q_data->height;
		base_cr = base_cb + q_data->bytesperline * q_data->height / 2;
	}

	coda_write(ctx->dev, base_y, reg_y);
	coda_write(ctx->dev, base_cb, reg_y + 4);
	coda_write(ctx->dev, base_cr, reg_y + 8);
}

#define CODA_CODEC(mode, src_fourcc, dst_fourcc, max_w, max_h) \
	{ mode, src_fourcc, dst_fourcc, max_w, max_h }

/*
 * Arrays of codecs supported by each given version of Coda:
 *  i.MX27 -> codadx6
 *  i.MX51 -> codahx4
 *  i.MX53 -> coda7
 *  i.MX6  -> coda960
 * Use V4L2_PIX_FMT_YUV420 as placeholder for all supported YUV 4:2:0 variants
 */
static const struct coda_codec codadx6_codecs[] = {
	CODA_CODEC(CODADX6_MODE_ENCODE_H264, V4L2_PIX_FMT_YUV420, V4L2_PIX_FMT_H264,  720, 576),
	CODA_CODEC(CODADX6_MODE_ENCODE_MP4,  V4L2_PIX_FMT_YUV420, V4L2_PIX_FMT_MPEG4, 720, 576),
};

static const struct coda_codec codahx4_codecs[] = {
	CODA_CODEC(CODA7_MODE_ENCODE_H264, V4L2_PIX_FMT_YUV420, V4L2_PIX_FMT_H264,   720, 576),
	CODA_CODEC(CODA7_MODE_DECODE_H264, V4L2_PIX_FMT_H264,   V4L2_PIX_FMT_YUV420, 1920, 1088),
	CODA_CODEC(CODA7_MODE_DECODE_MP2,  V4L2_PIX_FMT_MPEG2,  V4L2_PIX_FMT_YUV420, 1920, 1088),
	CODA_CODEC(CODA7_MODE_DECODE_MP4,  V4L2_PIX_FMT_MPEG4,  V4L2_PIX_FMT_YUV420, 1280, 720),
};

static const struct coda_codec coda7_codecs[] = {
	CODA_CODEC(CODA7_MODE_ENCODE_H264, V4L2_PIX_FMT_YUV420, V4L2_PIX_FMT_H264,   1280, 720),
	CODA_CODEC(CODA7_MODE_ENCODE_MP4,  V4L2_PIX_FMT_YUV420, V4L2_PIX_FMT_MPEG4,  1280, 720),
	CODA_CODEC(CODA7_MODE_ENCODE_MJPG, V4L2_PIX_FMT_YUV420, V4L2_PIX_FMT_JPEG,   8192, 8192),
	CODA_CODEC(CODA7_MODE_DECODE_H264, V4L2_PIX_FMT_H264,   V4L2_PIX_FMT_YUV420, 1920, 1088),
	CODA_CODEC(CODA7_MODE_DECODE_MP2,  V4L2_PIX_FMT_MPEG2,  V4L2_PIX_FMT_YUV420, 1920, 1088),
	CODA_CODEC(CODA7_MODE_DECODE_MP4,  V4L2_PIX_FMT_MPEG4,  V4L2_PIX_FMT_YUV420, 1920, 1088),
	CODA_CODEC(CODA7_MODE_DECODE_MJPG, V4L2_PIX_FMT_JPEG,   V4L2_PIX_FMT_YUV420, 8192, 8192),
};

static const struct coda_codec coda9_codecs[] = {
	CODA_CODEC(CODA9_MODE_ENCODE_H264, V4L2_PIX_FMT_YUV420, V4L2_PIX_FMT_H264,   1920, 1088),
	CODA_CODEC(CODA9_MODE_ENCODE_MP4,  V4L2_PIX_FMT_YUV420, V4L2_PIX_FMT_MPEG4,  1920, 1088),
	CODA_CODEC(CODA9_MODE_DECODE_H264, V4L2_PIX_FMT_H264,   V4L2_PIX_FMT_YUV420, 1920, 1088),
	CODA_CODEC(CODA9_MODE_DECODE_MP2,  V4L2_PIX_FMT_MPEG2,  V4L2_PIX_FMT_YUV420, 1920, 1088),
	CODA_CODEC(CODA9_MODE_DECODE_MP4,  V4L2_PIX_FMT_MPEG4,  V4L2_PIX_FMT_YUV420, 1920, 1088),
};

struct coda_video_device {
	const char *name;
	enum coda_inst_type type;
	const struct coda_context_ops *ops;
	bool direct;
	u32 src_formats[CODA_MAX_FORMATS];
	u32 dst_formats[CODA_MAX_FORMATS];
};

static const struct coda_video_device coda_bit_encoder = {
	.name = "coda-encoder",
	.type = CODA_INST_ENCODER,
	.ops = &coda_bit_encode_ops,
	.src_formats = {
		V4L2_PIX_FMT_NV12,
		V4L2_PIX_FMT_YUV420,
		V4L2_PIX_FMT_YVU420,
	},
	.dst_formats = {
		V4L2_PIX_FMT_H264,
		V4L2_PIX_FMT_MPEG4,
	},
};

static const struct coda_video_device coda_bit_jpeg_encoder = {
	.name = "coda-jpeg-encoder",
	.type = CODA_INST_ENCODER,
	.ops = &coda_bit_encode_ops,
	.src_formats = {
		V4L2_PIX_FMT_NV12,
		V4L2_PIX_FMT_YUV420,
		V4L2_PIX_FMT_YVU420,
		V4L2_PIX_FMT_YUV422P,
	},
	.dst_formats = {
		V4L2_PIX_FMT_JPEG,
	},
};

static const struct coda_video_device coda_bit_decoder = {
	.name = "coda-decoder",
	.type = CODA_INST_DECODER,
	.ops = &coda_bit_decode_ops,
	.src_formats = {
		V4L2_PIX_FMT_H264,
		V4L2_PIX_FMT_MPEG2,
		V4L2_PIX_FMT_MPEG4,
	},
	.dst_formats = {
		V4L2_PIX_FMT_NV12,
		V4L2_PIX_FMT_YUV420,
		V4L2_PIX_FMT_YVU420,
		/*
		 * If V4L2_PIX_FMT_YUYV should be default,
		 * set_default_params() must be adjusted.
		 */
		V4L2_PIX_FMT_YUYV,
	},
};

static const struct coda_video_device coda_bit_jpeg_decoder = {
	.name = "coda-jpeg-decoder",
	.type = CODA_INST_DECODER,
	.ops = &coda_bit_decode_ops,
	.src_formats = {
		V4L2_PIX_FMT_JPEG,
	},
	.dst_formats = {
		V4L2_PIX_FMT_NV12,
		V4L2_PIX_FMT_YUV420,
		V4L2_PIX_FMT_YVU420,
		V4L2_PIX_FMT_YUV422P,
	},
};

static const struct coda_video_device *codadx6_video_devices[] = {
	&coda_bit_encoder,
};

static const struct coda_video_device *codahx4_video_devices[] = {
	&coda_bit_encoder,
	&coda_bit_decoder,
};

static const struct coda_video_device *coda7_video_devices[] = {
	&coda_bit_jpeg_encoder,
	&coda_bit_jpeg_decoder,
	&coda_bit_encoder,
	&coda_bit_decoder,
};

static const struct coda_video_device *coda9_video_devices[] = {
	&coda_bit_encoder,
	&coda_bit_decoder,
};

/*
 * Normalize all supported YUV 4:2:0 formats to the value used in the codec
 * tables.
 */
static u32 coda_format_normalize_yuv(u32 fourcc)
{
	switch (fourcc) {
	case V4L2_PIX_FMT_NV12:
	case V4L2_PIX_FMT_YUV420:
	case V4L2_PIX_FMT_YVU420:
	case V4L2_PIX_FMT_YUV422P:
	case V4L2_PIX_FMT_YUYV:
		return V4L2_PIX_FMT_YUV420;
	default:
		return fourcc;
	}
}

static const struct coda_codec *coda_find_codec(struct coda_dev *dev,
						int src_fourcc, int dst_fourcc)
{
	const struct coda_codec *codecs = dev->devtype->codecs;
	int num_codecs = dev->devtype->num_codecs;
	int k;

	src_fourcc = coda_format_normalize_yuv(src_fourcc);
	dst_fourcc = coda_format_normalize_yuv(dst_fourcc);
	if (src_fourcc == dst_fourcc)
		return NULL;

	for (k = 0; k < num_codecs; k++) {
		if (codecs[k].src_fourcc == src_fourcc &&
		    codecs[k].dst_fourcc == dst_fourcc)
			break;
	}

	if (k == num_codecs)
		return NULL;

	return &codecs[k];
}

static void coda_get_max_dimensions(struct coda_dev *dev,
				    const struct coda_codec *codec,
				    int *max_w, int *max_h)
{
	const struct coda_codec *codecs = dev->devtype->codecs;
	int num_codecs = dev->devtype->num_codecs;
	unsigned int w, h;
	int k;

	if (codec) {
		w = codec->max_w;
		h = codec->max_h;
	} else {
		for (k = 0, w = 0, h = 0; k < num_codecs; k++) {
			w = max(w, codecs[k].max_w);
			h = max(h, codecs[k].max_h);
		}
	}

	if (max_w)
		*max_w = w;
	if (max_h)
		*max_h = h;
}

static const struct coda_video_device *to_coda_video_device(struct video_device
							    *vdev)
{
	struct coda_dev *dev = video_get_drvdata(vdev);
	unsigned int i = vdev - dev->vfd;

	if (i >= dev->devtype->num_vdevs)
		return NULL;

	return dev->devtype->vdevs[i];
}

const char *coda_product_name(int product)
{
	static char buf[9];

	switch (product) {
	case CODA_DX6:
		return "CodaDx6";
	case CODA_HX4:
		return "CodaHx4";
	case CODA_7541:
		return "CODA7541";
	case CODA_960:
		return "CODA960";
	default:
		snprintf(buf, sizeof(buf), "(0x%04x)", product);
		return buf;
	}
}

static struct vdoa_data *coda_get_vdoa_data(void)
{
	struct device_node *vdoa_node;
	struct platform_device *vdoa_pdev;
	struct vdoa_data *vdoa_data = NULL;

	vdoa_node = of_find_compatible_node(NULL, NULL, "fsl,imx6q-vdoa");
	if (!vdoa_node)
		return NULL;

	vdoa_pdev = of_find_device_by_node(vdoa_node);
	if (!vdoa_pdev)
		goto out;

	vdoa_data = platform_get_drvdata(vdoa_pdev);
	if (!vdoa_data)
		vdoa_data = ERR_PTR(-EPROBE_DEFER);

out:
	of_node_put(vdoa_node);

	return vdoa_data;
}

/*
 * V4L2 ioctl() operations.
 */
static int coda_querycap(struct file *file, void *priv,
			 struct v4l2_capability *cap)
{
	struct coda_ctx *ctx = fh_to_ctx(priv);

	strscpy(cap->driver, CODA_NAME, sizeof(cap->driver));
	strscpy(cap->card, coda_product_name(ctx->dev->devtype->product),
		sizeof(cap->card));
	strscpy(cap->bus_info, "platform:" CODA_NAME, sizeof(cap->bus_info));
	cap->device_caps = V4L2_CAP_VIDEO_M2M | V4L2_CAP_STREAMING;
	cap->capabilities = cap->device_caps | V4L2_CAP_DEVICE_CAPS;

	return 0;
}

static int coda_enum_fmt(struct file *file, void *priv,
			 struct v4l2_fmtdesc *f)
{
	struct video_device *vdev = video_devdata(file);
	const struct coda_video_device *cvd = to_coda_video_device(vdev);
	struct coda_ctx *ctx = fh_to_ctx(priv);
	const u32 *formats;

	if (f->type == V4L2_BUF_TYPE_VIDEO_OUTPUT)
		formats = cvd->src_formats;
	else if (f->type == V4L2_BUF_TYPE_VIDEO_CAPTURE)
		formats = cvd->dst_formats;
	else
		return -EINVAL;

	if (f->index >= CODA_MAX_FORMATS || formats[f->index] == 0)
		return -EINVAL;

	/* Skip YUYV if the vdoa is not available */
	if (!ctx->vdoa && f->type == V4L2_BUF_TYPE_VIDEO_CAPTURE &&
	    formats[f->index] == V4L2_PIX_FMT_YUYV)
		return -EINVAL;

	f->pixelformat = formats[f->index];

	return 0;
}

static int coda_g_fmt(struct file *file, void *priv,
		      struct v4l2_format *f)
{
	struct coda_q_data *q_data;
	struct coda_ctx *ctx = fh_to_ctx(priv);

	q_data = get_q_data(ctx, f->type);
	if (!q_data)
		return -EINVAL;

	f->fmt.pix.field	= V4L2_FIELD_NONE;
	f->fmt.pix.pixelformat	= q_data->fourcc;
	f->fmt.pix.width	= q_data->width;
	f->fmt.pix.height	= q_data->height;
	f->fmt.pix.bytesperline = q_data->bytesperline;

	f->fmt.pix.sizeimage	= q_data->sizeimage;
	f->fmt.pix.colorspace	= ctx->colorspace;
	f->fmt.pix.xfer_func	= ctx->xfer_func;
	f->fmt.pix.ycbcr_enc	= ctx->ycbcr_enc;
	f->fmt.pix.quantization	= ctx->quantization;

	return 0;
}

static int coda_try_pixelformat(struct coda_ctx *ctx, struct v4l2_format *f)
{
	struct coda_q_data *q_data;
	const u32 *formats;
	int i;

	if (f->type == V4L2_BUF_TYPE_VIDEO_OUTPUT)
		formats = ctx->cvd->src_formats;
	else if (f->type == V4L2_BUF_TYPE_VIDEO_CAPTURE)
		formats = ctx->cvd->dst_formats;
	else
		return -EINVAL;

	for (i = 0; i < CODA_MAX_FORMATS; i++) {
		/* Skip YUYV if the vdoa is not available */
		if (!ctx->vdoa && f->type == V4L2_BUF_TYPE_VIDEO_CAPTURE &&
		    formats[i] == V4L2_PIX_FMT_YUYV)
			continue;

		if (formats[i] == f->fmt.pix.pixelformat) {
			f->fmt.pix.pixelformat = formats[i];
			return 0;
		}
	}

	/* Fall back to currently set pixelformat */
	q_data = get_q_data(ctx, f->type);
	f->fmt.pix.pixelformat = q_data->fourcc;

	return 0;
}

static int coda_try_fmt_vdoa(struct coda_ctx *ctx, struct v4l2_format *f,
			     bool *use_vdoa)
{
	int err;

	if (f->type != V4L2_BUF_TYPE_VIDEO_CAPTURE)
		return -EINVAL;

	if (!use_vdoa)
		return -EINVAL;

	if (!ctx->vdoa) {
		*use_vdoa = false;
		return 0;
	}

	err = vdoa_context_configure(NULL, round_up(f->fmt.pix.width, 16),
				     f->fmt.pix.height, f->fmt.pix.pixelformat);
	if (err) {
		*use_vdoa = false;
		return 0;
	}

	*use_vdoa = true;
	return 0;
}

static unsigned int coda_estimate_sizeimage(struct coda_ctx *ctx, u32 sizeimage,
					    u32 width, u32 height)
{
	/*
	 * This is a rough estimate for sensible compressed buffer
	 * sizes (between 1 and 16 bits per pixel). This could be
	 * improved by better format specific worst case estimates.
	 */
	return round_up(clamp(sizeimage, width * height / 8,
					 width * height * 2), PAGE_SIZE);
}

static int coda_try_fmt(struct coda_ctx *ctx, const struct coda_codec *codec,
			struct v4l2_format *f)
{
	struct coda_dev *dev = ctx->dev;
	unsigned int max_w, max_h;
	enum v4l2_field field;

	field = f->fmt.pix.field;
	if (field == V4L2_FIELD_ANY)
		field = V4L2_FIELD_NONE;
	else if (V4L2_FIELD_NONE != field)
		return -EINVAL;

	/* V4L2 specification suggests the driver corrects the format struct
	 * if any of the dimensions is unsupported */
	f->fmt.pix.field = field;

	coda_get_max_dimensions(dev, codec, &max_w, &max_h);
	v4l_bound_align_image(&f->fmt.pix.width, MIN_W, max_w, W_ALIGN,
			      &f->fmt.pix.height, MIN_H, max_h, H_ALIGN,
			      S_ALIGN);

	switch (f->fmt.pix.pixelformat) {
	case V4L2_PIX_FMT_NV12:
	case V4L2_PIX_FMT_YUV420:
	case V4L2_PIX_FMT_YVU420:
		/*
		 * Frame stride must be at least multiple of 8,
		 * but multiple of 16 for h.264 or JPEG 4:2:x
		 */
		f->fmt.pix.bytesperline = round_up(f->fmt.pix.width, 16);
		f->fmt.pix.sizeimage = f->fmt.pix.bytesperline *
					f->fmt.pix.height * 3 / 2;
		break;
	case V4L2_PIX_FMT_YUYV:
		f->fmt.pix.bytesperline = round_up(f->fmt.pix.width, 16) * 2;
		f->fmt.pix.sizeimage = f->fmt.pix.bytesperline *
					f->fmt.pix.height;
		break;
	case V4L2_PIX_FMT_YUV422P:
		f->fmt.pix.bytesperline = round_up(f->fmt.pix.width, 16);
		f->fmt.pix.sizeimage = f->fmt.pix.bytesperline *
					f->fmt.pix.height * 2;
		break;
	case V4L2_PIX_FMT_JPEG:
	case V4L2_PIX_FMT_H264:
	case V4L2_PIX_FMT_MPEG4:
	case V4L2_PIX_FMT_MPEG2:
		f->fmt.pix.bytesperline = 0;
		f->fmt.pix.sizeimage = coda_estimate_sizeimage(ctx,
							f->fmt.pix.sizeimage,
							f->fmt.pix.width,
							f->fmt.pix.height);
		break;
	default:
		BUG();
	}

	return 0;
}

static int coda_try_fmt_vid_cap(struct file *file, void *priv,
				struct v4l2_format *f)
{
	struct coda_ctx *ctx = fh_to_ctx(priv);
	const struct coda_q_data *q_data_src;
	const struct coda_codec *codec;
	struct vb2_queue *src_vq;
	int ret;
	bool use_vdoa;

	ret = coda_try_pixelformat(ctx, f);
	if (ret < 0)
		return ret;

	q_data_src = get_q_data(ctx, V4L2_BUF_TYPE_VIDEO_OUTPUT);

	/*
	 * If the source format is already fixed, only allow the same output
	 * resolution
	 */
	src_vq = v4l2_m2m_get_vq(ctx->fh.m2m_ctx, V4L2_BUF_TYPE_VIDEO_OUTPUT);
	if (vb2_is_streaming(src_vq)) {
		f->fmt.pix.width = q_data_src->width;
		f->fmt.pix.height = q_data_src->height;
	}

	f->fmt.pix.colorspace = ctx->colorspace;
	f->fmt.pix.xfer_func = ctx->xfer_func;
	f->fmt.pix.ycbcr_enc = ctx->ycbcr_enc;
	f->fmt.pix.quantization = ctx->quantization;

	q_data_src = get_q_data(ctx, V4L2_BUF_TYPE_VIDEO_OUTPUT);
	codec = coda_find_codec(ctx->dev, q_data_src->fourcc,
				f->fmt.pix.pixelformat);
	if (!codec)
		return -EINVAL;

	ret = coda_try_fmt(ctx, codec, f);
	if (ret < 0)
		return ret;

	/* The h.264 decoder only returns complete 16x16 macroblocks */
	if (codec && codec->src_fourcc == V4L2_PIX_FMT_H264) {
		f->fmt.pix.height = round_up(f->fmt.pix.height, 16);
		f->fmt.pix.bytesperline = round_up(f->fmt.pix.width, 16);
		f->fmt.pix.sizeimage = f->fmt.pix.bytesperline *
				       f->fmt.pix.height * 3 / 2;

		ret = coda_try_fmt_vdoa(ctx, f, &use_vdoa);
		if (ret < 0)
			return ret;

		if (f->fmt.pix.pixelformat == V4L2_PIX_FMT_YUYV) {
			if (!use_vdoa)
				return -EINVAL;

			f->fmt.pix.bytesperline = round_up(f->fmt.pix.width, 16) * 2;
			f->fmt.pix.sizeimage = f->fmt.pix.bytesperline *
				f->fmt.pix.height;
		}
	}

	return 0;
}

static void coda_set_default_colorspace(struct v4l2_pix_format *fmt)
{
	enum v4l2_colorspace colorspace;

	if (fmt->pixelformat == V4L2_PIX_FMT_JPEG)
		colorspace = V4L2_COLORSPACE_JPEG;
	else if (fmt->width <= 720 && fmt->height <= 576)
		colorspace = V4L2_COLORSPACE_SMPTE170M;
	else
		colorspace = V4L2_COLORSPACE_REC709;

	fmt->colorspace = colorspace;
	fmt->xfer_func = V4L2_XFER_FUNC_DEFAULT;
	fmt->ycbcr_enc = V4L2_YCBCR_ENC_DEFAULT;
	fmt->quantization = V4L2_QUANTIZATION_DEFAULT;
}

static int coda_try_fmt_vid_out(struct file *file, void *priv,
				struct v4l2_format *f)
{
	struct coda_ctx *ctx = fh_to_ctx(priv);
	struct coda_dev *dev = ctx->dev;
	const struct coda_q_data *q_data_dst;
	const struct coda_codec *codec;
	int ret;

	ret = coda_try_pixelformat(ctx, f);
	if (ret < 0)
		return ret;

	if (f->fmt.pix.colorspace == V4L2_COLORSPACE_DEFAULT)
		coda_set_default_colorspace(&f->fmt.pix);

	q_data_dst = get_q_data(ctx, V4L2_BUF_TYPE_VIDEO_CAPTURE);
	codec = coda_find_codec(dev, f->fmt.pix.pixelformat, q_data_dst->fourcc);

	return coda_try_fmt(ctx, codec, f);
}

static int coda_s_fmt(struct coda_ctx *ctx, struct v4l2_format *f,
		      struct v4l2_rect *r)
{
	struct coda_q_data *q_data;
	struct vb2_queue *vq;

	vq = v4l2_m2m_get_vq(ctx->fh.m2m_ctx, f->type);
	if (!vq)
		return -EINVAL;

	q_data = get_q_data(ctx, f->type);
	if (!q_data)
		return -EINVAL;

	if (vb2_is_busy(vq)) {
		v4l2_err(&ctx->dev->v4l2_dev, "%s: %s queue busy: %d\n",
			 __func__, v4l2_type_names[f->type], vq->num_buffers);
		return -EBUSY;
	}

	q_data->fourcc = f->fmt.pix.pixelformat;
	q_data->width = f->fmt.pix.width;
	q_data->height = f->fmt.pix.height;
	q_data->bytesperline = f->fmt.pix.bytesperline;
	q_data->sizeimage = f->fmt.pix.sizeimage;
	if (r) {
		q_data->rect = *r;
	} else {
		q_data->rect.left = 0;
		q_data->rect.top = 0;
		q_data->rect.width = f->fmt.pix.width;
		q_data->rect.height = f->fmt.pix.height;
	}

	switch (f->fmt.pix.pixelformat) {
	case V4L2_PIX_FMT_YUYV:
		ctx->tiled_map_type = GDI_TILED_FRAME_MB_RASTER_MAP;
		break;
	case V4L2_PIX_FMT_NV12:
		if (!disable_tiling && ctx->dev->devtype->product == CODA_960) {
			ctx->tiled_map_type = GDI_TILED_FRAME_MB_RASTER_MAP;
			break;
		}
		/* else fall through */
	case V4L2_PIX_FMT_YUV420:
	case V4L2_PIX_FMT_YVU420:
		ctx->tiled_map_type = GDI_LINEAR_FRAME_MAP;
		break;
	default:
		break;
	}

	if (ctx->tiled_map_type == GDI_TILED_FRAME_MB_RASTER_MAP &&
	    !coda_try_fmt_vdoa(ctx, f, &ctx->use_vdoa) &&
	    ctx->use_vdoa)
		vdoa_context_configure(ctx->vdoa,
				       round_up(f->fmt.pix.width, 16),
				       f->fmt.pix.height,
				       f->fmt.pix.pixelformat);
	else
		ctx->use_vdoa = false;

	coda_dbg(1, ctx, "Setting %s format, wxh: %dx%d, fmt: %4.4s %c\n",
		 v4l2_type_names[f->type], q_data->width, q_data->height,
		 (char *)&q_data->fourcc,
		 (ctx->tiled_map_type == GDI_LINEAR_FRAME_MAP) ? 'L' : 'T');

	return 0;
}

static int coda_s_fmt_vid_cap(struct file *file, void *priv,
			      struct v4l2_format *f)
{
	struct coda_ctx *ctx = fh_to_ctx(priv);
	struct coda_q_data *q_data_src;
	const struct coda_codec *codec;
	struct v4l2_rect r;
	int ret;

	ret = coda_try_fmt_vid_cap(file, priv, f);
	if (ret)
		return ret;

	q_data_src = get_q_data(ctx, V4L2_BUF_TYPE_VIDEO_OUTPUT);
	r.left = 0;
	r.top = 0;
	r.width = q_data_src->width;
	r.height = q_data_src->height;

	ret = coda_s_fmt(ctx, f, &r);
	if (ret)
		return ret;

	if (ctx->inst_type != CODA_INST_ENCODER)
		return 0;

	/* Setting the coded format determines the selected codec */
	codec = coda_find_codec(ctx->dev, q_data_src->fourcc,
				f->fmt.pix.pixelformat);
	if (!codec) {
		v4l2_err(&ctx->dev->v4l2_dev, "failed to determine codec\n");
		return -EINVAL;
	}
	ctx->codec = codec;

	ctx->colorspace = f->fmt.pix.colorspace;
	ctx->xfer_func = f->fmt.pix.xfer_func;
	ctx->ycbcr_enc = f->fmt.pix.ycbcr_enc;
	ctx->quantization = f->fmt.pix.quantization;

	return 0;
}

static int coda_s_fmt_vid_out(struct file *file, void *priv,
			      struct v4l2_format *f)
{
	struct coda_ctx *ctx = fh_to_ctx(priv);
	const struct coda_codec *codec;
	struct v4l2_format f_cap;
	struct vb2_queue *dst_vq;
	int ret;

	ret = coda_try_fmt_vid_out(file, priv, f);
	if (ret)
		return ret;

	ret = coda_s_fmt(ctx, f, NULL);
	if (ret)
		return ret;

	ctx->colorspace = f->fmt.pix.colorspace;
	ctx->xfer_func = f->fmt.pix.xfer_func;
	ctx->ycbcr_enc = f->fmt.pix.ycbcr_enc;
	ctx->quantization = f->fmt.pix.quantization;

	if (ctx->inst_type != CODA_INST_DECODER)
		return 0;

	/* Setting the coded format determines the selected codec */
	codec = coda_find_codec(ctx->dev, f->fmt.pix.pixelformat,
				V4L2_PIX_FMT_YUV420);
	if (!codec) {
		v4l2_err(&ctx->dev->v4l2_dev, "failed to determine codec\n");
		return -EINVAL;
	}
	ctx->codec = codec;

	dst_vq = v4l2_m2m_get_vq(ctx->fh.m2m_ctx, V4L2_BUF_TYPE_VIDEO_CAPTURE);
	if (!dst_vq)
		return -EINVAL;

	/*
	 * Setting the capture queue format is not possible while the capture
	 * queue is still busy. This is not an error, but the user will have to
	 * make sure themselves that the capture format is set correctly before
	 * starting the output queue again.
	 */
	if (vb2_is_busy(dst_vq))
		return 0;

	memset(&f_cap, 0, sizeof(f_cap));
	f_cap.type = V4L2_BUF_TYPE_VIDEO_CAPTURE;
	coda_g_fmt(file, priv, &f_cap);
	f_cap.fmt.pix.width = f->fmt.pix.width;
	f_cap.fmt.pix.height = f->fmt.pix.height;

	return coda_s_fmt_vid_cap(file, priv, &f_cap);
}

static int coda_reqbufs(struct file *file, void *priv,
			struct v4l2_requestbuffers *rb)
{
	struct coda_ctx *ctx = fh_to_ctx(priv);
	int ret;

	ret = v4l2_m2m_reqbufs(file, ctx->fh.m2m_ctx, rb);
	if (ret)
		return ret;

	/*
	 * Allow to allocate instance specific per-context buffers, such as
	 * bitstream ringbuffer, slice buffer, work buffer, etc. if needed.
	 */
	if (rb->type == V4L2_BUF_TYPE_VIDEO_OUTPUT && ctx->ops->reqbufs)
		return ctx->ops->reqbufs(ctx, rb);

	return 0;
}

static int coda_qbuf(struct file *file, void *priv,
		     struct v4l2_buffer *buf)
{
	struct coda_ctx *ctx = fh_to_ctx(priv);

	if (ctx->inst_type == CODA_INST_DECODER &&
	    buf->type == V4L2_BUF_TYPE_VIDEO_OUTPUT)
		buf->flags &= ~V4L2_BUF_FLAG_LAST;

	return v4l2_m2m_qbuf(file, ctx->fh.m2m_ctx, buf);
}

static int coda_dqbuf(struct file *file, void *priv, struct v4l2_buffer *buf)
{
	struct coda_ctx *ctx = fh_to_ctx(priv);
	int ret;

	ret = v4l2_m2m_dqbuf(file, ctx->fh.m2m_ctx, buf);

	if (ctx->inst_type == CODA_INST_DECODER &&
	    buf->type == V4L2_BUF_TYPE_VIDEO_OUTPUT)
		buf->flags &= ~V4L2_BUF_FLAG_LAST;

	return ret;
}

void coda_m2m_buf_done(struct coda_ctx *ctx, struct vb2_v4l2_buffer *buf,
		       enum vb2_buffer_state state)
{
	const struct v4l2_event eos_event = {
		.type = V4L2_EVENT_EOS
	};

	if (buf->flags & V4L2_BUF_FLAG_LAST)
		v4l2_event_queue_fh(&ctx->fh, &eos_event);

	v4l2_m2m_buf_done(buf, state);
}

static int coda_g_selection(struct file *file, void *fh,
			    struct v4l2_selection *s)
{
	struct coda_ctx *ctx = fh_to_ctx(fh);
	struct coda_q_data *q_data;
	struct v4l2_rect r, *rsel;

	q_data = get_q_data(ctx, s->type);
	if (!q_data)
		return -EINVAL;

	r.left = 0;
	r.top = 0;
	r.width = q_data->width;
	r.height = q_data->height;
	rsel = &q_data->rect;

	switch (s->target) {
	case V4L2_SEL_TGT_CROP_DEFAULT:
	case V4L2_SEL_TGT_CROP_BOUNDS:
		rsel = &r;
		/* fallthrough */
	case V4L2_SEL_TGT_CROP:
		if (s->type != V4L2_BUF_TYPE_VIDEO_OUTPUT)
			return -EINVAL;
		break;
	case V4L2_SEL_TGT_COMPOSE_BOUNDS:
	case V4L2_SEL_TGT_COMPOSE_PADDED:
		rsel = &r;
		/* fallthrough */
	case V4L2_SEL_TGT_COMPOSE:
	case V4L2_SEL_TGT_COMPOSE_DEFAULT:
		if (s->type != V4L2_BUF_TYPE_VIDEO_CAPTURE)
			return -EINVAL;
		break;
	default:
		return -EINVAL;
	}

	s->r = *rsel;

	return 0;
}

static int coda_s_selection(struct file *file, void *fh,
			    struct v4l2_selection *s)
{
	struct coda_ctx *ctx = fh_to_ctx(fh);
	struct coda_q_data *q_data;

	switch (s->target) {
	case V4L2_SEL_TGT_CROP:
		if (ctx->inst_type == CODA_INST_ENCODER &&
		    s->type == V4L2_BUF_TYPE_VIDEO_OUTPUT) {
			q_data = get_q_data(ctx, s->type);
			if (!q_data)
				return -EINVAL;

			s->r.left = 0;
			s->r.top = 0;
			s->r.width = clamp(s->r.width, 2U, q_data->width);
			s->r.height = clamp(s->r.height, 2U, q_data->height);

			if (s->flags & V4L2_SEL_FLAG_LE) {
				s->r.width = round_up(s->r.width, 2);
				s->r.height = round_up(s->r.height, 2);
			} else {
				s->r.width = round_down(s->r.width, 2);
				s->r.height = round_down(s->r.height, 2);
			}

			q_data->rect = s->r;

			coda_dbg(1, ctx, "Setting crop rectangle: %dx%d\n",
				 s->r.width, s->r.height);

			return 0;
		}
		/* else fall through */
	case V4L2_SEL_TGT_NATIVE_SIZE:
	case V4L2_SEL_TGT_COMPOSE:
		return coda_g_selection(file, fh, s);
	default:
		/* v4l2-compliance expects this to fail for read-only targets */
		return -EINVAL;
	}
}

static int coda_try_encoder_cmd(struct file *file, void *fh,
				struct v4l2_encoder_cmd *ec)
{
	struct coda_ctx *ctx = fh_to_ctx(fh);
<<<<<<< HEAD

	if (ctx->inst_type != CODA_INST_ENCODER)
		return -ENOTTY;

	if (ec->cmd != V4L2_ENC_CMD_STOP)
		return -EINVAL;
=======
>>>>>>> 4ff96fb5

	if (ctx->inst_type != CODA_INST_ENCODER)
		return -ENOTTY;

	return v4l2_m2m_ioctl_try_encoder_cmd(file, fh, ec);
}

static void coda_wake_up_capture_queue(struct coda_ctx *ctx)
{
	struct vb2_queue *dst_vq;

	coda_dbg(1, ctx, "waking up capture queue\n");

	dst_vq = v4l2_m2m_get_vq(ctx->fh.m2m_ctx, V4L2_BUF_TYPE_VIDEO_CAPTURE);
	dst_vq->last_buffer_dequeued = true;
	wake_up(&dst_vq->done_wq);
}

static int coda_encoder_cmd(struct file *file, void *fh,
			    struct v4l2_encoder_cmd *ec)
{
	struct coda_ctx *ctx = fh_to_ctx(fh);
	struct vb2_v4l2_buffer *buf;
	int ret;

	ret = coda_try_encoder_cmd(file, fh, ec);
	if (ret < 0)
		return ret;

<<<<<<< HEAD
	/* Set the stream-end flag on this context */
	ctx->bit_stream_param |= CODA_BIT_STREAM_END_FLAG;
=======
	mutex_lock(&ctx->wakeup_mutex);
	buf = v4l2_m2m_last_src_buf(ctx->fh.m2m_ctx);
	if (buf) {
		/*
		 * If the last output buffer is still on the queue, make sure
		 * that decoder finish_run will see the last flag and report it
		 * to userspace.
		 */
		buf->flags |= V4L2_BUF_FLAG_LAST;
	} else {
		/* Set the stream-end flag on this context */
		ctx->bit_stream_param |= CODA_BIT_STREAM_END_FLAG;
>>>>>>> 4ff96fb5

		/*
		 * If the last output buffer has already been taken from the
		 * queue, wake up the capture queue and signal end of stream
		 * via the -EPIPE mechanism.
		 */
		coda_wake_up_capture_queue(ctx);
	}
	mutex_unlock(&ctx->wakeup_mutex);

	return 0;
}

static int coda_try_decoder_cmd(struct file *file, void *fh,
				struct v4l2_decoder_cmd *dc)
{
	struct coda_ctx *ctx = fh_to_ctx(fh);
<<<<<<< HEAD

	if (ctx->inst_type != CODA_INST_DECODER)
		return -ENOTTY;

	if (dc->cmd != V4L2_DEC_CMD_STOP)
		return -EINVAL;

	if (dc->flags & V4L2_DEC_CMD_STOP_TO_BLACK)
		return -EINVAL;
=======
>>>>>>> 4ff96fb5

	if (ctx->inst_type != CODA_INST_DECODER)
		return -ENOTTY;

	return v4l2_m2m_ioctl_try_decoder_cmd(file, fh, dc);
}

static int coda_decoder_cmd(struct file *file, void *fh,
			    struct v4l2_decoder_cmd *dc)
{
	struct coda_ctx *ctx = fh_to_ctx(fh);
	struct coda_dev *dev = ctx->dev;
	struct vb2_v4l2_buffer *buf;
	struct vb2_queue *dst_vq;
	bool stream_end;
	bool wakeup;
	int ret;

	ret = coda_try_decoder_cmd(file, fh, dc);
	if (ret < 0)
		return ret;

<<<<<<< HEAD
	/* Set the stream-end flag on this context */
	coda_bit_stream_end_flag(ctx);
	ctx->hold = false;
	v4l2_m2m_try_schedule(ctx->fh.m2m_ctx);
=======
	switch (dc->cmd) {
	case V4L2_DEC_CMD_START:
		mutex_lock(&ctx->bitstream_mutex);
		mutex_lock(&dev->coda_mutex);
		coda_bitstream_flush(ctx);
		mutex_unlock(&dev->coda_mutex);
		dst_vq = v4l2_m2m_get_vq(ctx->fh.m2m_ctx,
					 V4L2_BUF_TYPE_VIDEO_CAPTURE);
		vb2_clear_last_buffer_dequeued(dst_vq);
		ctx->bit_stream_param &= ~CODA_BIT_STREAM_END_FLAG;
		coda_fill_bitstream(ctx, NULL);
		mutex_unlock(&ctx->bitstream_mutex);
		break;
	case V4L2_DEC_CMD_STOP:
		stream_end = false;
		wakeup = false;

		buf = v4l2_m2m_last_src_buf(ctx->fh.m2m_ctx);
		if (buf) {
			coda_dbg(1, ctx, "marking last pending buffer\n");

			/* Mark last buffer */
			buf->flags |= V4L2_BUF_FLAG_LAST;

			if (v4l2_m2m_num_src_bufs_ready(ctx->fh.m2m_ctx) == 0) {
				coda_dbg(1, ctx, "all remaining buffers queued\n");
				stream_end = true;
			}
		} else {
			coda_dbg(1, ctx, "marking last meta\n");

			/* Mark last meta */
			spin_lock(&ctx->buffer_meta_lock);
			if (!list_empty(&ctx->buffer_meta_list)) {
				struct coda_buffer_meta *meta;

				meta = list_last_entry(&ctx->buffer_meta_list,
						       struct coda_buffer_meta,
						       list);
				meta->last = true;
				stream_end = true;
			} else {
				wakeup = true;
			}
			spin_unlock(&ctx->buffer_meta_lock);
		}

		if (stream_end) {
			coda_dbg(1, ctx, "all remaining buffers queued\n");

			/* Set the stream-end flag on this context */
			coda_bit_stream_end_flag(ctx);
			ctx->hold = false;
			v4l2_m2m_try_schedule(ctx->fh.m2m_ctx);
		}

		if (wakeup) {
			/* If there is no buffer in flight, wake up */
			coda_wake_up_capture_queue(ctx);
		}

		break;
	default:
		return -EINVAL;
	}

	return 0;
}

static int coda_enum_framesizes(struct file *file, void *fh,
				struct v4l2_frmsizeenum *fsize)
{
	struct coda_ctx *ctx = fh_to_ctx(fh);
	struct coda_q_data *q_data_dst;
	const struct coda_codec *codec;

	if (ctx->inst_type != CODA_INST_ENCODER)
		return -ENOTTY;

	if (fsize->index)
		return -EINVAL;

	if (coda_format_normalize_yuv(fsize->pixel_format) ==
	    V4L2_PIX_FMT_YUV420) {
		q_data_dst = get_q_data(ctx, V4L2_BUF_TYPE_VIDEO_CAPTURE);
		codec = coda_find_codec(ctx->dev, fsize->pixel_format,
					q_data_dst->fourcc);
	} else {
		codec = coda_find_codec(ctx->dev, V4L2_PIX_FMT_YUV420,
					fsize->pixel_format);
	}
	if (!codec)
		return -EINVAL;

	fsize->type = V4L2_FRMSIZE_TYPE_CONTINUOUS;
	fsize->stepwise.min_width = MIN_W;
	fsize->stepwise.max_width = codec->max_w;
	fsize->stepwise.step_width = 1;
	fsize->stepwise.min_height = MIN_H;
	fsize->stepwise.max_height = codec->max_h;
	fsize->stepwise.step_height = 1;
>>>>>>> 4ff96fb5

	return 0;
}

static int coda_enum_framesizes(struct file *file, void *fh,
				struct v4l2_frmsizeenum *fsize)
{
	struct coda_ctx *ctx = fh_to_ctx(fh);
	struct coda_q_data *q_data_dst;
	const struct coda_codec *codec;

	if (ctx->inst_type != CODA_INST_ENCODER)
		return -ENOTTY;

	if (fsize->index)
		return -EINVAL;

	if (coda_format_normalize_yuv(fsize->pixel_format) ==
	    V4L2_PIX_FMT_YUV420) {
		q_data_dst = get_q_data(ctx, V4L2_BUF_TYPE_VIDEO_CAPTURE);
		codec = coda_find_codec(ctx->dev, fsize->pixel_format,
					q_data_dst->fourcc);
	} else {
		codec = coda_find_codec(ctx->dev, V4L2_PIX_FMT_YUV420,
					fsize->pixel_format);
	}
	if (!codec)
		return -EINVAL;

	fsize->type = V4L2_FRMSIZE_TYPE_CONTINUOUS;
	fsize->stepwise.min_width = MIN_W;
	fsize->stepwise.max_width = codec->max_w;
	fsize->stepwise.step_width = 1;
	fsize->stepwise.min_height = MIN_H;
	fsize->stepwise.max_height = codec->max_h;
	fsize->stepwise.step_height = 1;

	return 0;
}

static int coda_enum_frameintervals(struct file *file, void *fh,
				    struct v4l2_frmivalenum *f)
{
	struct coda_ctx *ctx = fh_to_ctx(fh);
	int i;

	if (f->index)
		return -EINVAL;

	/* Disallow YUYV if the vdoa is not available */
	if (!ctx->vdoa && f->pixel_format == V4L2_PIX_FMT_YUYV)
		return -EINVAL;

	for (i = 0; i < CODA_MAX_FORMATS; i++) {
		if (f->pixel_format == ctx->cvd->src_formats[i] ||
		    f->pixel_format == ctx->cvd->dst_formats[i])
			break;
	}
	if (i == CODA_MAX_FORMATS)
		return -EINVAL;

	f->type = V4L2_FRMIVAL_TYPE_CONTINUOUS;
	f->stepwise.min.numerator = 1;
	f->stepwise.min.denominator = 65535;
	f->stepwise.max.numerator = 65536;
	f->stepwise.max.denominator = 1;
	f->stepwise.step.numerator = 1;
	f->stepwise.step.denominator = 1;

	return 0;
}

static int coda_g_parm(struct file *file, void *fh, struct v4l2_streamparm *a)
{
	struct coda_ctx *ctx = fh_to_ctx(fh);
	struct v4l2_fract *tpf;

	if (a->type != V4L2_BUF_TYPE_VIDEO_OUTPUT)
		return -EINVAL;

	a->parm.output.capability = V4L2_CAP_TIMEPERFRAME;
	tpf = &a->parm.output.timeperframe;
	tpf->denominator = ctx->params.framerate & CODA_FRATE_RES_MASK;
	tpf->numerator = 1 + (ctx->params.framerate >>
			      CODA_FRATE_DIV_OFFSET);

	return 0;
}

/*
 * Approximate timeperframe v4l2_fract with values that can be written
 * into the 16-bit CODA_FRATE_DIV and CODA_FRATE_RES fields.
 */
static void coda_approximate_timeperframe(struct v4l2_fract *timeperframe)
{
	struct v4l2_fract s = *timeperframe;
	struct v4l2_fract f0;
	struct v4l2_fract f1 = { 1, 0 };
	struct v4l2_fract f2 = { 0, 1 };
	unsigned int i, div, s_denominator;

	/* Lower bound is 1/65535 */
	if (s.numerator == 0 || s.denominator / s.numerator > 65535) {
		timeperframe->numerator = 1;
		timeperframe->denominator = 65535;
		return;
	}

	/* Upper bound is 65536/1 */
	if (s.denominator == 0 || s.numerator / s.denominator > 65536) {
		timeperframe->numerator = 65536;
		timeperframe->denominator = 1;
		return;
	}

	/* Reduce fraction to lowest terms */
	div = gcd(s.numerator, s.denominator);
	if (div > 1) {
		s.numerator /= div;
		s.denominator /= div;
	}

	if (s.numerator <= 65536 && s.denominator < 65536) {
		*timeperframe = s;
		return;
	}

	/* Find successive convergents from continued fraction expansion */
	while (f2.numerator <= 65536 && f2.denominator < 65536) {
		f0 = f1;
		f1 = f2;

		/* Stop when f2 exactly equals timeperframe */
		if (s.numerator == 0)
			break;

		i = s.denominator / s.numerator;

		f2.numerator = f0.numerator + i * f1.numerator;
		f2.denominator = f0.denominator + i * f2.denominator;

		s_denominator = s.numerator;
		s.numerator = s.denominator % s.numerator;
		s.denominator = s_denominator;
	}

	*timeperframe = f1;
}

static uint32_t coda_timeperframe_to_frate(struct v4l2_fract *timeperframe)
{
	return ((timeperframe->numerator - 1) << CODA_FRATE_DIV_OFFSET) |
		timeperframe->denominator;
}

static int coda_s_parm(struct file *file, void *fh, struct v4l2_streamparm *a)
{
	struct coda_ctx *ctx = fh_to_ctx(fh);
	struct v4l2_fract *tpf;

	if (a->type != V4L2_BUF_TYPE_VIDEO_OUTPUT)
		return -EINVAL;

	a->parm.output.capability = V4L2_CAP_TIMEPERFRAME;
	tpf = &a->parm.output.timeperframe;
	coda_approximate_timeperframe(tpf);
	ctx->params.framerate = coda_timeperframe_to_frate(tpf);
	ctx->params.framerate_changed = true;

	return 0;
}

static int coda_subscribe_event(struct v4l2_fh *fh,
				const struct v4l2_event_subscription *sub)
{
	struct coda_ctx *ctx = fh_to_ctx(fh);

	switch (sub->type) {
	case V4L2_EVENT_EOS:
		return v4l2_event_subscribe(fh, sub, 0, NULL);
	case V4L2_EVENT_SOURCE_CHANGE:
		if (ctx->inst_type == CODA_INST_DECODER)
			return v4l2_event_subscribe(fh, sub, 0, NULL);
		else
			return -EINVAL;
	default:
		return v4l2_ctrl_subscribe_event(fh, sub);
	}
}

static const struct v4l2_ioctl_ops coda_ioctl_ops = {
	.vidioc_querycap	= coda_querycap,

	.vidioc_enum_fmt_vid_cap = coda_enum_fmt,
	.vidioc_g_fmt_vid_cap	= coda_g_fmt,
	.vidioc_try_fmt_vid_cap	= coda_try_fmt_vid_cap,
	.vidioc_s_fmt_vid_cap	= coda_s_fmt_vid_cap,

	.vidioc_enum_fmt_vid_out = coda_enum_fmt,
	.vidioc_g_fmt_vid_out	= coda_g_fmt,
	.vidioc_try_fmt_vid_out	= coda_try_fmt_vid_out,
	.vidioc_s_fmt_vid_out	= coda_s_fmt_vid_out,

	.vidioc_reqbufs		= coda_reqbufs,
	.vidioc_querybuf	= v4l2_m2m_ioctl_querybuf,

	.vidioc_qbuf		= coda_qbuf,
	.vidioc_expbuf		= v4l2_m2m_ioctl_expbuf,
	.vidioc_dqbuf		= coda_dqbuf,
	.vidioc_create_bufs	= v4l2_m2m_ioctl_create_bufs,
	.vidioc_prepare_buf	= v4l2_m2m_ioctl_prepare_buf,

	.vidioc_streamon	= v4l2_m2m_ioctl_streamon,
	.vidioc_streamoff	= v4l2_m2m_ioctl_streamoff,

	.vidioc_g_selection	= coda_g_selection,
	.vidioc_s_selection	= coda_s_selection,

	.vidioc_try_encoder_cmd	= coda_try_encoder_cmd,
	.vidioc_encoder_cmd	= coda_encoder_cmd,
	.vidioc_try_decoder_cmd	= coda_try_decoder_cmd,
	.vidioc_decoder_cmd	= coda_decoder_cmd,

	.vidioc_g_parm		= coda_g_parm,
	.vidioc_s_parm		= coda_s_parm,

	.vidioc_enum_framesizes	= coda_enum_framesizes,
	.vidioc_enum_frameintervals = coda_enum_frameintervals,

	.vidioc_subscribe_event = coda_subscribe_event,
	.vidioc_unsubscribe_event = v4l2_event_unsubscribe,
};

/*
 * Mem-to-mem operations.
 */

static void coda_device_run(void *m2m_priv)
{
	struct coda_ctx *ctx = m2m_priv;
	struct coda_dev *dev = ctx->dev;

	queue_work(dev->workqueue, &ctx->pic_run_work);
}

static void coda_pic_run_work(struct work_struct *work)
{
	struct coda_ctx *ctx = container_of(work, struct coda_ctx, pic_run_work);
	struct coda_dev *dev = ctx->dev;
	int ret;

	mutex_lock(&ctx->buffer_mutex);
	mutex_lock(&dev->coda_mutex);

	ret = ctx->ops->prepare_run(ctx);
	if (ret < 0 && ctx->inst_type == CODA_INST_DECODER) {
		mutex_unlock(&dev->coda_mutex);
		mutex_unlock(&ctx->buffer_mutex);
		/* job_finish scheduled by prepare_decode */
		return;
	}

	if (!wait_for_completion_timeout(&ctx->completion,
					 msecs_to_jiffies(1000))) {
		dev_err(dev->dev, "CODA PIC_RUN timeout\n");

		ctx->hold = true;

		coda_hw_reset(ctx);

		if (ctx->ops->run_timeout)
			ctx->ops->run_timeout(ctx);
	} else if (!ctx->aborting) {
		ctx->ops->finish_run(ctx);
	}

	if ((ctx->aborting || (!ctx->streamon_cap && !ctx->streamon_out)) &&
	    ctx->ops->seq_end_work)
		queue_work(dev->workqueue, &ctx->seq_end_work);

	mutex_unlock(&dev->coda_mutex);
	mutex_unlock(&ctx->buffer_mutex);

	v4l2_m2m_job_finish(ctx->dev->m2m_dev, ctx->fh.m2m_ctx);
}

static int coda_job_ready(void *m2m_priv)
{
	struct coda_ctx *ctx = m2m_priv;
	int src_bufs = v4l2_m2m_num_src_bufs_ready(ctx->fh.m2m_ctx);

	/*
	 * For both 'P' and 'key' frame cases 1 picture
	 * and 1 frame are needed. In the decoder case,
	 * the compressed frame can be in the bitstream.
	 */
	if (!src_bufs && ctx->inst_type != CODA_INST_DECODER) {
		coda_dbg(1, ctx, "not ready: not enough vid-out buffers.\n");
		return 0;
	}

	if (!v4l2_m2m_num_dst_bufs_ready(ctx->fh.m2m_ctx)) {
		coda_dbg(1, ctx, "not ready: not enough vid-cap buffers.\n");
		return 0;
	}

	if (ctx->inst_type == CODA_INST_DECODER && ctx->use_bit) {
		bool stream_end = ctx->bit_stream_param &
				  CODA_BIT_STREAM_END_FLAG;
		int num_metas = ctx->num_metas;
		struct coda_buffer_meta *meta;
		unsigned int count;

		count = hweight32(ctx->frm_dis_flg);
		if (ctx->use_vdoa && count >= (ctx->num_internal_frames - 1)) {
			coda_dbg(1, ctx,
				 "not ready: all internal buffers in use: %d/%d (0x%x)",
				 count, ctx->num_internal_frames,
				 ctx->frm_dis_flg);
			return 0;
		}

		if (ctx->hold && !src_bufs) {
			coda_dbg(1, ctx,
				 "not ready: on hold for more buffers.\n");
			return 0;
		}

		if (!stream_end && (num_metas + src_bufs) < 2) {
			coda_dbg(1, ctx,
				 "not ready: need 2 buffers available (queue:%d + bitstream:%d)\n",
				 num_metas, src_bufs);
			return 0;
		}

		meta = list_first_entry(&ctx->buffer_meta_list,
					struct coda_buffer_meta, list);
		if (!coda_bitstream_can_fetch_past(ctx, meta->end) &&
		    !stream_end) {
			coda_dbg(1, ctx,
				 "not ready: not enough bitstream data to read past %u (%u)\n",
				 meta->end, ctx->bitstream_fifo.kfifo.in);
			return 0;
		}
	}

	if (ctx->aborting) {
		coda_dbg(1, ctx, "not ready: aborting\n");
		return 0;
	}

	coda_dbg(2, ctx, "job ready\n");

	return 1;
}

static void coda_job_abort(void *priv)
{
	struct coda_ctx *ctx = priv;

	ctx->aborting = 1;

	coda_dbg(1, ctx, "job abort\n");
}

static const struct v4l2_m2m_ops coda_m2m_ops = {
	.device_run	= coda_device_run,
	.job_ready	= coda_job_ready,
	.job_abort	= coda_job_abort,
};

static void set_default_params(struct coda_ctx *ctx)
{
	unsigned int max_w, max_h, usize, csize;

	ctx->codec = coda_find_codec(ctx->dev, ctx->cvd->src_formats[0],
				     ctx->cvd->dst_formats[0]);
	max_w = min(ctx->codec->max_w, 1920U);
	max_h = min(ctx->codec->max_h, 1088U);
	usize = max_w * max_h * 3 / 2;
	csize = coda_estimate_sizeimage(ctx, usize, max_w, max_h);

	ctx->params.codec_mode = ctx->codec->mode;
	if (ctx->cvd->src_formats[0] == V4L2_PIX_FMT_JPEG)
		ctx->colorspace = V4L2_COLORSPACE_JPEG;
	else
		ctx->colorspace = V4L2_COLORSPACE_REC709;
	ctx->xfer_func = V4L2_XFER_FUNC_DEFAULT;
	ctx->ycbcr_enc = V4L2_YCBCR_ENC_DEFAULT;
	ctx->quantization = V4L2_QUANTIZATION_DEFAULT;
	ctx->params.framerate = 30;

	/* Default formats for output and input queues */
	ctx->q_data[V4L2_M2M_SRC].fourcc = ctx->cvd->src_formats[0];
	ctx->q_data[V4L2_M2M_DST].fourcc = ctx->cvd->dst_formats[0];
	ctx->q_data[V4L2_M2M_SRC].width = max_w;
	ctx->q_data[V4L2_M2M_SRC].height = max_h;
	ctx->q_data[V4L2_M2M_DST].width = max_w;
	ctx->q_data[V4L2_M2M_DST].height = max_h;
	if (ctx->codec->src_fourcc == V4L2_PIX_FMT_YUV420) {
		ctx->q_data[V4L2_M2M_SRC].bytesperline = max_w;
		ctx->q_data[V4L2_M2M_SRC].sizeimage = usize;
		ctx->q_data[V4L2_M2M_DST].bytesperline = 0;
		ctx->q_data[V4L2_M2M_DST].sizeimage = csize;
	} else {
		ctx->q_data[V4L2_M2M_SRC].bytesperline = 0;
		ctx->q_data[V4L2_M2M_SRC].sizeimage = csize;
		ctx->q_data[V4L2_M2M_DST].bytesperline = max_w;
		ctx->q_data[V4L2_M2M_DST].sizeimage = usize;
	}
	ctx->q_data[V4L2_M2M_SRC].rect.width = max_w;
	ctx->q_data[V4L2_M2M_SRC].rect.height = max_h;
	ctx->q_data[V4L2_M2M_DST].rect.width = max_w;
	ctx->q_data[V4L2_M2M_DST].rect.height = max_h;

	/*
	 * Since the RBC2AXI logic only supports a single chroma plane,
	 * macroblock tiling only works for to NV12 pixel format.
	 */
	ctx->tiled_map_type = GDI_LINEAR_FRAME_MAP;
}

/*
 * Queue operations
 */
static int coda_queue_setup(struct vb2_queue *vq,
				unsigned int *nbuffers, unsigned int *nplanes,
				unsigned int sizes[], struct device *alloc_devs[])
{
	struct coda_ctx *ctx = vb2_get_drv_priv(vq);
	struct coda_q_data *q_data;
	unsigned int size;

	q_data = get_q_data(ctx, vq->type);
	size = q_data->sizeimage;

	if (*nplanes)
		return sizes[0] < size ? -EINVAL : 0;

	*nplanes = 1;
	sizes[0] = size;

	coda_dbg(1, ctx, "get %d buffer(s) of size %d each.\n", *nbuffers,
		 size);

	return 0;
}

static int coda_buf_prepare(struct vb2_buffer *vb)
{
	struct vb2_v4l2_buffer *vbuf = to_vb2_v4l2_buffer(vb);
	struct coda_ctx *ctx = vb2_get_drv_priv(vb->vb2_queue);
	struct coda_q_data *q_data;

	q_data = get_q_data(ctx, vb->vb2_queue->type);
	if (V4L2_TYPE_IS_OUTPUT(vb->vb2_queue->type)) {
		if (vbuf->field == V4L2_FIELD_ANY)
			vbuf->field = V4L2_FIELD_NONE;
		if (vbuf->field != V4L2_FIELD_NONE) {
			v4l2_warn(&ctx->dev->v4l2_dev,
				  "%s field isn't supported\n", __func__);
			return -EINVAL;
		}
	}

	if (vb2_plane_size(vb, 0) < q_data->sizeimage) {
		v4l2_warn(&ctx->dev->v4l2_dev,
			  "%s data will not fit into plane (%lu < %lu)\n",
			  __func__, vb2_plane_size(vb, 0),
			  (long)q_data->sizeimage);
		return -EINVAL;
	}

	return 0;
}

static void coda_update_menu_ctrl(struct v4l2_ctrl *ctrl, int value)
{
	if (!ctrl)
		return;

	v4l2_ctrl_lock(ctrl);

	/*
	 * Extend the control range if the parsed stream contains a known but
	 * unsupported value or level.
	 */
	if (value > ctrl->maximum) {
		__v4l2_ctrl_modify_range(ctrl, ctrl->minimum, value,
			ctrl->menu_skip_mask & ~(1 << value),
			ctrl->default_value);
	} else if (value < ctrl->minimum) {
		__v4l2_ctrl_modify_range(ctrl, value, ctrl->maximum,
			ctrl->menu_skip_mask & ~(1 << value),
			ctrl->default_value);
	}

	__v4l2_ctrl_s_ctrl(ctrl, value);

	v4l2_ctrl_unlock(ctrl);
}

void coda_update_profile_level_ctrls(struct coda_ctx *ctx, u8 profile_idc,
				     u8 level_idc)
{
	const char * const *profile_names;
	const char * const *level_names;
	struct v4l2_ctrl *profile_ctrl;
	struct v4l2_ctrl *level_ctrl;
	const char *codec_name;
	u32 profile_cid;
	u32 level_cid;
	int profile;
	int level;

	switch (ctx->codec->src_fourcc) {
	case V4L2_PIX_FMT_H264:
		codec_name = "H264";
		profile_cid = V4L2_CID_MPEG_VIDEO_H264_PROFILE;
		level_cid = V4L2_CID_MPEG_VIDEO_H264_LEVEL;
		profile_ctrl = ctx->h264_profile_ctrl;
		level_ctrl = ctx->h264_level_ctrl;
		profile = coda_h264_profile(profile_idc);
		level = coda_h264_level(level_idc);
		break;
	case V4L2_PIX_FMT_MPEG2:
		codec_name = "MPEG-2";
		profile_cid = V4L2_CID_MPEG_VIDEO_MPEG2_PROFILE;
		level_cid = V4L2_CID_MPEG_VIDEO_MPEG2_LEVEL;
		profile_ctrl = ctx->mpeg2_profile_ctrl;
		level_ctrl = ctx->mpeg2_level_ctrl;
		profile = coda_mpeg2_profile(profile_idc);
		level = coda_mpeg2_level(level_idc);
		break;
	case V4L2_PIX_FMT_MPEG4:
		codec_name = "MPEG-4";
		profile_cid = V4L2_CID_MPEG_VIDEO_MPEG4_PROFILE;
		level_cid = V4L2_CID_MPEG_VIDEO_MPEG4_LEVEL;
		profile_ctrl = ctx->mpeg4_profile_ctrl;
		level_ctrl = ctx->mpeg4_level_ctrl;
		profile = coda_mpeg4_profile(profile_idc);
		level = coda_mpeg4_level(level_idc);
		break;
	default:
		return;
	}

	profile_names = v4l2_ctrl_get_menu(profile_cid);
	level_names = v4l2_ctrl_get_menu(level_cid);

	if (profile < 0) {
		v4l2_warn(&ctx->dev->v4l2_dev, "Invalid %s profile: %u\n",
			  codec_name, profile_idc);
	} else {
		coda_dbg(1, ctx, "Parsed %s profile: %s\n", codec_name,
			 profile_names[profile]);
		coda_update_menu_ctrl(profile_ctrl, profile);
	}

	if (level < 0) {
		v4l2_warn(&ctx->dev->v4l2_dev, "Invalid %s level: %u\n",
			  codec_name, level_idc);
	} else {
		coda_dbg(1, ctx, "Parsed %s level: %s\n", codec_name,
			 level_names[level]);
		coda_update_menu_ctrl(level_ctrl, level);
	}
}

static void coda_queue_source_change_event(struct coda_ctx *ctx)
{
	static const struct v4l2_event source_change_event = {
		.type = V4L2_EVENT_SOURCE_CHANGE,
		.u.src_change.changes = V4L2_EVENT_SRC_CH_RESOLUTION,
	};

	v4l2_event_queue_fh(&ctx->fh, &source_change_event);
}

static void coda_buf_queue(struct vb2_buffer *vb)
{
	struct vb2_v4l2_buffer *vbuf = to_vb2_v4l2_buffer(vb);
	struct coda_ctx *ctx = vb2_get_drv_priv(vb->vb2_queue);
	struct vb2_queue *vq = vb->vb2_queue;
	struct coda_q_data *q_data;

	q_data = get_q_data(ctx, vb->vb2_queue->type);

	/*
	 * In the decoder case, immediately try to copy the buffer into the
	 * bitstream ringbuffer and mark it as ready to be dequeued.
	 */
	if (ctx->bitstream.size && vq->type == V4L2_BUF_TYPE_VIDEO_OUTPUT) {
		/*
		 * For backwards compatibility, queuing an empty buffer marks
		 * the stream end
		 */
		if (vb2_get_plane_payload(vb, 0) == 0)
			coda_bit_stream_end_flag(ctx);

		if (q_data->fourcc == V4L2_PIX_FMT_H264) {
			/*
			 * Unless already done, try to obtain profile_idc and
			 * level_idc from the SPS header. This allows to decide
			 * whether to enable reordering during sequence
			 * initialization.
			 */
			if (!ctx->params.h264_profile_idc) {
				coda_sps_parse_profile(ctx, vb);
				coda_update_profile_level_ctrls(ctx,
						ctx->params.h264_profile_idc,
						ctx->params.h264_level_idc);
			}
		}

		mutex_lock(&ctx->bitstream_mutex);
		v4l2_m2m_buf_queue(ctx->fh.m2m_ctx, vbuf);
		if (vb2_is_streaming(vb->vb2_queue))
			/* This set buf->sequence = ctx->qsequence++ */
			coda_fill_bitstream(ctx, NULL);
		mutex_unlock(&ctx->bitstream_mutex);

		if (!ctx->initialized) {
			/*
			 * Run sequence initialization in case the queued
			 * buffer contained headers.
			 */
			if (vb2_is_streaming(vb->vb2_queue) &&
			    ctx->ops->seq_init_work) {
				queue_work(ctx->dev->workqueue,
					   &ctx->seq_init_work);
				flush_work(&ctx->seq_init_work);
			}

			if (ctx->initialized)
				coda_queue_source_change_event(ctx);
		}
	} else {
		if (ctx->inst_type == CODA_INST_ENCODER &&
		    vq->type == V4L2_BUF_TYPE_VIDEO_OUTPUT)
			vbuf->sequence = ctx->qsequence++;
		v4l2_m2m_buf_queue(ctx->fh.m2m_ctx, vbuf);
	}
}

int coda_alloc_aux_buf(struct coda_dev *dev, struct coda_aux_buf *buf,
		       size_t size, const char *name, struct dentry *parent)
{
	buf->vaddr = dma_alloc_coherent(dev->dev, size, &buf->paddr,
					GFP_KERNEL);
	if (!buf->vaddr) {
		v4l2_err(&dev->v4l2_dev,
			 "Failed to allocate %s buffer of size %zu\n",
			 name, size);
		return -ENOMEM;
	}

	buf->size = size;

	if (name && parent) {
		buf->blob.data = buf->vaddr;
		buf->blob.size = size;
		buf->dentry = debugfs_create_blob(name, 0644, parent,
						  &buf->blob);
		if (!buf->dentry)
			dev_warn(dev->dev,
				 "failed to create debugfs entry %s\n", name);
	}

	return 0;
}

void coda_free_aux_buf(struct coda_dev *dev,
		       struct coda_aux_buf *buf)
{
	if (buf->vaddr) {
		dma_free_coherent(dev->dev, buf->size, buf->vaddr, buf->paddr);
		buf->vaddr = NULL;
		buf->size = 0;
		debugfs_remove(buf->dentry);
		buf->dentry = NULL;
	}
}

static int coda_start_streaming(struct vb2_queue *q, unsigned int count)
{
	struct coda_ctx *ctx = vb2_get_drv_priv(q);
	struct v4l2_device *v4l2_dev = &ctx->dev->v4l2_dev;
	struct coda_q_data *q_data_src, *q_data_dst;
	struct v4l2_m2m_buffer *m2m_buf, *tmp;
	struct vb2_v4l2_buffer *buf;
	struct list_head list;
	int ret = 0;

	if (count < 1)
		return -EINVAL;

	coda_dbg(1, ctx, "start streaming %s\n", v4l2_type_names[q->type]);

	INIT_LIST_HEAD(&list);

	q_data_src = get_q_data(ctx, V4L2_BUF_TYPE_VIDEO_OUTPUT);
	if (q->type == V4L2_BUF_TYPE_VIDEO_OUTPUT) {
		if (ctx->inst_type == CODA_INST_DECODER && ctx->use_bit) {
			/* copy the buffers that were queued before streamon */
			mutex_lock(&ctx->bitstream_mutex);
			coda_fill_bitstream(ctx, &list);
			mutex_unlock(&ctx->bitstream_mutex);

			if (ctx->dev->devtype->product != CODA_960 &&
			    coda_get_bitstream_payload(ctx) < 512) {
				v4l2_err(v4l2_dev, "start payload < 512\n");
				ret = -EINVAL;
				goto err;
			}

			if (!ctx->initialized) {
				/* Run sequence initialization */
				if (ctx->ops->seq_init_work) {
					queue_work(ctx->dev->workqueue,
						   &ctx->seq_init_work);
					flush_work(&ctx->seq_init_work);
				}
			}
		}

		ctx->streamon_out = 1;
	} else {
		ctx->streamon_cap = 1;
	}

	/* Don't start the coda unless both queues are on */
	if (!(ctx->streamon_out && ctx->streamon_cap))
		goto out;

	q_data_dst = get_q_data(ctx, V4L2_BUF_TYPE_VIDEO_CAPTURE);
	if ((q_data_src->rect.width != q_data_dst->width &&
	     round_up(q_data_src->rect.width, 16) != q_data_dst->width) ||
	    (q_data_src->rect.height != q_data_dst->height &&
	     round_up(q_data_src->rect.height, 16) != q_data_dst->height)) {
		v4l2_err(v4l2_dev, "can't convert %dx%d to %dx%d\n",
			 q_data_src->rect.width, q_data_src->rect.height,
			 q_data_dst->width, q_data_dst->height);
		ret = -EINVAL;
		goto err;
	}

	/* Allow BIT decoder device_run with no new buffers queued */
	if (ctx->inst_type == CODA_INST_DECODER && ctx->use_bit)
		v4l2_m2m_set_src_buffered(ctx->fh.m2m_ctx, true);

	ctx->gopcounter = ctx->params.gop_size - 1;

	if (q_data_dst->fourcc == V4L2_PIX_FMT_JPEG)
		ctx->params.gop_size = 1;
	ctx->gopcounter = ctx->params.gop_size - 1;

	ret = ctx->ops->start_streaming(ctx);
	if (ctx->inst_type == CODA_INST_DECODER) {
		if (ret == -EAGAIN)
			goto out;
	}
	if (ret < 0)
		goto err;

out:
	if (q->type == V4L2_BUF_TYPE_VIDEO_OUTPUT) {
		list_for_each_entry_safe(m2m_buf, tmp, &list, list) {
			list_del(&m2m_buf->list);
			v4l2_m2m_buf_done(&m2m_buf->vb, VB2_BUF_STATE_DONE);
		}
	}
	return 0;

err:
	if (q->type == V4L2_BUF_TYPE_VIDEO_OUTPUT) {
		list_for_each_entry_safe(m2m_buf, tmp, &list, list) {
			list_del(&m2m_buf->list);
			v4l2_m2m_buf_done(&m2m_buf->vb, VB2_BUF_STATE_QUEUED);
		}
		while ((buf = v4l2_m2m_src_buf_remove(ctx->fh.m2m_ctx)))
			v4l2_m2m_buf_done(buf, VB2_BUF_STATE_QUEUED);
	} else {
		while ((buf = v4l2_m2m_dst_buf_remove(ctx->fh.m2m_ctx)))
			v4l2_m2m_buf_done(buf, VB2_BUF_STATE_QUEUED);
	}
	return ret;
}

static void coda_stop_streaming(struct vb2_queue *q)
{
	struct coda_ctx *ctx = vb2_get_drv_priv(q);
	struct coda_dev *dev = ctx->dev;
	struct vb2_v4l2_buffer *buf;
	bool stop;

	stop = ctx->streamon_out && ctx->streamon_cap;

	coda_dbg(1, ctx, "stop streaming %s\n", v4l2_type_names[q->type]);

	if (q->type == V4L2_BUF_TYPE_VIDEO_OUTPUT) {
		ctx->streamon_out = 0;

		coda_bit_stream_end_flag(ctx);

		ctx->qsequence = 0;

		while ((buf = v4l2_m2m_src_buf_remove(ctx->fh.m2m_ctx)))
			v4l2_m2m_buf_done(buf, VB2_BUF_STATE_ERROR);
	} else {
		ctx->streamon_cap = 0;

		ctx->osequence = 0;
		ctx->sequence_offset = 0;

		while ((buf = v4l2_m2m_dst_buf_remove(ctx->fh.m2m_ctx)))
			v4l2_m2m_buf_done(buf, VB2_BUF_STATE_ERROR);
	}

	if (stop) {
		struct coda_buffer_meta *meta;

		if (ctx->ops->seq_end_work) {
			queue_work(dev->workqueue, &ctx->seq_end_work);
			flush_work(&ctx->seq_end_work);
		}
		spin_lock(&ctx->buffer_meta_lock);
		while (!list_empty(&ctx->buffer_meta_list)) {
			meta = list_first_entry(&ctx->buffer_meta_list,
						struct coda_buffer_meta, list);
			list_del(&meta->list);
			kfree(meta);
		}
		ctx->num_metas = 0;
		spin_unlock(&ctx->buffer_meta_lock);
		kfifo_init(&ctx->bitstream_fifo,
			ctx->bitstream.vaddr, ctx->bitstream.size);
		ctx->runcounter = 0;
		ctx->aborting = 0;
		ctx->hold = false;
	}

	if (!ctx->streamon_out && !ctx->streamon_cap)
		ctx->bit_stream_param &= ~CODA_BIT_STREAM_END_FLAG;
}

static const struct vb2_ops coda_qops = {
	.queue_setup		= coda_queue_setup,
	.buf_prepare		= coda_buf_prepare,
	.buf_queue		= coda_buf_queue,
	.start_streaming	= coda_start_streaming,
	.stop_streaming		= coda_stop_streaming,
	.wait_prepare		= vb2_ops_wait_prepare,
	.wait_finish		= vb2_ops_wait_finish,
};

static int coda_s_ctrl(struct v4l2_ctrl *ctrl)
{
	const char * const *val_names = v4l2_ctrl_get_menu(ctrl->id);
	struct coda_ctx *ctx =
			container_of(ctrl->handler, struct coda_ctx, ctrls);

	if (val_names)
		coda_dbg(2, ctx, "s_ctrl: id = 0x%x, name = \"%s\", val = %d (\"%s\")\n",
			 ctrl->id, ctrl->name, ctrl->val, val_names[ctrl->val]);
	else
		coda_dbg(2, ctx, "s_ctrl: id = 0x%x, name = \"%s\", val = %d\n",
			 ctrl->id, ctrl->name, ctrl->val);

	switch (ctrl->id) {
	case V4L2_CID_HFLIP:
		if (ctrl->val)
			ctx->params.rot_mode |= CODA_MIR_HOR;
		else
			ctx->params.rot_mode &= ~CODA_MIR_HOR;
		break;
	case V4L2_CID_VFLIP:
		if (ctrl->val)
			ctx->params.rot_mode |= CODA_MIR_VER;
		else
			ctx->params.rot_mode &= ~CODA_MIR_VER;
		break;
	case V4L2_CID_MPEG_VIDEO_BITRATE:
		ctx->params.bitrate = ctrl->val / 1000;
		ctx->params.bitrate_changed = true;
		break;
	case V4L2_CID_MPEG_VIDEO_GOP_SIZE:
		ctx->params.gop_size = ctrl->val;
		break;
	case V4L2_CID_MPEG_VIDEO_H264_I_FRAME_QP:
		ctx->params.h264_intra_qp = ctrl->val;
		ctx->params.h264_intra_qp_changed = true;
		break;
	case V4L2_CID_MPEG_VIDEO_H264_P_FRAME_QP:
		ctx->params.h264_inter_qp = ctrl->val;
		break;
	case V4L2_CID_MPEG_VIDEO_H264_MIN_QP:
		ctx->params.h264_min_qp = ctrl->val;
		break;
	case V4L2_CID_MPEG_VIDEO_H264_MAX_QP:
		ctx->params.h264_max_qp = ctrl->val;
		break;
	case V4L2_CID_MPEG_VIDEO_H264_LOOP_FILTER_ALPHA:
		ctx->params.h264_slice_alpha_c0_offset_div2 = ctrl->val;
		break;
	case V4L2_CID_MPEG_VIDEO_H264_LOOP_FILTER_BETA:
		ctx->params.h264_slice_beta_offset_div2 = ctrl->val;
		break;
	case V4L2_CID_MPEG_VIDEO_H264_LOOP_FILTER_MODE:
		ctx->params.h264_disable_deblocking_filter_idc = ctrl->val;
		break;
	case V4L2_CID_MPEG_VIDEO_H264_CONSTRAINED_INTRA_PREDICTION:
		ctx->params.h264_constrained_intra_pred_flag = ctrl->val;
		break;
	case V4L2_CID_MPEG_VIDEO_H264_CHROMA_QP_INDEX_OFFSET:
		ctx->params.h264_chroma_qp_index_offset = ctrl->val;
		break;
	case V4L2_CID_MPEG_VIDEO_H264_PROFILE:
		/* TODO: switch between baseline and constrained baseline */
		if (ctx->inst_type == CODA_INST_ENCODER)
			ctx->params.h264_profile_idc = 66;
		break;
	case V4L2_CID_MPEG_VIDEO_H264_LEVEL:
		/* nothing to do, this is set by the encoder */
		break;
	case V4L2_CID_MPEG_VIDEO_MPEG4_I_FRAME_QP:
		ctx->params.mpeg4_intra_qp = ctrl->val;
		break;
	case V4L2_CID_MPEG_VIDEO_MPEG4_P_FRAME_QP:
		ctx->params.mpeg4_inter_qp = ctrl->val;
		break;
	case V4L2_CID_MPEG_VIDEO_MPEG2_PROFILE:
	case V4L2_CID_MPEG_VIDEO_MPEG2_LEVEL:
	case V4L2_CID_MPEG_VIDEO_MPEG4_PROFILE:
	case V4L2_CID_MPEG_VIDEO_MPEG4_LEVEL:
		/* nothing to do, these are fixed */
		break;
	case V4L2_CID_MPEG_VIDEO_MULTI_SLICE_MODE:
		ctx->params.slice_mode = ctrl->val;
		ctx->params.slice_mode_changed = true;
		break;
	case V4L2_CID_MPEG_VIDEO_MULTI_SLICE_MAX_MB:
		ctx->params.slice_max_mb = ctrl->val;
		ctx->params.slice_mode_changed = true;
		break;
	case V4L2_CID_MPEG_VIDEO_MULTI_SLICE_MAX_BYTES:
		ctx->params.slice_max_bits = ctrl->val * 8;
		ctx->params.slice_mode_changed = true;
		break;
	case V4L2_CID_MPEG_VIDEO_HEADER_MODE:
		break;
	case V4L2_CID_MPEG_VIDEO_CYCLIC_INTRA_REFRESH_MB:
		ctx->params.intra_refresh = ctrl->val;
		ctx->params.intra_refresh_changed = true;
		break;
	case V4L2_CID_MPEG_VIDEO_FORCE_KEY_FRAME:
		ctx->params.force_ipicture = true;
		break;
	case V4L2_CID_JPEG_COMPRESSION_QUALITY:
		coda_set_jpeg_compression_quality(ctx, ctrl->val);
		break;
	case V4L2_CID_JPEG_RESTART_INTERVAL:
		ctx->params.jpeg_restart_interval = ctrl->val;
		break;
	case V4L2_CID_MPEG_VIDEO_VBV_DELAY:
		ctx->params.vbv_delay = ctrl->val;
		break;
	case V4L2_CID_MPEG_VIDEO_VBV_SIZE:
		ctx->params.vbv_size = min(ctrl->val * 8192, 0x7fffffff);
		break;
	default:
		coda_dbg(1, ctx, "Invalid control, id=%d, val=%d\n",
			 ctrl->id, ctrl->val);
		return -EINVAL;
	}

	return 0;
}

static const struct v4l2_ctrl_ops coda_ctrl_ops = {
	.s_ctrl = coda_s_ctrl,
};

static void coda_encode_ctrls(struct coda_ctx *ctx)
{
	int max_gop_size = (ctx->dev->devtype->product == CODA_DX6) ? 60 : 99;

	v4l2_ctrl_new_std(&ctx->ctrls, &coda_ctrl_ops,
		V4L2_CID_MPEG_VIDEO_BITRATE, 0, 32767000, 1000, 0);
	v4l2_ctrl_new_std(&ctx->ctrls, &coda_ctrl_ops,
		V4L2_CID_MPEG_VIDEO_GOP_SIZE, 0, max_gop_size, 1, 16);
	v4l2_ctrl_new_std(&ctx->ctrls, &coda_ctrl_ops,
		V4L2_CID_MPEG_VIDEO_H264_I_FRAME_QP, 0, 51, 1, 25);
	v4l2_ctrl_new_std(&ctx->ctrls, &coda_ctrl_ops,
		V4L2_CID_MPEG_VIDEO_H264_P_FRAME_QP, 0, 51, 1, 25);
	if (ctx->dev->devtype->product != CODA_960) {
		v4l2_ctrl_new_std(&ctx->ctrls, &coda_ctrl_ops,
			V4L2_CID_MPEG_VIDEO_H264_MIN_QP, 0, 51, 1, 12);
	}
	v4l2_ctrl_new_std(&ctx->ctrls, &coda_ctrl_ops,
		V4L2_CID_MPEG_VIDEO_H264_MAX_QP, 0, 51, 1, 51);
	v4l2_ctrl_new_std(&ctx->ctrls, &coda_ctrl_ops,
		V4L2_CID_MPEG_VIDEO_H264_LOOP_FILTER_ALPHA, -6, 6, 1, 0);
	v4l2_ctrl_new_std(&ctx->ctrls, &coda_ctrl_ops,
		V4L2_CID_MPEG_VIDEO_H264_LOOP_FILTER_BETA, -6, 6, 1, 0);
	v4l2_ctrl_new_std_menu(&ctx->ctrls, &coda_ctrl_ops,
		V4L2_CID_MPEG_VIDEO_H264_LOOP_FILTER_MODE,
		V4L2_MPEG_VIDEO_H264_LOOP_FILTER_MODE_DISABLED_AT_SLICE_BOUNDARY,
		0x0, V4L2_MPEG_VIDEO_H264_LOOP_FILTER_MODE_ENABLED);
	v4l2_ctrl_new_std(&ctx->ctrls, &coda_ctrl_ops,
		V4L2_CID_MPEG_VIDEO_H264_CONSTRAINED_INTRA_PREDICTION, 0, 1, 1,
		0);
	v4l2_ctrl_new_std(&ctx->ctrls, &coda_ctrl_ops,
		V4L2_CID_MPEG_VIDEO_H264_CHROMA_QP_INDEX_OFFSET, -12, 12, 1, 0);
	v4l2_ctrl_new_std_menu(&ctx->ctrls, &coda_ctrl_ops,
		V4L2_CID_MPEG_VIDEO_H264_PROFILE,
		V4L2_MPEG_VIDEO_H264_PROFILE_BASELINE, 0x0,
		V4L2_MPEG_VIDEO_H264_PROFILE_BASELINE);
	if (ctx->dev->devtype->product == CODA_HX4 ||
	    ctx->dev->devtype->product == CODA_7541) {
		v4l2_ctrl_new_std_menu(&ctx->ctrls, &coda_ctrl_ops,
			V4L2_CID_MPEG_VIDEO_H264_LEVEL,
			V4L2_MPEG_VIDEO_H264_LEVEL_3_1,
			~((1 << V4L2_MPEG_VIDEO_H264_LEVEL_2_0) |
			  (1 << V4L2_MPEG_VIDEO_H264_LEVEL_3_0) |
			  (1 << V4L2_MPEG_VIDEO_H264_LEVEL_3_1)),
			V4L2_MPEG_VIDEO_H264_LEVEL_3_1);
	}
	if (ctx->dev->devtype->product == CODA_960) {
		v4l2_ctrl_new_std_menu(&ctx->ctrls, &coda_ctrl_ops,
			V4L2_CID_MPEG_VIDEO_H264_LEVEL,
			V4L2_MPEG_VIDEO_H264_LEVEL_4_0,
			~((1 << V4L2_MPEG_VIDEO_H264_LEVEL_2_0) |
			  (1 << V4L2_MPEG_VIDEO_H264_LEVEL_3_0) |
			  (1 << V4L2_MPEG_VIDEO_H264_LEVEL_3_1) |
			  (1 << V4L2_MPEG_VIDEO_H264_LEVEL_3_2) |
			  (1 << V4L2_MPEG_VIDEO_H264_LEVEL_4_0)),
			V4L2_MPEG_VIDEO_H264_LEVEL_4_0);
	}
	v4l2_ctrl_new_std(&ctx->ctrls, &coda_ctrl_ops,
		V4L2_CID_MPEG_VIDEO_MPEG4_I_FRAME_QP, 1, 31, 1, 2);
	v4l2_ctrl_new_std(&ctx->ctrls, &coda_ctrl_ops,
		V4L2_CID_MPEG_VIDEO_MPEG4_P_FRAME_QP, 1, 31, 1, 2);
	v4l2_ctrl_new_std_menu(&ctx->ctrls, &coda_ctrl_ops,
		V4L2_CID_MPEG_VIDEO_MPEG4_PROFILE,
		V4L2_MPEG_VIDEO_MPEG4_PROFILE_SIMPLE, 0x0,
		V4L2_MPEG_VIDEO_MPEG4_PROFILE_SIMPLE);
	if (ctx->dev->devtype->product == CODA_HX4 ||
	    ctx->dev->devtype->product == CODA_7541 ||
	    ctx->dev->devtype->product == CODA_960) {
		v4l2_ctrl_new_std_menu(&ctx->ctrls, &coda_ctrl_ops,
			V4L2_CID_MPEG_VIDEO_MPEG4_LEVEL,
			V4L2_MPEG_VIDEO_MPEG4_LEVEL_5,
			~(1 << V4L2_MPEG_VIDEO_MPEG4_LEVEL_5),
			V4L2_MPEG_VIDEO_MPEG4_LEVEL_5);
	}
	v4l2_ctrl_new_std_menu(&ctx->ctrls, &coda_ctrl_ops,
		V4L2_CID_MPEG_VIDEO_MULTI_SLICE_MODE,
		V4L2_MPEG_VIDEO_MULTI_SLICE_MODE_MAX_BYTES, 0x0,
		V4L2_MPEG_VIDEO_MULTI_SLICE_MODE_SINGLE);
	v4l2_ctrl_new_std(&ctx->ctrls, &coda_ctrl_ops,
		V4L2_CID_MPEG_VIDEO_MULTI_SLICE_MAX_MB, 1, 0x3fffffff, 1, 1);
	v4l2_ctrl_new_std(&ctx->ctrls, &coda_ctrl_ops,
		V4L2_CID_MPEG_VIDEO_MULTI_SLICE_MAX_BYTES, 1, 0x3fffffff, 1,
		500);
	v4l2_ctrl_new_std_menu(&ctx->ctrls, &coda_ctrl_ops,
		V4L2_CID_MPEG_VIDEO_HEADER_MODE,
		V4L2_MPEG_VIDEO_HEADER_MODE_JOINED_WITH_1ST_FRAME,
		(1 << V4L2_MPEG_VIDEO_HEADER_MODE_SEPARATE),
		V4L2_MPEG_VIDEO_HEADER_MODE_JOINED_WITH_1ST_FRAME);
	v4l2_ctrl_new_std(&ctx->ctrls, &coda_ctrl_ops,
		V4L2_CID_MPEG_VIDEO_CYCLIC_INTRA_REFRESH_MB, 0,
		1920 * 1088 / 256, 1, 0);
	v4l2_ctrl_new_std(&ctx->ctrls, &coda_ctrl_ops,
		V4L2_CID_MPEG_VIDEO_VBV_DELAY, 0, 0x7fff, 1, 0);
	/*
	 * The maximum VBV size value is 0x7fffffff bits,
	 * one bit less than 262144 KiB
	 */
	v4l2_ctrl_new_std(&ctx->ctrls, &coda_ctrl_ops,
		V4L2_CID_MPEG_VIDEO_VBV_SIZE, 0, 262144, 1, 0);
}

static void coda_jpeg_encode_ctrls(struct coda_ctx *ctx)
{
	v4l2_ctrl_new_std(&ctx->ctrls, &coda_ctrl_ops,
		V4L2_CID_JPEG_COMPRESSION_QUALITY, 5, 100, 1, 50);
	v4l2_ctrl_new_std(&ctx->ctrls, &coda_ctrl_ops,
		V4L2_CID_JPEG_RESTART_INTERVAL, 0, 100, 1, 0);
}

static void coda_decode_ctrls(struct coda_ctx *ctx)
{
	u8 max;

	ctx->h264_profile_ctrl = v4l2_ctrl_new_std_menu(&ctx->ctrls,
		&coda_ctrl_ops, V4L2_CID_MPEG_VIDEO_H264_PROFILE,
		V4L2_MPEG_VIDEO_H264_PROFILE_HIGH,
		~((1 << V4L2_MPEG_VIDEO_H264_PROFILE_BASELINE) |
		  (1 << V4L2_MPEG_VIDEO_H264_PROFILE_MAIN) |
		  (1 << V4L2_MPEG_VIDEO_H264_PROFILE_HIGH)),
		V4L2_MPEG_VIDEO_H264_PROFILE_HIGH);
	if (ctx->h264_profile_ctrl)
		ctx->h264_profile_ctrl->flags |= V4L2_CTRL_FLAG_READ_ONLY;

	if (ctx->dev->devtype->product == CODA_HX4 ||
	    ctx->dev->devtype->product == CODA_7541)
		max = V4L2_MPEG_VIDEO_H264_LEVEL_4_0;
	else if (ctx->dev->devtype->product == CODA_960)
		max = V4L2_MPEG_VIDEO_H264_LEVEL_4_1;
	else
		return;
	ctx->h264_level_ctrl = v4l2_ctrl_new_std_menu(&ctx->ctrls,
		&coda_ctrl_ops, V4L2_CID_MPEG_VIDEO_H264_LEVEL, max, 0, max);
	if (ctx->h264_level_ctrl)
		ctx->h264_level_ctrl->flags |= V4L2_CTRL_FLAG_READ_ONLY;

	ctx->mpeg2_profile_ctrl = v4l2_ctrl_new_std_menu(&ctx->ctrls,
		&coda_ctrl_ops, V4L2_CID_MPEG_VIDEO_MPEG2_PROFILE,
		V4L2_MPEG_VIDEO_MPEG2_PROFILE_HIGH, 0,
		V4L2_MPEG_VIDEO_MPEG2_PROFILE_HIGH);
	if (ctx->mpeg2_profile_ctrl)
		ctx->mpeg2_profile_ctrl->flags |= V4L2_CTRL_FLAG_READ_ONLY;

	ctx->mpeg2_level_ctrl = v4l2_ctrl_new_std_menu(&ctx->ctrls,
		&coda_ctrl_ops, V4L2_CID_MPEG_VIDEO_MPEG2_LEVEL,
		V4L2_MPEG_VIDEO_MPEG2_LEVEL_HIGH, 0,
		V4L2_MPEG_VIDEO_MPEG2_LEVEL_HIGH);
	if (ctx->mpeg2_level_ctrl)
		ctx->mpeg2_level_ctrl->flags |= V4L2_CTRL_FLAG_READ_ONLY;

	ctx->mpeg4_profile_ctrl = v4l2_ctrl_new_std_menu(&ctx->ctrls,
		&coda_ctrl_ops, V4L2_CID_MPEG_VIDEO_MPEG4_PROFILE,
		V4L2_MPEG_VIDEO_MPEG4_PROFILE_ADVANCED_CODING_EFFICIENCY, 0,
		V4L2_MPEG_VIDEO_MPEG4_PROFILE_ADVANCED_CODING_EFFICIENCY);
	if (ctx->mpeg4_profile_ctrl)
		ctx->mpeg4_profile_ctrl->flags |= V4L2_CTRL_FLAG_READ_ONLY;

	ctx->mpeg4_level_ctrl = v4l2_ctrl_new_std_menu(&ctx->ctrls,
		&coda_ctrl_ops, V4L2_CID_MPEG_VIDEO_MPEG4_LEVEL,
		V4L2_MPEG_VIDEO_MPEG4_LEVEL_5, 0,
		V4L2_MPEG_VIDEO_MPEG4_LEVEL_5);
	if (ctx->mpeg4_level_ctrl)
		ctx->mpeg4_level_ctrl->flags |= V4L2_CTRL_FLAG_READ_ONLY;
}

static int coda_ctrls_setup(struct coda_ctx *ctx)
{
	v4l2_ctrl_handler_init(&ctx->ctrls, 2);

	v4l2_ctrl_new_std(&ctx->ctrls, &coda_ctrl_ops,
		V4L2_CID_HFLIP, 0, 1, 1, 0);
	v4l2_ctrl_new_std(&ctx->ctrls, &coda_ctrl_ops,
		V4L2_CID_VFLIP, 0, 1, 1, 0);
	if (ctx->inst_type == CODA_INST_ENCODER) {
		v4l2_ctrl_new_std(&ctx->ctrls, &coda_ctrl_ops,
				  V4L2_CID_MIN_BUFFERS_FOR_OUTPUT,
				  1, 1, 1, 1);
		if (ctx->cvd->dst_formats[0] == V4L2_PIX_FMT_JPEG)
			coda_jpeg_encode_ctrls(ctx);
		else
			coda_encode_ctrls(ctx);
	} else {
		v4l2_ctrl_new_std(&ctx->ctrls, &coda_ctrl_ops,
				  V4L2_CID_MIN_BUFFERS_FOR_CAPTURE,
				  1, 1, 1, 1);
		if (ctx->cvd->src_formats[0] == V4L2_PIX_FMT_H264)
			coda_decode_ctrls(ctx);
	}

	if (ctx->ctrls.error) {
		v4l2_err(&ctx->dev->v4l2_dev,
			"control initialization error (%d)",
			ctx->ctrls.error);
		return -EINVAL;
	}

	return v4l2_ctrl_handler_setup(&ctx->ctrls);
}

static int coda_queue_init(struct coda_ctx *ctx, struct vb2_queue *vq)
{
	vq->drv_priv = ctx;
	vq->ops = &coda_qops;
	vq->buf_struct_size = sizeof(struct v4l2_m2m_buffer);
	vq->timestamp_flags = V4L2_BUF_FLAG_TIMESTAMP_COPY;
	vq->lock = &ctx->dev->dev_mutex;
	/* One way to indicate end-of-stream for coda is to set the
	 * bytesused == 0. However by default videobuf2 handles bytesused
	 * equal to 0 as a special case and changes its value to the size
	 * of the buffer. Set the allow_zero_bytesused flag, so
	 * that videobuf2 will keep the value of bytesused intact.
	 */
	vq->allow_zero_bytesused = 1;
	/*
	 * We might be fine with no buffers on some of the queues, but that
	 * would need to be reflected in job_ready(). Currently we expect all
	 * queues to have at least one buffer queued.
	 */
	vq->min_buffers_needed = 1;
	vq->dev = ctx->dev->dev;

	return vb2_queue_init(vq);
}

int coda_encoder_queue_init(void *priv, struct vb2_queue *src_vq,
			    struct vb2_queue *dst_vq)
{
	int ret;

	src_vq->type = V4L2_BUF_TYPE_VIDEO_OUTPUT;
	src_vq->io_modes = VB2_DMABUF | VB2_MMAP;
	src_vq->mem_ops = &vb2_dma_contig_memops;

	ret = coda_queue_init(priv, src_vq);
	if (ret)
		return ret;

	dst_vq->type = V4L2_BUF_TYPE_VIDEO_CAPTURE;
	dst_vq->io_modes = VB2_DMABUF | VB2_MMAP;
	dst_vq->mem_ops = &vb2_dma_contig_memops;

	return coda_queue_init(priv, dst_vq);
}

int coda_decoder_queue_init(void *priv, struct vb2_queue *src_vq,
			    struct vb2_queue *dst_vq)
{
	int ret;

	src_vq->type = V4L2_BUF_TYPE_VIDEO_OUTPUT;
	src_vq->io_modes = VB2_DMABUF | VB2_MMAP | VB2_USERPTR;
	src_vq->mem_ops = &vb2_vmalloc_memops;

	ret = coda_queue_init(priv, src_vq);
	if (ret)
		return ret;

	dst_vq->type = V4L2_BUF_TYPE_VIDEO_CAPTURE;
	dst_vq->io_modes = VB2_DMABUF | VB2_MMAP;
	dst_vq->mem_ops = &vb2_dma_contig_memops;

	return coda_queue_init(priv, dst_vq);
}

/*
 * File operations
 */

static int coda_open(struct file *file)
{
	struct video_device *vdev = video_devdata(file);
	struct coda_dev *dev = video_get_drvdata(vdev);
	struct coda_ctx *ctx;
	unsigned int max = ~0;
	char *name;
	int ret;
	int idx;

	ctx = kzalloc(sizeof(*ctx), GFP_KERNEL);
	if (!ctx)
		return -ENOMEM;

	if (dev->devtype->product == CODA_DX6)
		max = CODADX6_MAX_INSTANCES - 1;
	idx = ida_alloc_max(&dev->ida, max, GFP_KERNEL);
	if (idx < 0) {
		ret = idx;
		goto err_coda_max;
	}

	name = kasprintf(GFP_KERNEL, "context%d", idx);
	if (!name) {
		ret = -ENOMEM;
		goto err_coda_name_init;
	}

	ctx->debugfs_entry = debugfs_create_dir(name, dev->debugfs_root);
	kfree(name);

	ctx->cvd = to_coda_video_device(vdev);
	ctx->inst_type = ctx->cvd->type;
	ctx->ops = ctx->cvd->ops;
	ctx->use_bit = !ctx->cvd->direct;
	init_completion(&ctx->completion);
	INIT_WORK(&ctx->pic_run_work, coda_pic_run_work);
	if (ctx->ops->seq_init_work)
		INIT_WORK(&ctx->seq_init_work, ctx->ops->seq_init_work);
	if (ctx->ops->seq_end_work)
		INIT_WORK(&ctx->seq_end_work, ctx->ops->seq_end_work);
	v4l2_fh_init(&ctx->fh, video_devdata(file));
	file->private_data = &ctx->fh;
	v4l2_fh_add(&ctx->fh);
	ctx->dev = dev;
	ctx->idx = idx;

	coda_dbg(1, ctx, "open instance (%p)\n", ctx);

	switch (dev->devtype->product) {
	case CODA_960:
		/*
		 * Enabling the BWB when decoding can hang the firmware with
		 * certain streams. The issue was tracked as ENGR00293425 by
		 * Freescale. As a workaround, disable BWB for all decoders.
		 * The enable_bwb module parameter allows to override this.
		 */
		if (enable_bwb || ctx->inst_type == CODA_INST_ENCODER)
			ctx->frame_mem_ctrl = CODA9_FRAME_ENABLE_BWB;
		/* fallthrough */
	case CODA_HX4:
	case CODA_7541:
		ctx->reg_idx = 0;
		break;
	default:
		ctx->reg_idx = idx;
	}
	if (ctx->dev->vdoa && !disable_vdoa) {
		ctx->vdoa = vdoa_context_create(dev->vdoa);
		if (!ctx->vdoa)
			v4l2_warn(&dev->v4l2_dev,
				  "Failed to create vdoa context: not using vdoa");
	}
	ctx->use_vdoa = false;

	/* Power up and upload firmware if necessary */
	ret = pm_runtime_get_sync(dev->dev);
	if (ret < 0) {
		v4l2_err(&dev->v4l2_dev, "failed to power up: %d\n", ret);
		goto err_pm_get;
	}

	ret = clk_prepare_enable(dev->clk_per);
	if (ret)
		goto err_clk_per;

	ret = clk_prepare_enable(dev->clk_ahb);
	if (ret)
		goto err_clk_ahb;

	set_default_params(ctx);
	ctx->fh.m2m_ctx = v4l2_m2m_ctx_init(dev->m2m_dev, ctx,
					    ctx->ops->queue_init);
	if (IS_ERR(ctx->fh.m2m_ctx)) {
		ret = PTR_ERR(ctx->fh.m2m_ctx);

		v4l2_err(&dev->v4l2_dev, "%s return error (%d)\n",
			 __func__, ret);
		goto err_ctx_init;
	}

	ret = coda_ctrls_setup(ctx);
	if (ret) {
		v4l2_err(&dev->v4l2_dev, "failed to setup coda controls\n");
		goto err_ctrls_setup;
	}

	ctx->fh.ctrl_handler = &ctx->ctrls;

	mutex_init(&ctx->bitstream_mutex);
	mutex_init(&ctx->buffer_mutex);
	mutex_init(&ctx->wakeup_mutex);
	INIT_LIST_HEAD(&ctx->buffer_meta_list);
	spin_lock_init(&ctx->buffer_meta_lock);

	return 0;

err_ctrls_setup:
	v4l2_m2m_ctx_release(ctx->fh.m2m_ctx);
err_ctx_init:
	clk_disable_unprepare(dev->clk_ahb);
err_clk_ahb:
	clk_disable_unprepare(dev->clk_per);
err_clk_per:
	pm_runtime_put_sync(dev->dev);
err_pm_get:
	v4l2_fh_del(&ctx->fh);
	v4l2_fh_exit(&ctx->fh);
err_coda_name_init:
	ida_free(&dev->ida, ctx->idx);
err_coda_max:
	kfree(ctx);
	return ret;
}

static int coda_release(struct file *file)
{
	struct coda_dev *dev = video_drvdata(file);
	struct coda_ctx *ctx = fh_to_ctx(file->private_data);

	coda_dbg(1, ctx, "release instance (%p)\n", ctx);

	if (ctx->inst_type == CODA_INST_DECODER && ctx->use_bit)
		coda_bit_stream_end_flag(ctx);

	/* If this instance is running, call .job_abort and wait for it to end */
	v4l2_m2m_ctx_release(ctx->fh.m2m_ctx);

	if (ctx->vdoa)
		vdoa_context_destroy(ctx->vdoa);

	/* In case the instance was not running, we still need to call SEQ_END */
	if (ctx->ops->seq_end_work) {
		queue_work(dev->workqueue, &ctx->seq_end_work);
		flush_work(&ctx->seq_end_work);
	}

	if (ctx->dev->devtype->product == CODA_DX6)
		coda_free_aux_buf(dev, &ctx->workbuf);

	v4l2_ctrl_handler_free(&ctx->ctrls);
	clk_disable_unprepare(dev->clk_ahb);
	clk_disable_unprepare(dev->clk_per);
	pm_runtime_put_sync(dev->dev);
	v4l2_fh_del(&ctx->fh);
	v4l2_fh_exit(&ctx->fh);
	ida_free(&dev->ida, ctx->idx);
	if (ctx->ops->release)
		ctx->ops->release(ctx);
	debugfs_remove_recursive(ctx->debugfs_entry);
	kfree(ctx);

	return 0;
}

static const struct v4l2_file_operations coda_fops = {
	.owner		= THIS_MODULE,
	.open		= coda_open,
	.release	= coda_release,
	.poll		= v4l2_m2m_fop_poll,
	.unlocked_ioctl	= video_ioctl2,
	.mmap		= v4l2_m2m_fop_mmap,
};

static int coda_hw_init(struct coda_dev *dev)
{
	u32 data;
	u16 *p;
	int i, ret;

	ret = clk_prepare_enable(dev->clk_per);
	if (ret)
		goto err_clk_per;

	ret = clk_prepare_enable(dev->clk_ahb);
	if (ret)
		goto err_clk_ahb;

	reset_control_reset(dev->rstc);

	/*
	 * Copy the first CODA_ISRAM_SIZE in the internal SRAM.
	 * The 16-bit chars in the code buffer are in memory access
	 * order, re-sort them to CODA order for register download.
	 * Data in this SRAM survives a reboot.
	 */
	p = (u16 *)dev->codebuf.vaddr;
	if (dev->devtype->product == CODA_DX6) {
		for (i = 0; i < (CODA_ISRAM_SIZE / 2); i++)  {
			data = CODA_DOWN_ADDRESS_SET(i) |
				CODA_DOWN_DATA_SET(p[i ^ 1]);
			coda_write(dev, data, CODA_REG_BIT_CODE_DOWN);
		}
	} else {
		for (i = 0; i < (CODA_ISRAM_SIZE / 2); i++) {
			data = CODA_DOWN_ADDRESS_SET(i) |
				CODA_DOWN_DATA_SET(p[round_down(i, 4) +
							3 - (i % 4)]);
			coda_write(dev, data, CODA_REG_BIT_CODE_DOWN);
		}
	}

	/* Clear registers */
	for (i = 0; i < 64; i++)
		coda_write(dev, 0, CODA_REG_BIT_CODE_BUF_ADDR + i * 4);

	/* Tell the BIT where to find everything it needs */
	if (dev->devtype->product == CODA_960 ||
	    dev->devtype->product == CODA_7541 ||
	    dev->devtype->product == CODA_HX4) {
		coda_write(dev, dev->tempbuf.paddr,
				CODA_REG_BIT_TEMP_BUF_ADDR);
		coda_write(dev, 0, CODA_REG_BIT_BIT_STREAM_PARAM);
	} else {
		coda_write(dev, dev->workbuf.paddr,
			      CODA_REG_BIT_WORK_BUF_ADDR);
	}
	coda_write(dev, dev->codebuf.paddr,
		      CODA_REG_BIT_CODE_BUF_ADDR);
	coda_write(dev, 0, CODA_REG_BIT_CODE_RUN);

	/* Set default values */
	switch (dev->devtype->product) {
	case CODA_DX6:
		coda_write(dev, CODADX6_STREAM_BUF_PIC_FLUSH,
			   CODA_REG_BIT_STREAM_CTRL);
		break;
	default:
		coda_write(dev, CODA7_STREAM_BUF_PIC_FLUSH,
			   CODA_REG_BIT_STREAM_CTRL);
	}
	if (dev->devtype->product == CODA_960)
		coda_write(dev, CODA9_FRAME_ENABLE_BWB,
				CODA_REG_BIT_FRAME_MEM_CTRL);
	else
		coda_write(dev, 0, CODA_REG_BIT_FRAME_MEM_CTRL);

	if (dev->devtype->product != CODA_DX6)
		coda_write(dev, 0, CODA7_REG_BIT_AXI_SRAM_USE);

	coda_write(dev, CODA_INT_INTERRUPT_ENABLE,
		      CODA_REG_BIT_INT_ENABLE);

	/* Reset VPU and start processor */
	data = coda_read(dev, CODA_REG_BIT_CODE_RESET);
	data |= CODA_REG_RESET_ENABLE;
	coda_write(dev, data, CODA_REG_BIT_CODE_RESET);
	udelay(10);
	data &= ~CODA_REG_RESET_ENABLE;
	coda_write(dev, data, CODA_REG_BIT_CODE_RESET);
	coda_write(dev, CODA_REG_RUN_ENABLE, CODA_REG_BIT_CODE_RUN);

	clk_disable_unprepare(dev->clk_ahb);
	clk_disable_unprepare(dev->clk_per);

	return 0;

err_clk_ahb:
	clk_disable_unprepare(dev->clk_per);
err_clk_per:
	return ret;
}

static int coda_register_device(struct coda_dev *dev, int i)
{
	struct video_device *vfd = &dev->vfd[i];
	enum coda_inst_type type;
	int ret;

	if (i >= dev->devtype->num_vdevs)
		return -EINVAL;
	type = dev->devtype->vdevs[i]->type;

	strscpy(vfd->name, dev->devtype->vdevs[i]->name, sizeof(vfd->name));
	vfd->fops	= &coda_fops;
	vfd->ioctl_ops	= &coda_ioctl_ops;
	vfd->release	= video_device_release_empty,
	vfd->lock	= &dev->dev_mutex;
	vfd->v4l2_dev	= &dev->v4l2_dev;
	vfd->vfl_dir	= VFL_DIR_M2M;
	video_set_drvdata(vfd, dev);

	/* Not applicable, use the selection API instead */
	v4l2_disable_ioctl(vfd, VIDIOC_CROPCAP);
	v4l2_disable_ioctl(vfd, VIDIOC_G_CROP);
	v4l2_disable_ioctl(vfd, VIDIOC_S_CROP);

	ret = video_register_device(vfd, VFL_TYPE_GRABBER, 0);
	if (!ret)
		v4l2_info(&dev->v4l2_dev, "%s registered as %s\n",
			  type == CODA_INST_ENCODER ? "encoder" : "decoder",
			  video_device_node_name(vfd));
	return ret;
}

static void coda_copy_firmware(struct coda_dev *dev, const u8 * const buf,
			       size_t size)
{
	u32 *src = (u32 *)buf;

	/* Check if the firmware has a 16-byte Freescale header, skip it */
	if (buf[0] == 'M' && buf[1] == 'X')
		src += 4;
	/*
	 * Check whether the firmware is in native order or pre-reordered for
	 * memory access. The first instruction opcode always is 0xe40e.
	 */
	if (__le16_to_cpup((__le16 *)src) == 0xe40e) {
		u32 *dst = dev->codebuf.vaddr;
		int i;

		/* Firmware in native order, reorder while copying */
		if (dev->devtype->product == CODA_DX6) {
			for (i = 0; i < (size - 16) / 4; i++)
				dst[i] = (src[i] << 16) | (src[i] >> 16);
		} else {
			for (i = 0; i < (size - 16) / 4; i += 2) {
				dst[i] = (src[i + 1] << 16) | (src[i + 1] >> 16);
				dst[i + 1] = (src[i] << 16) | (src[i] >> 16);
			}
		}
	} else {
		/* Copy the already reordered firmware image */
		memcpy(dev->codebuf.vaddr, src, size);
	}
}

static void coda_fw_callback(const struct firmware *fw, void *context);

static int coda_firmware_request(struct coda_dev *dev)
{
	char *fw;

	if (dev->firmware >= ARRAY_SIZE(dev->devtype->firmware))
		return -EINVAL;

	fw = dev->devtype->firmware[dev->firmware];

	dev_dbg(dev->dev, "requesting firmware '%s' for %s\n", fw,
		coda_product_name(dev->devtype->product));

	return request_firmware_nowait(THIS_MODULE, true, fw, dev->dev,
				       GFP_KERNEL, dev, coda_fw_callback);
}

static void coda_fw_callback(const struct firmware *fw, void *context)
{
	struct coda_dev *dev = context;
	int i, ret;

	if (!fw) {
		dev->firmware++;
		ret = coda_firmware_request(dev);
		if (ret < 0) {
			v4l2_err(&dev->v4l2_dev, "firmware request failed\n");
			goto put_pm;
		}
		return;
	}
	if (dev->firmware > 0) {
		/*
		 * Since we can't suppress warnings for failed asynchronous
		 * firmware requests, report that the fallback firmware was
		 * found.
		 */
		dev_info(dev->dev, "Using fallback firmware %s\n",
			 dev->devtype->firmware[dev->firmware]);
	}

	/* allocate auxiliary per-device code buffer for the BIT processor */
	ret = coda_alloc_aux_buf(dev, &dev->codebuf, fw->size, "codebuf",
				 dev->debugfs_root);
	if (ret < 0)
		goto put_pm;

	coda_copy_firmware(dev, fw->data, fw->size);
	release_firmware(fw);

	ret = coda_hw_init(dev);
	if (ret < 0) {
		v4l2_err(&dev->v4l2_dev, "HW initialization failed\n");
		goto put_pm;
	}

	ret = coda_check_firmware(dev);
	if (ret < 0)
		goto put_pm;

	dev->m2m_dev = v4l2_m2m_init(&coda_m2m_ops);
	if (IS_ERR(dev->m2m_dev)) {
		v4l2_err(&dev->v4l2_dev, "Failed to init mem2mem device\n");
		goto put_pm;
	}

	for (i = 0; i < dev->devtype->num_vdevs; i++) {
		ret = coda_register_device(dev, i);
		if (ret) {
			v4l2_err(&dev->v4l2_dev,
				 "Failed to register %s video device: %d\n",
				 dev->devtype->vdevs[i]->name, ret);
			goto rel_vfd;
		}
	}

	pm_runtime_put_sync(dev->dev);
	return;

rel_vfd:
	while (--i >= 0)
		video_unregister_device(&dev->vfd[i]);
	v4l2_m2m_release(dev->m2m_dev);
put_pm:
	pm_runtime_put_sync(dev->dev);
}

enum coda_platform {
	CODA_IMX27,
	CODA_IMX51,
	CODA_IMX53,
	CODA_IMX6Q,
	CODA_IMX6DL,
};

static const struct coda_devtype coda_devdata[] = {
	[CODA_IMX27] = {
		.firmware     = {
			"vpu_fw_imx27_TO2.bin",
			"vpu/vpu_fw_imx27_TO2.bin",
			"v4l-codadx6-imx27.bin"
		},
		.product      = CODA_DX6,
		.codecs       = codadx6_codecs,
		.num_codecs   = ARRAY_SIZE(codadx6_codecs),
		.vdevs        = codadx6_video_devices,
		.num_vdevs    = ARRAY_SIZE(codadx6_video_devices),
		.workbuf_size = 288 * 1024 + FMO_SLICE_SAVE_BUF_SIZE * 8 * 1024,
		.iram_size    = 0xb000,
	},
	[CODA_IMX51] = {
		.firmware     = {
			"vpu_fw_imx51.bin",
			"vpu/vpu_fw_imx51.bin",
			"v4l-codahx4-imx51.bin"
		},
		.product      = CODA_HX4,
		.codecs       = codahx4_codecs,
		.num_codecs   = ARRAY_SIZE(codahx4_codecs),
		.vdevs        = codahx4_video_devices,
		.num_vdevs    = ARRAY_SIZE(codahx4_video_devices),
		.workbuf_size = 128 * 1024,
		.tempbuf_size = 304 * 1024,
		.iram_size    = 0x14000,
	},
	[CODA_IMX53] = {
		.firmware     = {
			"vpu_fw_imx53.bin",
			"vpu/vpu_fw_imx53.bin",
			"v4l-coda7541-imx53.bin"
		},
		.product      = CODA_7541,
		.codecs       = coda7_codecs,
		.num_codecs   = ARRAY_SIZE(coda7_codecs),
		.vdevs        = coda7_video_devices,
		.num_vdevs    = ARRAY_SIZE(coda7_video_devices),
		.workbuf_size = 128 * 1024,
		.tempbuf_size = 304 * 1024,
		.iram_size    = 0x14000,
	},
	[CODA_IMX6Q] = {
		.firmware     = {
			"vpu_fw_imx6q.bin",
			"vpu/vpu_fw_imx6q.bin",
			"v4l-coda960-imx6q.bin"
		},
		.product      = CODA_960,
		.codecs       = coda9_codecs,
		.num_codecs   = ARRAY_SIZE(coda9_codecs),
		.vdevs        = coda9_video_devices,
		.num_vdevs    = ARRAY_SIZE(coda9_video_devices),
		.workbuf_size = 80 * 1024,
		.tempbuf_size = 204 * 1024,
		.iram_size    = 0x21000,
	},
	[CODA_IMX6DL] = {
		.firmware     = {
			"vpu_fw_imx6d.bin",
			"vpu/vpu_fw_imx6d.bin",
			"v4l-coda960-imx6dl.bin"
		},
		.product      = CODA_960,
		.codecs       = coda9_codecs,
		.num_codecs   = ARRAY_SIZE(coda9_codecs),
		.vdevs        = coda9_video_devices,
		.num_vdevs    = ARRAY_SIZE(coda9_video_devices),
		.workbuf_size = 80 * 1024,
		.tempbuf_size = 204 * 1024,
		.iram_size    = 0x1f000, /* leave 4k for suspend code */
	},
};

static const struct platform_device_id coda_platform_ids[] = {
	{ .name = "coda-imx27", .driver_data = CODA_IMX27 },
	{ /* sentinel */ }
};
MODULE_DEVICE_TABLE(platform, coda_platform_ids);

#ifdef CONFIG_OF
static const struct of_device_id coda_dt_ids[] = {
	{ .compatible = "fsl,imx27-vpu", .data = &coda_devdata[CODA_IMX27] },
	{ .compatible = "fsl,imx51-vpu", .data = &coda_devdata[CODA_IMX51] },
	{ .compatible = "fsl,imx53-vpu", .data = &coda_devdata[CODA_IMX53] },
	{ .compatible = "fsl,imx6q-vpu", .data = &coda_devdata[CODA_IMX6Q] },
	{ .compatible = "fsl,imx6dl-vpu", .data = &coda_devdata[CODA_IMX6DL] },
	{ /* sentinel */ }
};
MODULE_DEVICE_TABLE(of, coda_dt_ids);
#endif

static int coda_probe(struct platform_device *pdev)
{
	const struct of_device_id *of_id =
			of_match_device(of_match_ptr(coda_dt_ids), &pdev->dev);
	const struct platform_device_id *pdev_id;
	struct coda_platform_data *pdata = pdev->dev.platform_data;
	struct device_node *np = pdev->dev.of_node;
	struct gen_pool *pool;
	struct coda_dev *dev;
	int ret, irq;

	dev = devm_kzalloc(&pdev->dev, sizeof(*dev), GFP_KERNEL);
	if (!dev)
		return -ENOMEM;

	pdev_id = of_id ? of_id->data : platform_get_device_id(pdev);

	if (of_id)
		dev->devtype = of_id->data;
	else if (pdev_id)
		dev->devtype = &coda_devdata[pdev_id->driver_data];
	else
		return -EINVAL;

	spin_lock_init(&dev->irqlock);

	dev->dev = &pdev->dev;
	dev->clk_per = devm_clk_get(&pdev->dev, "per");
	if (IS_ERR(dev->clk_per)) {
		dev_err(&pdev->dev, "Could not get per clock\n");
		return PTR_ERR(dev->clk_per);
	}

	dev->clk_ahb = devm_clk_get(&pdev->dev, "ahb");
	if (IS_ERR(dev->clk_ahb)) {
		dev_err(&pdev->dev, "Could not get ahb clock\n");
		return PTR_ERR(dev->clk_ahb);
	}

	/* Get  memory for physical registers */
	dev->regs_base = devm_platform_ioremap_resource(pdev, 0);
	if (IS_ERR(dev->regs_base))
		return PTR_ERR(dev->regs_base);

	/* IRQ */
	irq = platform_get_irq_byname(pdev, "bit");
	if (irq < 0)
		irq = platform_get_irq(pdev, 0);
	if (irq < 0) {
		dev_err(&pdev->dev, "failed to get irq resource\n");
		return irq;
	}

	ret = devm_request_irq(&pdev->dev, irq, coda_irq_handler, 0,
			       dev_name(&pdev->dev), dev);
	if (ret < 0) {
		dev_err(&pdev->dev, "failed to request irq: %d\n", ret);
		return ret;
	}

	dev->rstc = devm_reset_control_get_optional_exclusive(&pdev->dev,
							      NULL);
	if (IS_ERR(dev->rstc)) {
		ret = PTR_ERR(dev->rstc);
		dev_err(&pdev->dev, "failed get reset control: %d\n", ret);
		return ret;
	}

	/* Get IRAM pool from device tree or platform data */
	pool = of_gen_pool_get(np, "iram", 0);
	if (!pool && pdata)
		pool = gen_pool_get(pdata->iram_dev, NULL);
	if (!pool) {
		dev_err(&pdev->dev, "iram pool not available\n");
		return -ENOMEM;
	}
	dev->iram_pool = pool;

	/* Get vdoa_data if supported by the platform */
	dev->vdoa = coda_get_vdoa_data();
	if (PTR_ERR(dev->vdoa) == -EPROBE_DEFER)
		return -EPROBE_DEFER;

	ret = v4l2_device_register(&pdev->dev, &dev->v4l2_dev);
	if (ret)
		return ret;

	mutex_init(&dev->dev_mutex);
	mutex_init(&dev->coda_mutex);
	ida_init(&dev->ida);

	dev->debugfs_root = debugfs_create_dir("coda", NULL);
	if (!dev->debugfs_root)
		dev_warn(&pdev->dev, "failed to create debugfs root\n");

	/* allocate auxiliary per-device buffers for the BIT processor */
	if (dev->devtype->product == CODA_DX6) {
		ret = coda_alloc_aux_buf(dev, &dev->workbuf,
					 dev->devtype->workbuf_size, "workbuf",
					 dev->debugfs_root);
		if (ret < 0)
			goto err_v4l2_register;
	}

	if (dev->devtype->tempbuf_size) {
		ret = coda_alloc_aux_buf(dev, &dev->tempbuf,
					 dev->devtype->tempbuf_size, "tempbuf",
					 dev->debugfs_root);
		if (ret < 0)
			goto err_v4l2_register;
	}

	dev->iram.size = dev->devtype->iram_size;
	dev->iram.vaddr = gen_pool_dma_alloc(dev->iram_pool, dev->iram.size,
					     &dev->iram.paddr);
	if (!dev->iram.vaddr) {
		dev_warn(&pdev->dev, "unable to alloc iram\n");
	} else {
		memset(dev->iram.vaddr, 0, dev->iram.size);
		dev->iram.blob.data = dev->iram.vaddr;
		dev->iram.blob.size = dev->iram.size;
		dev->iram.dentry = debugfs_create_blob("iram", 0644,
						       dev->debugfs_root,
						       &dev->iram.blob);
	}

	dev->workqueue = alloc_workqueue("coda", WQ_UNBOUND | WQ_MEM_RECLAIM, 1);
	if (!dev->workqueue) {
		dev_err(&pdev->dev, "unable to alloc workqueue\n");
		ret = -ENOMEM;
		goto err_v4l2_register;
	}

	platform_set_drvdata(pdev, dev);

	/*
	 * Start activated so we can directly call coda_hw_init in
	 * coda_fw_callback regardless of whether CONFIG_PM is
	 * enabled or whether the device is associated with a PM domain.
	 */
	pm_runtime_get_noresume(&pdev->dev);
	pm_runtime_set_active(&pdev->dev);
	pm_runtime_enable(&pdev->dev);

	ret = coda_firmware_request(dev);
	if (ret)
		goto err_alloc_workqueue;
	return 0;

err_alloc_workqueue:
	destroy_workqueue(dev->workqueue);
err_v4l2_register:
	v4l2_device_unregister(&dev->v4l2_dev);
	return ret;
}

static int coda_remove(struct platform_device *pdev)
{
	struct coda_dev *dev = platform_get_drvdata(pdev);
	int i;

	for (i = 0; i < ARRAY_SIZE(dev->vfd); i++) {
		if (video_get_drvdata(&dev->vfd[i]))
			video_unregister_device(&dev->vfd[i]);
	}
	if (dev->m2m_dev)
		v4l2_m2m_release(dev->m2m_dev);
	pm_runtime_disable(&pdev->dev);
	v4l2_device_unregister(&dev->v4l2_dev);
	destroy_workqueue(dev->workqueue);
	if (dev->iram.vaddr)
		gen_pool_free(dev->iram_pool, (unsigned long)dev->iram.vaddr,
			      dev->iram.size);
	coda_free_aux_buf(dev, &dev->codebuf);
	coda_free_aux_buf(dev, &dev->tempbuf);
	coda_free_aux_buf(dev, &dev->workbuf);
	debugfs_remove_recursive(dev->debugfs_root);
	ida_destroy(&dev->ida);
	return 0;
}

#ifdef CONFIG_PM
static int coda_runtime_resume(struct device *dev)
{
	struct coda_dev *cdev = dev_get_drvdata(dev);
	int ret = 0;

	if (dev->pm_domain && cdev->codebuf.vaddr) {
		ret = coda_hw_init(cdev);
		if (ret)
			v4l2_err(&cdev->v4l2_dev, "HW initialization failed\n");
	}

	return ret;
}
#endif

static const struct dev_pm_ops coda_pm_ops = {
	SET_RUNTIME_PM_OPS(NULL, coda_runtime_resume, NULL)
};

static struct platform_driver coda_driver = {
	.probe	= coda_probe,
	.remove	= coda_remove,
	.driver	= {
		.name	= CODA_NAME,
		.of_match_table = of_match_ptr(coda_dt_ids),
		.pm	= &coda_pm_ops,
	},
	.id_table = coda_platform_ids,
};

module_platform_driver(coda_driver);

MODULE_LICENSE("GPL");
MODULE_AUTHOR("Javier Martin <javier.martin@vista-silicon.com>");
MODULE_DESCRIPTION("Coda multi-standard codec V4L2 driver");<|MERGE_RESOLUTION|>--- conflicted
+++ resolved
@@ -1005,15 +1005,6 @@
 				struct v4l2_encoder_cmd *ec)
 {
 	struct coda_ctx *ctx = fh_to_ctx(fh);
-<<<<<<< HEAD
-
-	if (ctx->inst_type != CODA_INST_ENCODER)
-		return -ENOTTY;
-
-	if (ec->cmd != V4L2_ENC_CMD_STOP)
-		return -EINVAL;
-=======
->>>>>>> 4ff96fb5
 
 	if (ctx->inst_type != CODA_INST_ENCODER)
 		return -ENOTTY;
@@ -1043,10 +1034,6 @@
 	if (ret < 0)
 		return ret;
 
-<<<<<<< HEAD
-	/* Set the stream-end flag on this context */
-	ctx->bit_stream_param |= CODA_BIT_STREAM_END_FLAG;
-=======
 	mutex_lock(&ctx->wakeup_mutex);
 	buf = v4l2_m2m_last_src_buf(ctx->fh.m2m_ctx);
 	if (buf) {
@@ -1059,7 +1046,6 @@
 	} else {
 		/* Set the stream-end flag on this context */
 		ctx->bit_stream_param |= CODA_BIT_STREAM_END_FLAG;
->>>>>>> 4ff96fb5
 
 		/*
 		 * If the last output buffer has already been taken from the
@@ -1077,18 +1063,6 @@
 				struct v4l2_decoder_cmd *dc)
 {
 	struct coda_ctx *ctx = fh_to_ctx(fh);
-<<<<<<< HEAD
-
-	if (ctx->inst_type != CODA_INST_DECODER)
-		return -ENOTTY;
-
-	if (dc->cmd != V4L2_DEC_CMD_STOP)
-		return -EINVAL;
-
-	if (dc->flags & V4L2_DEC_CMD_STOP_TO_BLACK)
-		return -EINVAL;
-=======
->>>>>>> 4ff96fb5
 
 	if (ctx->inst_type != CODA_INST_DECODER)
 		return -ENOTTY;
@@ -1111,12 +1085,6 @@
 	if (ret < 0)
 		return ret;
 
-<<<<<<< HEAD
-	/* Set the stream-end flag on this context */
-	coda_bit_stream_end_flag(ctx);
-	ctx->hold = false;
-	v4l2_m2m_try_schedule(ctx->fh.m2m_ctx);
-=======
 	switch (dc->cmd) {
 	case V4L2_DEC_CMD_START:
 		mutex_lock(&ctx->bitstream_mutex);
@@ -1182,43 +1150,6 @@
 	default:
 		return -EINVAL;
 	}
-
-	return 0;
-}
-
-static int coda_enum_framesizes(struct file *file, void *fh,
-				struct v4l2_frmsizeenum *fsize)
-{
-	struct coda_ctx *ctx = fh_to_ctx(fh);
-	struct coda_q_data *q_data_dst;
-	const struct coda_codec *codec;
-
-	if (ctx->inst_type != CODA_INST_ENCODER)
-		return -ENOTTY;
-
-	if (fsize->index)
-		return -EINVAL;
-
-	if (coda_format_normalize_yuv(fsize->pixel_format) ==
-	    V4L2_PIX_FMT_YUV420) {
-		q_data_dst = get_q_data(ctx, V4L2_BUF_TYPE_VIDEO_CAPTURE);
-		codec = coda_find_codec(ctx->dev, fsize->pixel_format,
-					q_data_dst->fourcc);
-	} else {
-		codec = coda_find_codec(ctx->dev, V4L2_PIX_FMT_YUV420,
-					fsize->pixel_format);
-	}
-	if (!codec)
-		return -EINVAL;
-
-	fsize->type = V4L2_FRMSIZE_TYPE_CONTINUOUS;
-	fsize->stepwise.min_width = MIN_W;
-	fsize->stepwise.max_width = codec->max_w;
-	fsize->stepwise.step_width = 1;
-	fsize->stepwise.min_height = MIN_H;
-	fsize->stepwise.max_height = codec->max_h;
-	fsize->stepwise.step_height = 1;
->>>>>>> 4ff96fb5
 
 	return 0;
 }
