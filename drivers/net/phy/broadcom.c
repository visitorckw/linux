--- conflicted
+++ resolved
@@ -766,8 +766,6 @@
 	return IRQ_HANDLED;
 }
 
-<<<<<<< HEAD
-=======
 static int brcm_fet_suspend(struct phy_device *phydev)
 {
 	int reg, err, err2, brcmtest;
@@ -803,7 +801,6 @@
 	return err;
 }
 
->>>>>>> 7365df19
 static int bcm54xx_phy_probe(struct phy_device *phydev)
 {
 	struct bcm54xx_phy_priv *priv;
