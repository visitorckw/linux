// SPDX-License-Identifier: GPL-2.0
/* Copyright (C) 2021, Intel Corporation. */

#include "ice.h"
#include "ice_lib.h"
#include "ice_trace.h"

#define E810_OUT_PROP_DELAY_NS 1

#define UNKNOWN_INCVAL_E822 0x100000000ULL

static const struct ptp_pin_desc ice_pin_desc_e810t[] = {
	/* name    idx   func         chan */
	{ "GNSS",  GNSS, PTP_PF_EXTTS, 0, { 0, } },
	{ "SMA1",  SMA1, PTP_PF_NONE, 1, { 0, } },
	{ "U.FL1", UFL1, PTP_PF_NONE, 1, { 0, } },
	{ "SMA2",  SMA2, PTP_PF_NONE, 2, { 0, } },
	{ "U.FL2", UFL2, PTP_PF_NONE, 2, { 0, } },
};

/**
 * ice_get_sma_config_e810t
 * @hw: pointer to the hw struct
 * @ptp_pins: pointer to the ptp_pin_desc struture
 *
 * Read the configuration of the SMA control logic and put it into the
 * ptp_pin_desc structure
 */
static int
ice_get_sma_config_e810t(struct ice_hw *hw, struct ptp_pin_desc *ptp_pins)
{
	u8 data, i;
	int status;

	/* Read initial pin state */
	status = ice_read_sma_ctrl_e810t(hw, &data);
	if (status)
		return status;

	/* initialize with defaults */
	for (i = 0; i < NUM_PTP_PINS_E810T; i++) {
		snprintf(ptp_pins[i].name, sizeof(ptp_pins[i].name),
			 "%s", ice_pin_desc_e810t[i].name);
		ptp_pins[i].index = ice_pin_desc_e810t[i].index;
		ptp_pins[i].func = ice_pin_desc_e810t[i].func;
		ptp_pins[i].chan = ice_pin_desc_e810t[i].chan;
	}

	/* Parse SMA1/UFL1 */
	switch (data & ICE_SMA1_MASK_E810T) {
	case ICE_SMA1_MASK_E810T:
	default:
		ptp_pins[SMA1].func = PTP_PF_NONE;
		ptp_pins[UFL1].func = PTP_PF_NONE;
		break;
	case ICE_SMA1_DIR_EN_E810T:
		ptp_pins[SMA1].func = PTP_PF_PEROUT;
		ptp_pins[UFL1].func = PTP_PF_NONE;
		break;
	case ICE_SMA1_TX_EN_E810T:
		ptp_pins[SMA1].func = PTP_PF_EXTTS;
		ptp_pins[UFL1].func = PTP_PF_NONE;
		break;
	case 0:
		ptp_pins[SMA1].func = PTP_PF_EXTTS;
		ptp_pins[UFL1].func = PTP_PF_PEROUT;
		break;
	}

	/* Parse SMA2/UFL2 */
	switch (data & ICE_SMA2_MASK_E810T) {
	case ICE_SMA2_MASK_E810T:
	default:
		ptp_pins[SMA2].func = PTP_PF_NONE;
		ptp_pins[UFL2].func = PTP_PF_NONE;
		break;
	case (ICE_SMA2_TX_EN_E810T | ICE_SMA2_UFL2_RX_DIS_E810T):
		ptp_pins[SMA2].func = PTP_PF_EXTTS;
		ptp_pins[UFL2].func = PTP_PF_NONE;
		break;
	case (ICE_SMA2_DIR_EN_E810T | ICE_SMA2_UFL2_RX_DIS_E810T):
		ptp_pins[SMA2].func = PTP_PF_PEROUT;
		ptp_pins[UFL2].func = PTP_PF_NONE;
		break;
	case (ICE_SMA2_DIR_EN_E810T | ICE_SMA2_TX_EN_E810T):
		ptp_pins[SMA2].func = PTP_PF_NONE;
		ptp_pins[UFL2].func = PTP_PF_EXTTS;
		break;
	case ICE_SMA2_DIR_EN_E810T:
		ptp_pins[SMA2].func = PTP_PF_PEROUT;
		ptp_pins[UFL2].func = PTP_PF_EXTTS;
		break;
	}

	return 0;
}

/**
 * ice_ptp_set_sma_config_e810t
 * @hw: pointer to the hw struct
 * @ptp_pins: pointer to the ptp_pin_desc struture
 *
 * Set the configuration of the SMA control logic based on the configuration in
 * num_pins parameter
 */
static int
ice_ptp_set_sma_config_e810t(struct ice_hw *hw,
			     const struct ptp_pin_desc *ptp_pins)
{
	int status;
	u8 data;

	/* SMA1 and UFL1 cannot be set to TX at the same time */
	if (ptp_pins[SMA1].func == PTP_PF_PEROUT &&
	    ptp_pins[UFL1].func == PTP_PF_PEROUT)
		return -EINVAL;

	/* SMA2 and UFL2 cannot be set to RX at the same time */
	if (ptp_pins[SMA2].func == PTP_PF_EXTTS &&
	    ptp_pins[UFL2].func == PTP_PF_EXTTS)
		return -EINVAL;

	/* Read initial pin state value */
	status = ice_read_sma_ctrl_e810t(hw, &data);
	if (status)
		return status;

	/* Set the right sate based on the desired configuration */
	data &= ~ICE_SMA1_MASK_E810T;
	if (ptp_pins[SMA1].func == PTP_PF_NONE &&
	    ptp_pins[UFL1].func == PTP_PF_NONE) {
		dev_info(ice_hw_to_dev(hw), "SMA1 + U.FL1 disabled");
		data |= ICE_SMA1_MASK_E810T;
	} else if (ptp_pins[SMA1].func == PTP_PF_EXTTS &&
		   ptp_pins[UFL1].func == PTP_PF_NONE) {
		dev_info(ice_hw_to_dev(hw), "SMA1 RX");
		data |= ICE_SMA1_TX_EN_E810T;
	} else if (ptp_pins[SMA1].func == PTP_PF_NONE &&
		   ptp_pins[UFL1].func == PTP_PF_PEROUT) {
		/* U.FL 1 TX will always enable SMA 1 RX */
		dev_info(ice_hw_to_dev(hw), "SMA1 RX + U.FL1 TX");
	} else if (ptp_pins[SMA1].func == PTP_PF_EXTTS &&
		   ptp_pins[UFL1].func == PTP_PF_PEROUT) {
		dev_info(ice_hw_to_dev(hw), "SMA1 RX + U.FL1 TX");
	} else if (ptp_pins[SMA1].func == PTP_PF_PEROUT &&
		   ptp_pins[UFL1].func == PTP_PF_NONE) {
		dev_info(ice_hw_to_dev(hw), "SMA1 TX");
		data |= ICE_SMA1_DIR_EN_E810T;
	}

	data &= ~ICE_SMA2_MASK_E810T;
	if (ptp_pins[SMA2].func == PTP_PF_NONE &&
	    ptp_pins[UFL2].func == PTP_PF_NONE) {
		dev_info(ice_hw_to_dev(hw), "SMA2 + U.FL2 disabled");
		data |= ICE_SMA2_MASK_E810T;
	} else if (ptp_pins[SMA2].func == PTP_PF_EXTTS &&
			ptp_pins[UFL2].func == PTP_PF_NONE) {
		dev_info(ice_hw_to_dev(hw), "SMA2 RX");
		data |= (ICE_SMA2_TX_EN_E810T |
			 ICE_SMA2_UFL2_RX_DIS_E810T);
	} else if (ptp_pins[SMA2].func == PTP_PF_NONE &&
		   ptp_pins[UFL2].func == PTP_PF_EXTTS) {
		dev_info(ice_hw_to_dev(hw), "UFL2 RX");
		data |= (ICE_SMA2_DIR_EN_E810T | ICE_SMA2_TX_EN_E810T);
	} else if (ptp_pins[SMA2].func == PTP_PF_PEROUT &&
		   ptp_pins[UFL2].func == PTP_PF_NONE) {
		dev_info(ice_hw_to_dev(hw), "SMA2 TX");
		data |= (ICE_SMA2_DIR_EN_E810T |
			 ICE_SMA2_UFL2_RX_DIS_E810T);
	} else if (ptp_pins[SMA2].func == PTP_PF_PEROUT &&
		   ptp_pins[UFL2].func == PTP_PF_EXTTS) {
		dev_info(ice_hw_to_dev(hw), "SMA2 TX + U.FL2 RX");
		data |= ICE_SMA2_DIR_EN_E810T;
	}

	return ice_write_sma_ctrl_e810t(hw, data);
}

/**
 * ice_ptp_set_sma_e810t
 * @info: the driver's PTP info structure
 * @pin: pin index in kernel structure
 * @func: Pin function to be set (PTP_PF_NONE, PTP_PF_EXTTS or PTP_PF_PEROUT)
 *
 * Set the configuration of a single SMA pin
 */
static int
ice_ptp_set_sma_e810t(struct ptp_clock_info *info, unsigned int pin,
		      enum ptp_pin_function func)
{
	struct ptp_pin_desc ptp_pins[NUM_PTP_PINS_E810T];
	struct ice_pf *pf = ptp_info_to_pf(info);
	struct ice_hw *hw = &pf->hw;
	int err;

	if (pin < SMA1 || func > PTP_PF_PEROUT)
		return -EOPNOTSUPP;

	err = ice_get_sma_config_e810t(hw, ptp_pins);
	if (err)
		return err;

	/* Disable the same function on the other pin sharing the channel */
	if (pin == SMA1 && ptp_pins[UFL1].func == func)
		ptp_pins[UFL1].func = PTP_PF_NONE;
	if (pin == UFL1 && ptp_pins[SMA1].func == func)
		ptp_pins[SMA1].func = PTP_PF_NONE;

	if (pin == SMA2 && ptp_pins[UFL2].func == func)
		ptp_pins[UFL2].func = PTP_PF_NONE;
	if (pin == UFL2 && ptp_pins[SMA2].func == func)
		ptp_pins[SMA2].func = PTP_PF_NONE;

	/* Set up new pin function in the temp table */
	ptp_pins[pin].func = func;

	return ice_ptp_set_sma_config_e810t(hw, ptp_pins);
}

/**
 * ice_verify_pin_e810t
 * @info: the driver's PTP info structure
 * @pin: Pin index
 * @func: Assigned function
 * @chan: Assigned channel
 *
 * Verify if pin supports requested pin function. If the Check pins consistency.
 * Reconfigure the SMA logic attached to the given pin to enable its
 * desired functionality
 */
static int
ice_verify_pin_e810t(struct ptp_clock_info *info, unsigned int pin,
		     enum ptp_pin_function func, unsigned int chan)
{
	/* Don't allow channel reassignment */
	if (chan != ice_pin_desc_e810t[pin].chan)
		return -EOPNOTSUPP;

	/* Check if functions are properly assigned */
	switch (func) {
	case PTP_PF_NONE:
		break;
	case PTP_PF_EXTTS:
		if (pin == UFL1)
			return -EOPNOTSUPP;
		break;
	case PTP_PF_PEROUT:
		if (pin == UFL2 || pin == GNSS)
			return -EOPNOTSUPP;
		break;
	case PTP_PF_PHYSYNC:
		return -EOPNOTSUPP;
	}

	return ice_ptp_set_sma_e810t(info, pin, func);
}

/**
 * ice_set_tx_tstamp - Enable or disable Tx timestamping
 * @pf: The PF pointer to search in
 * @on: bool value for whether timestamps are enabled or disabled
 */
static void ice_set_tx_tstamp(struct ice_pf *pf, bool on)
{
	struct ice_vsi *vsi;
	u32 val;
	u16 i;

	vsi = ice_get_main_vsi(pf);
	if (!vsi)
		return;

	/* Set the timestamp enable flag for all the Tx rings */
	ice_for_each_txq(vsi, i) {
		if (!vsi->tx_rings[i])
			continue;
		vsi->tx_rings[i]->ptp_tx = on;
	}

	/* Configure the Tx timestamp interrupt */
	val = rd32(&pf->hw, PFINT_OICR_ENA);
	if (on)
		val |= PFINT_OICR_TSYN_TX_M;
	else
		val &= ~PFINT_OICR_TSYN_TX_M;
	wr32(&pf->hw, PFINT_OICR_ENA, val);

	pf->ptp.tstamp_config.tx_type = on ? HWTSTAMP_TX_ON : HWTSTAMP_TX_OFF;
}

/**
 * ice_set_rx_tstamp - Enable or disable Rx timestamping
 * @pf: The PF pointer to search in
 * @on: bool value for whether timestamps are enabled or disabled
 */
static void ice_set_rx_tstamp(struct ice_pf *pf, bool on)
{
	struct ice_vsi *vsi;
	u16 i;

	vsi = ice_get_main_vsi(pf);
	if (!vsi)
		return;

	/* Set the timestamp flag for all the Rx rings */
	ice_for_each_rxq(vsi, i) {
		if (!vsi->rx_rings[i])
			continue;
		vsi->rx_rings[i]->ptp_rx = on;
	}

	pf->ptp.tstamp_config.rx_filter = on ? HWTSTAMP_FILTER_ALL :
					       HWTSTAMP_FILTER_NONE;
}

/**
 * ice_ptp_cfg_timestamp - Configure timestamp for init/deinit
 * @pf: Board private structure
 * @ena: bool value to enable or disable time stamp
 *
 * This function will configure timestamping during PTP initialization
 * and deinitialization
 */
void ice_ptp_cfg_timestamp(struct ice_pf *pf, bool ena)
{
	ice_set_tx_tstamp(pf, ena);
	ice_set_rx_tstamp(pf, ena);
}

/**
 * ice_get_ptp_clock_index - Get the PTP clock index
 * @pf: the PF pointer
 *
 * Determine the clock index of the PTP clock associated with this device. If
 * this is the PF controlling the clock, just use the local access to the
 * clock device pointer.
 *
 * Otherwise, read from the driver shared parameters to determine the clock
 * index value.
 *
 * Returns: the index of the PTP clock associated with this device, or -1 if
 * there is no associated clock.
 */
int ice_get_ptp_clock_index(struct ice_pf *pf)
{
	struct device *dev = ice_pf_to_dev(pf);
	enum ice_aqc_driver_params param_idx;
	struct ice_hw *hw = &pf->hw;
	u8 tmr_idx;
	u32 value;
	int err;

	/* Use the ptp_clock structure if we're the main PF */
	if (pf->ptp.clock)
		return ptp_clock_index(pf->ptp.clock);

	tmr_idx = hw->func_caps.ts_func_info.tmr_index_assoc;
	if (!tmr_idx)
		param_idx = ICE_AQC_DRIVER_PARAM_CLK_IDX_TMR0;
	else
		param_idx = ICE_AQC_DRIVER_PARAM_CLK_IDX_TMR1;

	err = ice_aq_get_driver_param(hw, param_idx, &value, NULL);
	if (err) {
		dev_err(dev, "Failed to read PTP clock index parameter, err %d aq_err %s\n",
			err, ice_aq_str(hw->adminq.sq_last_status));
		return -1;
	}

	/* The PTP clock index is an integer, and will be between 0 and
	 * INT_MAX. The highest bit of the driver shared parameter is used to
	 * indicate whether or not the currently stored clock index is valid.
	 */
	if (!(value & PTP_SHARED_CLK_IDX_VALID))
		return -1;

	return value & ~PTP_SHARED_CLK_IDX_VALID;
}

/**
 * ice_set_ptp_clock_index - Set the PTP clock index
 * @pf: the PF pointer
 *
 * Set the PTP clock index for this device into the shared driver parameters,
 * so that other PFs associated with this device can read it.
 *
 * If the PF is unable to store the clock index, it will log an error, but
 * will continue operating PTP.
 */
static void ice_set_ptp_clock_index(struct ice_pf *pf)
{
	struct device *dev = ice_pf_to_dev(pf);
	enum ice_aqc_driver_params param_idx;
	struct ice_hw *hw = &pf->hw;
	u8 tmr_idx;
	u32 value;
	int err;

	if (!pf->ptp.clock)
		return;

	tmr_idx = hw->func_caps.ts_func_info.tmr_index_assoc;
	if (!tmr_idx)
		param_idx = ICE_AQC_DRIVER_PARAM_CLK_IDX_TMR0;
	else
		param_idx = ICE_AQC_DRIVER_PARAM_CLK_IDX_TMR1;

	value = (u32)ptp_clock_index(pf->ptp.clock);
	if (value > INT_MAX) {
		dev_err(dev, "PTP Clock index is too large to store\n");
		return;
	}
	value |= PTP_SHARED_CLK_IDX_VALID;

	err = ice_aq_set_driver_param(hw, param_idx, value, NULL);
	if (err) {
		dev_err(dev, "Failed to set PTP clock index parameter, err %d aq_err %s\n",
			err, ice_aq_str(hw->adminq.sq_last_status));
	}
}

/**
 * ice_clear_ptp_clock_index - Clear the PTP clock index
 * @pf: the PF pointer
 *
 * Clear the PTP clock index for this device. Must be called when
 * unregistering the PTP clock, in order to ensure other PFs stop reporting
 * a clock object that no longer exists.
 */
static void ice_clear_ptp_clock_index(struct ice_pf *pf)
{
	struct device *dev = ice_pf_to_dev(pf);
	enum ice_aqc_driver_params param_idx;
	struct ice_hw *hw = &pf->hw;
	u8 tmr_idx;
	int err;

	/* Do not clear the index if we don't own the timer */
	if (!hw->func_caps.ts_func_info.src_tmr_owned)
		return;

	tmr_idx = hw->func_caps.ts_func_info.tmr_index_assoc;
	if (!tmr_idx)
		param_idx = ICE_AQC_DRIVER_PARAM_CLK_IDX_TMR0;
	else
		param_idx = ICE_AQC_DRIVER_PARAM_CLK_IDX_TMR1;

	err = ice_aq_set_driver_param(hw, param_idx, 0, NULL);
	if (err) {
		dev_dbg(dev, "Failed to clear PTP clock index parameter, err %d aq_err %s\n",
			err, ice_aq_str(hw->adminq.sq_last_status));
	}
}

/**
 * ice_ptp_read_src_clk_reg - Read the source clock register
 * @pf: Board private structure
 * @sts: Optional parameter for holding a pair of system timestamps from
 *       the system clock. Will be ignored if NULL is given.
 */
static u64
ice_ptp_read_src_clk_reg(struct ice_pf *pf, struct ptp_system_timestamp *sts)
{
	struct ice_hw *hw = &pf->hw;
	u32 hi, lo, lo2;
	u8 tmr_idx;

	tmr_idx = ice_get_ptp_src_clock_index(hw);
	/* Read the system timestamp pre PHC read */
	ptp_read_system_prets(sts);

	lo = rd32(hw, GLTSYN_TIME_L(tmr_idx));

	/* Read the system timestamp post PHC read */
	ptp_read_system_postts(sts);

	hi = rd32(hw, GLTSYN_TIME_H(tmr_idx));
	lo2 = rd32(hw, GLTSYN_TIME_L(tmr_idx));

	if (lo2 < lo) {
		/* if TIME_L rolled over read TIME_L again and update
		 * system timestamps
		 */
		ptp_read_system_prets(sts);
		lo = rd32(hw, GLTSYN_TIME_L(tmr_idx));
		ptp_read_system_postts(sts);
		hi = rd32(hw, GLTSYN_TIME_H(tmr_idx));
	}

	return ((u64)hi << 32) | lo;
}

/**
 * ice_ptp_extend_32b_ts - Convert a 32b nanoseconds timestamp to 64b
 * @cached_phc_time: recently cached copy of PHC time
 * @in_tstamp: Ingress/egress 32b nanoseconds timestamp value
 *
 * Hardware captures timestamps which contain only 32 bits of nominal
 * nanoseconds, as opposed to the 64bit timestamps that the stack expects.
 * Note that the captured timestamp values may be 40 bits, but the lower
 * 8 bits are sub-nanoseconds and generally discarded.
 *
 * Extend the 32bit nanosecond timestamp using the following algorithm and
 * assumptions:
 *
 * 1) have a recently cached copy of the PHC time
 * 2) assume that the in_tstamp was captured 2^31 nanoseconds (~2.1
 *    seconds) before or after the PHC time was captured.
 * 3) calculate the delta between the cached time and the timestamp
 * 4) if the delta is smaller than 2^31 nanoseconds, then the timestamp was
 *    captured after the PHC time. In this case, the full timestamp is just
 *    the cached PHC time plus the delta.
 * 5) otherwise, if the delta is larger than 2^31 nanoseconds, then the
 *    timestamp was captured *before* the PHC time, i.e. because the PHC
 *    cache was updated after the timestamp was captured by hardware. In this
 *    case, the full timestamp is the cached time minus the inverse delta.
 *
 * This algorithm works even if the PHC time was updated after a Tx timestamp
 * was requested, but before the Tx timestamp event was reported from
 * hardware.
 *
 * This calculation primarily relies on keeping the cached PHC time up to
 * date. If the timestamp was captured more than 2^31 nanoseconds after the
 * PHC time, it is possible that the lower 32bits of PHC time have
 * overflowed more than once, and we might generate an incorrect timestamp.
 *
 * This is prevented by (a) periodically updating the cached PHC time once
 * a second, and (b) discarding any Tx timestamp packet if it has waited for
 * a timestamp for more than one second.
 */
static u64 ice_ptp_extend_32b_ts(u64 cached_phc_time, u32 in_tstamp)
{
	u32 delta, phc_time_lo;
	u64 ns;

	/* Extract the lower 32 bits of the PHC time */
	phc_time_lo = (u32)cached_phc_time;

	/* Calculate the delta between the lower 32bits of the cached PHC
	 * time and the in_tstamp value
	 */
	delta = (in_tstamp - phc_time_lo);

	/* Do not assume that the in_tstamp is always more recent than the
	 * cached PHC time. If the delta is large, it indicates that the
	 * in_tstamp was taken in the past, and should be converted
	 * forward.
	 */
	if (delta > (U32_MAX / 2)) {
		/* reverse the delta calculation here */
		delta = (phc_time_lo - in_tstamp);
		ns = cached_phc_time - delta;
	} else {
		ns = cached_phc_time + delta;
	}

	return ns;
}

/**
 * ice_ptp_extend_40b_ts - Convert a 40b timestamp to 64b nanoseconds
 * @pf: Board private structure
 * @in_tstamp: Ingress/egress 40b timestamp value
 *
 * The Tx and Rx timestamps are 40 bits wide, including 32 bits of nominal
 * nanoseconds, 7 bits of sub-nanoseconds, and a valid bit.
 *
 *  *--------------------------------------------------------------*
 *  | 32 bits of nanoseconds | 7 high bits of sub ns underflow | v |
 *  *--------------------------------------------------------------*
 *
 * The low bit is an indicator of whether the timestamp is valid. The next
 * 7 bits are a capture of the upper 7 bits of the sub-nanosecond underflow,
 * and the remaining 32 bits are the lower 32 bits of the PHC timer.
 *
 * It is assumed that the caller verifies the timestamp is valid prior to
 * calling this function.
 *
 * Extract the 32bit nominal nanoseconds and extend them. Use the cached PHC
 * time stored in the device private PTP structure as the basis for timestamp
 * extension.
 *
 * See ice_ptp_extend_32b_ts for a detailed explanation of the extension
 * algorithm.
 */
static u64 ice_ptp_extend_40b_ts(struct ice_pf *pf, u64 in_tstamp)
{
	const u64 mask = GENMASK_ULL(31, 0);
	unsigned long discard_time;

	/* Discard the hardware timestamp if the cached PHC time is too old */
	discard_time = pf->ptp.cached_phc_jiffies + msecs_to_jiffies(2000);
	if (time_is_before_jiffies(discard_time)) {
		pf->ptp.tx_hwtstamp_discarded++;
		return 0;
	}

	return ice_ptp_extend_32b_ts(pf->ptp.cached_phc_time,
				     (in_tstamp >> 8) & mask);
}

/**
 * ice_ptp_tx_tstamp - Process Tx timestamps for a port
 * @tx: the PTP Tx timestamp tracker
 *
 * Process timestamps captured by the PHY associated with this port. To do
 * this, loop over each index with a waiting skb.
 *
 * If a given index has a valid timestamp, perform the following steps:
 *
 * 1) copy the timestamp out of the PHY register
 * 4) clear the timestamp valid bit in the PHY register
 * 5) unlock the index by clearing the associated in_use bit.
 * 2) extend the 40b timestamp value to get a 64bit timestamp
 * 3) send that timestamp to the stack
 *
 * After looping, if we still have waiting SKBs, return true. This may cause us
 * effectively poll even when not strictly necessary. We do this because it's
 * possible a new timestamp was requested around the same time as the interrupt.
 * In some cases hardware might not interrupt us again when the timestamp is
 * captured.
 *
 * Note that we only take the tracking lock when clearing the bit and when
 * checking if we need to re-queue this task. The only place where bits can be
 * set is the hard xmit routine where an SKB has a request flag set. The only
 * places where we clear bits are this work function, or the periodic cleanup
 * thread. If the cleanup thread clears a bit we're processing we catch it
 * when we lock to clear the bit and then grab the SKB pointer. If a Tx thread
 * starts a new timestamp, we might not begin processing it right away but we
 * will notice it at the end when we re-queue the task. If a Tx thread starts
 * a new timestamp just after this function exits without re-queuing,
 * the interrupt when the timestamp finishes should trigger. Avoiding holding
 * the lock for the entire function is important in order to ensure that Tx
 * threads do not get blocked while waiting for the lock.
 */
static bool ice_ptp_tx_tstamp(struct ice_ptp_tx *tx)
{
	struct ice_ptp_port *ptp_port;
	bool ts_handled = true;
	struct ice_pf *pf;
	u8 idx;

	if (!tx->init)
		return false;

	ptp_port = container_of(tx, struct ice_ptp_port, tx);
	pf = ptp_port_to_pf(ptp_port);

	for_each_set_bit(idx, tx->in_use, tx->len) {
		struct skb_shared_hwtstamps shhwtstamps = {};
		u8 phy_idx = idx + tx->quad_offset;
		u64 raw_tstamp, tstamp;
		struct sk_buff *skb;
		int err;

		ice_trace(tx_tstamp_fw_req, tx->tstamps[idx].skb, idx);

		err = ice_read_phy_tstamp(&pf->hw, tx->quad, phy_idx,
					  &raw_tstamp);
		if (err)
			continue;

		ice_trace(tx_tstamp_fw_done, tx->tstamps[idx].skb, idx);

		/* Check if the timestamp is invalid or stale */
		if (!(raw_tstamp & ICE_PTP_TS_VALID) ||
		    raw_tstamp == tx->tstamps[idx].cached_tstamp)
			continue;

		/* The timestamp is valid, so we'll go ahead and clear this
		 * index and then send the timestamp up to the stack.
		 */
		spin_lock(&tx->lock);
		tx->tstamps[idx].cached_tstamp = raw_tstamp;
		clear_bit(idx, tx->in_use);
		skb = tx->tstamps[idx].skb;
		tx->tstamps[idx].skb = NULL;
		spin_unlock(&tx->lock);

		/* it's (unlikely but) possible we raced with the cleanup
		 * thread for discarding old timestamp requests.
		 */
		if (!skb)
			continue;

		/* Extend the timestamp using cached PHC time */
		tstamp = ice_ptp_extend_40b_ts(pf, raw_tstamp);
		if (tstamp) {
			shhwtstamps.hwtstamp = ns_to_ktime(tstamp);
			ice_trace(tx_tstamp_complete, skb, idx);
		}

		skb_tstamp_tx(skb, &shhwtstamps);
		dev_kfree_skb_any(skb);
	}

	/* Check if we still have work to do. If so, re-queue this task to
	 * poll for remaining timestamps.
	 */
	spin_lock(&tx->lock);
	if (!bitmap_empty(tx->in_use, tx->len))
		ts_handled = false;
	spin_unlock(&tx->lock);

	return ts_handled;
}

/**
 * ice_ptp_alloc_tx_tracker - Initialize tracking for Tx timestamps
 * @tx: Tx tracking structure to initialize
 *
 * Assumes that the length has already been initialized. Do not call directly,
 * use the ice_ptp_init_tx_e822 or ice_ptp_init_tx_e810 instead.
 */
static int
ice_ptp_alloc_tx_tracker(struct ice_ptp_tx *tx)
{
	tx->tstamps = kcalloc(tx->len, sizeof(*tx->tstamps), GFP_KERNEL);
	if (!tx->tstamps)
		return -ENOMEM;

	tx->in_use = bitmap_zalloc(tx->len, GFP_KERNEL);
	if (!tx->in_use) {
		kfree(tx->tstamps);
		tx->tstamps = NULL;
		return -ENOMEM;
	}

	spin_lock_init(&tx->lock);

	tx->init = 1;

	return 0;
}

/**
 * ice_ptp_flush_tx_tracker - Flush any remaining timestamps from the tracker
 * @pf: Board private structure
 * @tx: the tracker to flush
 */
static void
ice_ptp_flush_tx_tracker(struct ice_pf *pf, struct ice_ptp_tx *tx)
{
	u8 idx;

	for (idx = 0; idx < tx->len; idx++) {
		u8 phy_idx = idx + tx->quad_offset;

		spin_lock(&tx->lock);
		if (tx->tstamps[idx].skb) {
			dev_kfree_skb_any(tx->tstamps[idx].skb);
			tx->tstamps[idx].skb = NULL;
			pf->ptp.tx_hwtstamp_flushed++;
		}
		clear_bit(idx, tx->in_use);
		spin_unlock(&tx->lock);

		/* Clear any potential residual timestamp in the PHY block */
		if (!pf->hw.reset_ongoing)
			ice_clear_phy_tstamp(&pf->hw, tx->quad, phy_idx);
	}
}

/**
 * ice_ptp_release_tx_tracker - Release allocated memory for Tx tracker
 * @pf: Board private structure
 * @tx: Tx tracking structure to release
 *
 * Free memory associated with the Tx timestamp tracker.
 */
static void
ice_ptp_release_tx_tracker(struct ice_pf *pf, struct ice_ptp_tx *tx)
{
	tx->init = 0;

	ice_ptp_flush_tx_tracker(pf, tx);

	kfree(tx->tstamps);
	tx->tstamps = NULL;

	bitmap_free(tx->in_use);
	tx->in_use = NULL;

	tx->len = 0;
}

/**
 * ice_ptp_init_tx_e822 - Initialize tracking for Tx timestamps
 * @pf: Board private structure
 * @tx: the Tx tracking structure to initialize
 * @port: the port this structure tracks
 *
 * Initialize the Tx timestamp tracker for this port. For generic MAC devices,
 * the timestamp block is shared for all ports in the same quad. To avoid
 * ports using the same timestamp index, logically break the block of
 * registers into chunks based on the port number.
 */
static int
ice_ptp_init_tx_e822(struct ice_pf *pf, struct ice_ptp_tx *tx, u8 port)
{
	tx->quad = port / ICE_PORTS_PER_QUAD;
	tx->quad_offset = (port % ICE_PORTS_PER_QUAD) * INDEX_PER_PORT;
	tx->len = INDEX_PER_PORT;

	return ice_ptp_alloc_tx_tracker(tx);
}

/**
 * ice_ptp_init_tx_e810 - Initialize tracking for Tx timestamps
 * @pf: Board private structure
 * @tx: the Tx tracking structure to initialize
 *
 * Initialize the Tx timestamp tracker for this PF. For E810 devices, each
 * port has its own block of timestamps, independent of the other ports.
 */
static int
ice_ptp_init_tx_e810(struct ice_pf *pf, struct ice_ptp_tx *tx)
{
	tx->quad = pf->hw.port_info->lport;
	tx->quad_offset = 0;
	tx->len = INDEX_PER_QUAD;

	return ice_ptp_alloc_tx_tracker(tx);
}

/**
 * ice_ptp_tx_tstamp_cleanup - Cleanup old timestamp requests that got dropped
 * @pf: pointer to the PF struct
 * @tx: PTP Tx tracker to clean up
 *
 * Loop through the Tx timestamp requests and see if any of them have been
 * waiting for a long time. Discard any SKBs that have been waiting for more
 * than 2 seconds. This is long enough to be reasonably sure that the
 * timestamp will never be captured. This might happen if the packet gets
 * discarded before it reaches the PHY timestamping block.
 */
static void ice_ptp_tx_tstamp_cleanup(struct ice_pf *pf, struct ice_ptp_tx *tx)
{
	struct ice_hw *hw = &pf->hw;
	u8 idx;

	if (!tx->init)
		return;

	for_each_set_bit(idx, tx->in_use, tx->len) {
		struct sk_buff *skb;
		u64 raw_tstamp;

		/* Check if this SKB has been waiting for too long */
		if (time_is_after_jiffies(tx->tstamps[idx].start + 2 * HZ))
			continue;

		/* Read tstamp to be able to use this register again */
		ice_read_phy_tstamp(hw, tx->quad, idx + tx->quad_offset,
				    &raw_tstamp);

		spin_lock(&tx->lock);
		skb = tx->tstamps[idx].skb;
		tx->tstamps[idx].skb = NULL;
		clear_bit(idx, tx->in_use);
		spin_unlock(&tx->lock);

		/* Count the number of Tx timestamps which have timed out */
		pf->ptp.tx_hwtstamp_timeouts++;

		/* Free the SKB after we've cleared the bit */
		dev_kfree_skb_any(skb);
	}
}

/**
 * ice_ptp_update_cached_phctime - Update the cached PHC time values
 * @pf: Board specific private structure
 *
 * This function updates the system time values which are cached in the PF
 * structure and the Rx rings.
 *
 * This function must be called periodically to ensure that the cached value
 * is never more than 2 seconds old.
 *
 * Note that the cached copy in the PF PTP structure is always updated, even
 * if we can't update the copy in the Rx rings.
 *
 * Return:
 * * 0 - OK, successfully updated
 * * -EAGAIN - PF was busy, need to reschedule the update
 */
static int ice_ptp_update_cached_phctime(struct ice_pf *pf)
{
	struct device *dev = ice_pf_to_dev(pf);
	unsigned long update_before;
	u64 systime;
	int i;

	update_before = pf->ptp.cached_phc_jiffies + msecs_to_jiffies(2000);
	if (pf->ptp.cached_phc_time &&
	    time_is_before_jiffies(update_before)) {
		unsigned long time_taken = jiffies - pf->ptp.cached_phc_jiffies;

		dev_warn(dev, "%u msecs passed between update to cached PHC time\n",
			 jiffies_to_msecs(time_taken));
		pf->ptp.late_cached_phc_updates++;
	}

	/* Read the current PHC time */
	systime = ice_ptp_read_src_clk_reg(pf, NULL);

	/* Update the cached PHC time stored in the PF structure */
	WRITE_ONCE(pf->ptp.cached_phc_time, systime);
	WRITE_ONCE(pf->ptp.cached_phc_jiffies, jiffies);

	if (test_and_set_bit(ICE_CFG_BUSY, pf->state))
		return -EAGAIN;

	ice_for_each_vsi(pf, i) {
		struct ice_vsi *vsi = pf->vsi[i];
		int j;

		if (!vsi)
			continue;

		if (vsi->type != ICE_VSI_PF)
			continue;

		ice_for_each_rxq(vsi, j) {
			if (!vsi->rx_rings[j])
				continue;
			WRITE_ONCE(vsi->rx_rings[j]->cached_phctime, systime);
		}
	}
	clear_bit(ICE_CFG_BUSY, pf->state);

	return 0;
}

/**
 * ice_ptp_reset_cached_phctime - Reset cached PHC time after an update
 * @pf: Board specific private structure
 *
 * This function must be called when the cached PHC time is no longer valid,
 * such as after a time adjustment. It discards any outstanding Tx timestamps,
 * and updates the cached PHC time for both the PF and Rx rings. If updating
 * the PHC time cannot be done immediately, a warning message is logged and
 * the work item is scheduled.
 *
 * These steps are required in order to ensure that we do not accidentally
 * report a timestamp extended by the wrong PHC cached copy. Note that we
 * do not directly update the cached timestamp here because it is possible
 * this might produce an error when ICE_CFG_BUSY is set. If this occurred, we
 * would have to try again. During that time window, timestamps might be
 * requested and returned with an invalid extension. Thus, on failure to
 * immediately update the cached PHC time we would need to zero the value
 * anyways. For this reason, we just zero the value immediately and queue the
 * update work item.
 */
static void ice_ptp_reset_cached_phctime(struct ice_pf *pf)
{
	struct device *dev = ice_pf_to_dev(pf);
	int err;

	/* Update the cached PHC time immediately if possible, otherwise
	 * schedule the work item to execute soon.
	 */
	err = ice_ptp_update_cached_phctime(pf);
	if (err) {
		/* If another thread is updating the Rx rings, we won't
		 * properly reset them here. This could lead to reporting of
		 * invalid timestamps, but there isn't much we can do.
		 */
		dev_warn(dev, "%s: ICE_CFG_BUSY, unable to immediately update cached PHC time\n",
			 __func__);

		/* Queue the work item to update the Rx rings when possible */
		kthread_queue_delayed_work(pf->ptp.kworker, &pf->ptp.work,
					   msecs_to_jiffies(10));
	}

	/* Flush any outstanding Tx timestamps */
	ice_ptp_flush_tx_tracker(pf, &pf->ptp.port.tx);
}

/**
 * ice_ptp_read_time - Read the time from the device
 * @pf: Board private structure
 * @ts: timespec structure to hold the current time value
 * @sts: Optional parameter for holding a pair of system timestamps from
 *       the system clock. Will be ignored if NULL is given.
 *
 * This function reads the source clock registers and stores them in a timespec.
 * However, since the registers are 64 bits of nanoseconds, we must convert the
 * result to a timespec before we can return.
 */
static void
ice_ptp_read_time(struct ice_pf *pf, struct timespec64 *ts,
		  struct ptp_system_timestamp *sts)
{
	u64 time_ns = ice_ptp_read_src_clk_reg(pf, sts);

	*ts = ns_to_timespec64(time_ns);
}

/**
 * ice_ptp_write_init - Set PHC time to provided value
 * @pf: Board private structure
 * @ts: timespec structure that holds the new time value
 *
 * Set the PHC time to the specified time provided in the timespec.
 */
static int ice_ptp_write_init(struct ice_pf *pf, struct timespec64 *ts)
{
	u64 ns = timespec64_to_ns(ts);
	struct ice_hw *hw = &pf->hw;

	return ice_ptp_init_time(hw, ns);
}

/**
 * ice_ptp_write_adj - Adjust PHC clock time atomically
 * @pf: Board private structure
 * @adj: Adjustment in nanoseconds
 *
 * Perform an atomic adjustment of the PHC time by the specified number of
 * nanoseconds.
 */
static int ice_ptp_write_adj(struct ice_pf *pf, s32 adj)
{
	struct ice_hw *hw = &pf->hw;

	return ice_ptp_adj_clock(hw, adj);
}

/**
 * ice_base_incval - Get base timer increment value
 * @pf: Board private structure
 *
 * Look up the base timer increment value for this device. The base increment
 * value is used to define the nominal clock tick rate. This increment value
 * is programmed during device initialization. It is also used as the basis
 * for calculating adjustments using scaled_ppm.
 */
static u64 ice_base_incval(struct ice_pf *pf)
{
	struct ice_hw *hw = &pf->hw;
	u64 incval;

	if (ice_is_e810(hw))
		incval = ICE_PTP_NOMINAL_INCVAL_E810;
	else if (ice_e822_time_ref(hw) < NUM_ICE_TIME_REF_FREQ)
		incval = ice_e822_nominal_incval(ice_e822_time_ref(hw));
	else
		incval = UNKNOWN_INCVAL_E822;

	dev_dbg(ice_pf_to_dev(pf), "PTP: using base increment value of 0x%016llx\n",
		incval);

	return incval;
}

/**
 * ice_ptp_reset_ts_memory_quad - Reset timestamp memory for one quad
 * @pf: The PF private data structure
 * @quad: The quad (0-4)
 */
static void ice_ptp_reset_ts_memory_quad(struct ice_pf *pf, int quad)
{
	struct ice_hw *hw = &pf->hw;

	ice_write_quad_reg_e822(hw, quad, Q_REG_TS_CTRL, Q_REG_TS_CTRL_M);
	ice_write_quad_reg_e822(hw, quad, Q_REG_TS_CTRL, ~(u32)Q_REG_TS_CTRL_M);
}

/**
 * ice_ptp_check_tx_fifo - Check whether Tx FIFO is in an OK state
 * @port: PTP port for which Tx FIFO is checked
 */
static int ice_ptp_check_tx_fifo(struct ice_ptp_port *port)
{
	int quad = port->port_num / ICE_PORTS_PER_QUAD;
	int offs = port->port_num % ICE_PORTS_PER_QUAD;
	struct ice_pf *pf;
	struct ice_hw *hw;
	u32 val, phy_sts;
	int err;

	pf = ptp_port_to_pf(port);
	hw = &pf->hw;

	if (port->tx_fifo_busy_cnt == FIFO_OK)
		return 0;

	/* need to read FIFO state */
	if (offs == 0 || offs == 1)
		err = ice_read_quad_reg_e822(hw, quad, Q_REG_FIFO01_STATUS,
					     &val);
	else
		err = ice_read_quad_reg_e822(hw, quad, Q_REG_FIFO23_STATUS,
					     &val);

	if (err) {
		dev_err(ice_pf_to_dev(pf), "PTP failed to check port %d Tx FIFO, err %d\n",
			port->port_num, err);
		return err;
	}

	if (offs & 0x1)
		phy_sts = (val & Q_REG_FIFO13_M) >> Q_REG_FIFO13_S;
	else
		phy_sts = (val & Q_REG_FIFO02_M) >> Q_REG_FIFO02_S;

	if (phy_sts & FIFO_EMPTY) {
		port->tx_fifo_busy_cnt = FIFO_OK;
		return 0;
	}

	port->tx_fifo_busy_cnt++;

	dev_dbg(ice_pf_to_dev(pf), "Try %d, port %d FIFO not empty\n",
		port->tx_fifo_busy_cnt, port->port_num);

	if (port->tx_fifo_busy_cnt == ICE_PTP_FIFO_NUM_CHECKS) {
		dev_dbg(ice_pf_to_dev(pf),
			"Port %d Tx FIFO still not empty; resetting quad %d\n",
			port->port_num, quad);
		ice_ptp_reset_ts_memory_quad(pf, quad);
		port->tx_fifo_busy_cnt = FIFO_OK;
		return 0;
	}

	return -EAGAIN;
}

/**
 * ice_ptp_check_tx_offset_valid - Check if the Tx PHY offset is valid
 * @port: the PTP port to check
 *
 * Checks whether the Tx offset for the PHY associated with this port is
 * valid. Returns 0 if the offset is valid, and a non-zero error code if it is
 * not.
 */
static int ice_ptp_check_tx_offset_valid(struct ice_ptp_port *port)
{
	struct ice_pf *pf = ptp_port_to_pf(port);
	struct device *dev = ice_pf_to_dev(pf);
	struct ice_hw *hw = &pf->hw;
	u32 val;
	int err;

	err = ice_ptp_check_tx_fifo(port);
	if (err)
		return err;

	err = ice_read_phy_reg_e822(hw, port->port_num, P_REG_TX_OV_STATUS,
				    &val);
	if (err) {
		dev_err(dev, "Failed to read TX_OV_STATUS for port %d, err %d\n",
			port->port_num, err);
		return -EAGAIN;
	}

	if (!(val & P_REG_TX_OV_STATUS_OV_M))
		return -EAGAIN;

	return 0;
}

/**
 * ice_ptp_check_rx_offset_valid - Check if the Rx PHY offset is valid
 * @port: the PTP port to check
 *
 * Checks whether the Rx offset for the PHY associated with this port is
 * valid. Returns 0 if the offset is valid, and a non-zero error code if it is
 * not.
 */
static int ice_ptp_check_rx_offset_valid(struct ice_ptp_port *port)
{
	struct ice_pf *pf = ptp_port_to_pf(port);
	struct device *dev = ice_pf_to_dev(pf);
	struct ice_hw *hw = &pf->hw;
	int err;
	u32 val;

	err = ice_read_phy_reg_e822(hw, port->port_num, P_REG_RX_OV_STATUS,
				    &val);
	if (err) {
		dev_err(dev, "Failed to read RX_OV_STATUS for port %d, err %d\n",
			port->port_num, err);
		return err;
	}

	if (!(val & P_REG_RX_OV_STATUS_OV_M))
		return -EAGAIN;

	return 0;
}

/**
 * ice_ptp_check_offset_valid - Check port offset valid bit
 * @port: Port for which offset valid bit is checked
 *
 * Returns 0 if both Tx and Rx offset are valid, and -EAGAIN if one of the
 * offset is not ready.
 */
static int ice_ptp_check_offset_valid(struct ice_ptp_port *port)
{
	int tx_err, rx_err;

	/* always check both Tx and Rx offset validity */
	tx_err = ice_ptp_check_tx_offset_valid(port);
	rx_err = ice_ptp_check_rx_offset_valid(port);

	if (tx_err || rx_err)
		return -EAGAIN;

	return 0;
}

/**
 * ice_ptp_wait_for_offset_valid - Check for valid Tx and Rx offsets
 * @work: Pointer to the kthread_work structure for this task
 *
 * Check whether both the Tx and Rx offsets are valid for enabling the vernier
 * calibration.
 *
 * Once we have valid offsets from hardware, update the total Tx and Rx
 * offsets, and exit bypass mode. This enables more precise timestamps using
 * the extra data measured during the vernier calibration process.
 */
static void ice_ptp_wait_for_offset_valid(struct kthread_work *work)
{
	struct ice_ptp_port *port;
	int err;
	struct device *dev;
	struct ice_pf *pf;
	struct ice_hw *hw;

	port = container_of(work, struct ice_ptp_port, ov_work.work);
	pf = ptp_port_to_pf(port);
	hw = &pf->hw;
	dev = ice_pf_to_dev(pf);

	if (ice_is_reset_in_progress(pf->state))
		return;

	if (ice_ptp_check_offset_valid(port)) {
		/* Offsets not ready yet, try again later */
		kthread_queue_delayed_work(pf->ptp.kworker,
					   &port->ov_work,
					   msecs_to_jiffies(100));
		return;
	}

	/* Offsets are valid, so it is safe to exit bypass mode */
	err = ice_phy_exit_bypass_e822(hw, port->port_num);
	if (err) {
		dev_warn(dev, "Failed to exit bypass mode for PHY port %u, err %d\n",
			 port->port_num, err);
		return;
	}
}

/**
 * ice_ptp_port_phy_stop - Stop timestamping for a PHY port
 * @ptp_port: PTP port to stop
 */
static int
ice_ptp_port_phy_stop(struct ice_ptp_port *ptp_port)
{
	struct ice_pf *pf = ptp_port_to_pf(ptp_port);
	u8 port = ptp_port->port_num;
	struct ice_hw *hw = &pf->hw;
	int err;

	if (ice_is_e810(hw))
		return 0;

	mutex_lock(&ptp_port->ps_lock);

	kthread_cancel_delayed_work_sync(&ptp_port->ov_work);

	err = ice_stop_phy_timer_e822(hw, port, true);
	if (err)
		dev_err(ice_pf_to_dev(pf), "PTP failed to set PHY port %d down, err %d\n",
			port, err);

	mutex_unlock(&ptp_port->ps_lock);

	return err;
}

/**
 * ice_ptp_port_phy_restart - (Re)start and calibrate PHY timestamping
 * @ptp_port: PTP port for which the PHY start is set
 *
 * Start the PHY timestamping block, and initiate Vernier timestamping
 * calibration. If timestamping cannot be calibrated (such as if link is down)
 * then disable the timestamping block instead.
 */
static int
ice_ptp_port_phy_restart(struct ice_ptp_port *ptp_port)
{
	struct ice_pf *pf = ptp_port_to_pf(ptp_port);
	u8 port = ptp_port->port_num;
	struct ice_hw *hw = &pf->hw;
	int err;

	if (ice_is_e810(hw))
		return 0;

	if (!ptp_port->link_up)
		return ice_ptp_port_phy_stop(ptp_port);

	mutex_lock(&ptp_port->ps_lock);

	kthread_cancel_delayed_work_sync(&ptp_port->ov_work);

	/* temporarily disable Tx timestamps while calibrating PHY offset */
	ptp_port->tx.calibrating = true;
	ptp_port->tx_fifo_busy_cnt = 0;

	/* Start the PHY timer in bypass mode */
	err = ice_start_phy_timer_e822(hw, port, true);
	if (err)
		goto out_unlock;

	/* Enable Tx timestamps right away */
	ptp_port->tx.calibrating = false;

	kthread_queue_delayed_work(pf->ptp.kworker, &ptp_port->ov_work, 0);

out_unlock:
	if (err)
		dev_err(ice_pf_to_dev(pf), "PTP failed to set PHY port %d up, err %d\n",
			port, err);

	mutex_unlock(&ptp_port->ps_lock);

	return err;
}

/**
 * ice_ptp_link_change - Set or clear port registers for timestamping
 * @pf: Board private structure
 * @port: Port for which the PHY start is set
 * @linkup: Link is up or down
 */
int ice_ptp_link_change(struct ice_pf *pf, u8 port, bool linkup)
{
	struct ice_ptp_port *ptp_port;

	if (!test_bit(ICE_FLAG_PTP_SUPPORTED, pf->flags))
		return 0;

	if (port >= ICE_NUM_EXTERNAL_PORTS)
		return -EINVAL;

	ptp_port = &pf->ptp.port;
	if (ptp_port->port_num != port)
		return -EINVAL;

	/* Update cached link err for this port immediately */
	ptp_port->link_up = linkup;

	if (!test_bit(ICE_FLAG_PTP, pf->flags))
		/* PTP is not setup */
		return -EAGAIN;

	return ice_ptp_port_phy_restart(ptp_port);
}

/**
 * ice_ptp_reset_ts_memory - Reset timestamp memory for all quads
 * @pf: The PF private data structure
 */
static void ice_ptp_reset_ts_memory(struct ice_pf *pf)
{
	int quad;

	quad = pf->hw.port_info->lport / ICE_PORTS_PER_QUAD;
	ice_ptp_reset_ts_memory_quad(pf, quad);
}

/**
 * ice_ptp_tx_ena_intr - Enable or disable the Tx timestamp interrupt
 * @pf: PF private structure
 * @ena: bool value to enable or disable interrupt
 * @threshold: Minimum number of packets at which intr is triggered
 *
 * Utility function to enable or disable Tx timestamp interrupt and threshold
 */
static int ice_ptp_tx_ena_intr(struct ice_pf *pf, bool ena, u32 threshold)
{
	struct ice_hw *hw = &pf->hw;
	int err = 0;
	int quad;
	u32 val;

	ice_ptp_reset_ts_memory(pf);

	for (quad = 0; quad < ICE_MAX_QUAD; quad++) {
		err = ice_read_quad_reg_e822(hw, quad, Q_REG_TX_MEM_GBL_CFG,
					     &val);
		if (err)
			break;

		if (ena) {
			val |= Q_REG_TX_MEM_GBL_CFG_INTR_ENA_M;
			val &= ~Q_REG_TX_MEM_GBL_CFG_INTR_THR_M;
			val |= ((threshold << Q_REG_TX_MEM_GBL_CFG_INTR_THR_S) &
				Q_REG_TX_MEM_GBL_CFG_INTR_THR_M);
		} else {
			val &= ~Q_REG_TX_MEM_GBL_CFG_INTR_ENA_M;
		}

		err = ice_write_quad_reg_e822(hw, quad, Q_REG_TX_MEM_GBL_CFG,
					      val);
		if (err)
			break;
	}

	if (err)
		dev_err(ice_pf_to_dev(pf), "PTP failed in intr ena, err %d\n",
			err);
	return err;
}

/**
 * ice_ptp_reset_phy_timestamping - Reset PHY timestamping block
 * @pf: Board private structure
 */
static void ice_ptp_reset_phy_timestamping(struct ice_pf *pf)
{
	ice_ptp_port_phy_restart(&pf->ptp.port);
}

/**
 * ice_ptp_adjfine - Adjust clock increment rate
 * @info: the driver's PTP info structure
 * @scaled_ppm: Parts per million with 16-bit fractional field
 *
 * Adjust the frequency of the clock by the indicated scaled ppm from the
 * base frequency.
 */
static int ice_ptp_adjfine(struct ptp_clock_info *info, long scaled_ppm)
{
	struct ice_pf *pf = ptp_info_to_pf(info);
	struct ice_hw *hw = &pf->hw;
	u64 incval, diff;
	int neg_adj = 0;
	int err;

	incval = ice_base_incval(pf);

	if (scaled_ppm < 0) {
		neg_adj = 1;
		scaled_ppm = -scaled_ppm;
	}

	diff = mul_u64_u64_div_u64(incval, (u64)scaled_ppm,
				   1000000ULL << 16);
	if (neg_adj)
		incval -= diff;
	else
		incval += diff;

	err = ice_ptp_write_incval_locked(hw, incval);
	if (err) {
		dev_err(ice_pf_to_dev(pf), "PTP failed to set incval, err %d\n",
			err);
		return -EIO;
	}

	return 0;
}

/**
 * ice_ptp_extts_work - Workqueue task function
 * @work: external timestamp work structure
 *
 * Service for PTP external clock event
 */
static void ice_ptp_extts_work(struct kthread_work *work)
{
	struct ice_ptp *ptp = container_of(work, struct ice_ptp, extts_work);
	struct ice_pf *pf = container_of(ptp, struct ice_pf, ptp);
	struct ptp_clock_event event;
	struct ice_hw *hw = &pf->hw;
	u8 chan, tmr_idx;
	u32 hi, lo;

	tmr_idx = hw->func_caps.ts_func_info.tmr_index_owned;
	/* Event time is captured by one of the two matched registers
	 *      GLTSYN_EVNT_L: 32 LSB of sampled time event
	 *      GLTSYN_EVNT_H: 32 MSB of sampled time event
	 * Event is defined in GLTSYN_EVNT_0 register
	 */
	for (chan = 0; chan < GLTSYN_EVNT_H_IDX_MAX; chan++) {
		/* Check if channel is enabled */
		if (pf->ptp.ext_ts_irq & (1 << chan)) {
			lo = rd32(hw, GLTSYN_EVNT_L(chan, tmr_idx));
			hi = rd32(hw, GLTSYN_EVNT_H(chan, tmr_idx));
			event.timestamp = (((u64)hi) << 32) | lo;
			event.type = PTP_CLOCK_EXTTS;
			event.index = chan;

			/* Fire event */
			ptp_clock_event(pf->ptp.clock, &event);
			pf->ptp.ext_ts_irq &= ~(1 << chan);
		}
	}
}

/**
 * ice_ptp_cfg_extts - Configure EXTTS pin and channel
 * @pf: Board private structure
 * @ena: true to enable; false to disable
 * @chan: GPIO channel (0-3)
 * @gpio_pin: GPIO pin
 * @extts_flags: request flags from the ptp_extts_request.flags
 */
static int
ice_ptp_cfg_extts(struct ice_pf *pf, bool ena, unsigned int chan, u32 gpio_pin,
		  unsigned int extts_flags)
{
	u32 func, aux_reg, gpio_reg, irq_reg;
	struct ice_hw *hw = &pf->hw;
	u8 tmr_idx;

	if (chan > (unsigned int)pf->ptp.info.n_ext_ts)
		return -EINVAL;

	tmr_idx = hw->func_caps.ts_func_info.tmr_index_owned;

	irq_reg = rd32(hw, PFINT_OICR_ENA);

	if (ena) {
		/* Enable the interrupt */
		irq_reg |= PFINT_OICR_TSYN_EVNT_M;
		aux_reg = GLTSYN_AUX_IN_0_INT_ENA_M;

#define GLTSYN_AUX_IN_0_EVNTLVL_RISING_EDGE	BIT(0)
#define GLTSYN_AUX_IN_0_EVNTLVL_FALLING_EDGE	BIT(1)

		/* set event level to requested edge */
		if (extts_flags & PTP_FALLING_EDGE)
			aux_reg |= GLTSYN_AUX_IN_0_EVNTLVL_FALLING_EDGE;
		if (extts_flags & PTP_RISING_EDGE)
			aux_reg |= GLTSYN_AUX_IN_0_EVNTLVL_RISING_EDGE;

		/* Write GPIO CTL reg.
		 * 0x1 is input sampled by EVENT register(channel)
		 * + num_in_channels * tmr_idx
		 */
		func = 1 + chan + (tmr_idx * 3);
		gpio_reg = ((func << GLGEN_GPIO_CTL_PIN_FUNC_S) &
			    GLGEN_GPIO_CTL_PIN_FUNC_M);
		pf->ptp.ext_ts_chan |= (1 << chan);
	} else {
		/* clear the values we set to reset defaults */
		aux_reg = 0;
		gpio_reg = 0;
		pf->ptp.ext_ts_chan &= ~(1 << chan);
		if (!pf->ptp.ext_ts_chan)
			irq_reg &= ~PFINT_OICR_TSYN_EVNT_M;
	}

	wr32(hw, PFINT_OICR_ENA, irq_reg);
	wr32(hw, GLTSYN_AUX_IN(chan, tmr_idx), aux_reg);
	wr32(hw, GLGEN_GPIO_CTL(gpio_pin), gpio_reg);

	return 0;
}

/**
 * ice_ptp_cfg_clkout - Configure clock to generate periodic wave
 * @pf: Board private structure
 * @chan: GPIO channel (0-3)
 * @config: desired periodic clk configuration. NULL will disable channel
 * @store: If set to true the values will be stored
 *
 * Configure the internal clock generator modules to generate the clock wave of
 * specified period.
 */
static int ice_ptp_cfg_clkout(struct ice_pf *pf, unsigned int chan,
			      struct ice_perout_channel *config, bool store)
{
	u64 current_time, period, start_time, phase;
	struct ice_hw *hw = &pf->hw;
	u32 func, val, gpio_pin;
	u8 tmr_idx;

	tmr_idx = hw->func_caps.ts_func_info.tmr_index_owned;

	/* 0. Reset mode & out_en in AUX_OUT */
	wr32(hw, GLTSYN_AUX_OUT(chan, tmr_idx), 0);

	/* If we're disabling the output, clear out CLKO and TGT and keep
	 * output level low
	 */
	if (!config || !config->ena) {
		wr32(hw, GLTSYN_CLKO(chan, tmr_idx), 0);
		wr32(hw, GLTSYN_TGT_L(chan, tmr_idx), 0);
		wr32(hw, GLTSYN_TGT_H(chan, tmr_idx), 0);

		val = GLGEN_GPIO_CTL_PIN_DIR_M;
		gpio_pin = pf->ptp.perout_channels[chan].gpio_pin;
		wr32(hw, GLGEN_GPIO_CTL(gpio_pin), val);

		/* Store the value if requested */
		if (store)
			memset(&pf->ptp.perout_channels[chan], 0,
			       sizeof(struct ice_perout_channel));

		return 0;
	}
	period = config->period;
	start_time = config->start_time;
	div64_u64_rem(start_time, period, &phase);
	gpio_pin = config->gpio_pin;

	/* 1. Write clkout with half of required period value */
	if (period & 0x1) {
		dev_err(ice_pf_to_dev(pf), "CLK Period must be an even value\n");
		goto err;
	}

	period >>= 1;

	/* For proper operation, the GLTSYN_CLKO must be larger than clock tick
	 */
#define MIN_PULSE 3
	if (period <= MIN_PULSE || period > U32_MAX) {
		dev_err(ice_pf_to_dev(pf), "CLK Period must be > %d && < 2^33",
			MIN_PULSE * 2);
		goto err;
	}

	wr32(hw, GLTSYN_CLKO(chan, tmr_idx), lower_32_bits(period));

	/* Allow time for programming before start_time is hit */
	current_time = ice_ptp_read_src_clk_reg(pf, NULL);

	/* if start time is in the past start the timer at the nearest second
	 * maintaining phase
	 */
	if (start_time < current_time)
		start_time = div64_u64(current_time + NSEC_PER_SEC - 1,
				       NSEC_PER_SEC) * NSEC_PER_SEC + phase;

	if (ice_is_e810(hw))
		start_time -= E810_OUT_PROP_DELAY_NS;
	else
		start_time -= ice_e822_pps_delay(ice_e822_time_ref(hw));

	/* 2. Write TARGET time */
	wr32(hw, GLTSYN_TGT_L(chan, tmr_idx), lower_32_bits(start_time));
	wr32(hw, GLTSYN_TGT_H(chan, tmr_idx), upper_32_bits(start_time));

	/* 3. Write AUX_OUT register */
	val = GLTSYN_AUX_OUT_0_OUT_ENA_M | GLTSYN_AUX_OUT_0_OUTMOD_M;
	wr32(hw, GLTSYN_AUX_OUT(chan, tmr_idx), val);

	/* 4. write GPIO CTL reg */
	func = 8 + chan + (tmr_idx * 4);
	val = GLGEN_GPIO_CTL_PIN_DIR_M |
	      ((func << GLGEN_GPIO_CTL_PIN_FUNC_S) & GLGEN_GPIO_CTL_PIN_FUNC_M);
	wr32(hw, GLGEN_GPIO_CTL(gpio_pin), val);

	/* Store the value if requested */
	if (store) {
		memcpy(&pf->ptp.perout_channels[chan], config,
		       sizeof(struct ice_perout_channel));
		pf->ptp.perout_channels[chan].start_time = phase;
	}

	return 0;
err:
	dev_err(ice_pf_to_dev(pf), "PTP failed to cfg per_clk\n");
	return -EFAULT;
}

/**
 * ice_ptp_disable_all_clkout - Disable all currently configured outputs
 * @pf: pointer to the PF structure
 *
 * Disable all currently configured clock outputs. This is necessary before
 * certain changes to the PTP hardware clock. Use ice_ptp_enable_all_clkout to
 * re-enable the clocks again.
 */
static void ice_ptp_disable_all_clkout(struct ice_pf *pf)
{
	uint i;

	for (i = 0; i < pf->ptp.info.n_per_out; i++)
		if (pf->ptp.perout_channels[i].ena)
			ice_ptp_cfg_clkout(pf, i, NULL, false);
}

/**
 * ice_ptp_enable_all_clkout - Enable all configured periodic clock outputs
 * @pf: pointer to the PF structure
 *
 * Enable all currently configured clock outputs. Use this after
 * ice_ptp_disable_all_clkout to reconfigure the output signals according to
 * their configuration.
 */
static void ice_ptp_enable_all_clkout(struct ice_pf *pf)
{
	uint i;

	for (i = 0; i < pf->ptp.info.n_per_out; i++)
		if (pf->ptp.perout_channels[i].ena)
			ice_ptp_cfg_clkout(pf, i, &pf->ptp.perout_channels[i],
					   false);
}

/**
 * ice_ptp_gpio_enable_e810 - Enable/disable ancillary features of PHC
 * @info: the driver's PTP info structure
 * @rq: The requested feature to change
 * @on: Enable/disable flag
 */
static int
ice_ptp_gpio_enable_e810(struct ptp_clock_info *info,
			 struct ptp_clock_request *rq, int on)
{
	struct ice_pf *pf = ptp_info_to_pf(info);
	struct ice_perout_channel clk_cfg = {0};
	bool sma_pres = false;
	unsigned int chan;
	u32 gpio_pin;
	int err;

	if (ice_is_feature_supported(pf, ICE_F_SMA_CTRL))
		sma_pres = true;

	switch (rq->type) {
	case PTP_CLK_REQ_PEROUT:
		chan = rq->perout.index;
		if (sma_pres) {
			if (chan == ice_pin_desc_e810t[SMA1].chan)
				clk_cfg.gpio_pin = GPIO_20;
			else if (chan == ice_pin_desc_e810t[SMA2].chan)
				clk_cfg.gpio_pin = GPIO_22;
			else
				return -1;
		} else if (ice_is_e810t(&pf->hw)) {
			if (chan == 0)
				clk_cfg.gpio_pin = GPIO_20;
			else
				clk_cfg.gpio_pin = GPIO_22;
		} else if (chan == PPS_CLK_GEN_CHAN) {
			clk_cfg.gpio_pin = PPS_PIN_INDEX;
		} else {
			clk_cfg.gpio_pin = chan;
		}

		clk_cfg.period = ((rq->perout.period.sec * NSEC_PER_SEC) +
				   rq->perout.period.nsec);
		clk_cfg.start_time = ((rq->perout.start.sec * NSEC_PER_SEC) +
				       rq->perout.start.nsec);
		clk_cfg.ena = !!on;

		err = ice_ptp_cfg_clkout(pf, chan, &clk_cfg, true);
		break;
	case PTP_CLK_REQ_EXTTS:
		chan = rq->extts.index;
		if (sma_pres) {
			if (chan < ice_pin_desc_e810t[SMA2].chan)
				gpio_pin = GPIO_21;
			else
				gpio_pin = GPIO_23;
		} else if (ice_is_e810t(&pf->hw)) {
			if (chan == 0)
				gpio_pin = GPIO_21;
			else
				gpio_pin = GPIO_23;
		} else {
			gpio_pin = chan;
		}

		err = ice_ptp_cfg_extts(pf, !!on, chan, gpio_pin,
					rq->extts.flags);
		break;
	default:
		return -EOPNOTSUPP;
	}

	return err;
}

/**
 * ice_ptp_gettimex64 - Get the time of the clock
 * @info: the driver's PTP info structure
 * @ts: timespec64 structure to hold the current time value
 * @sts: Optional parameter for holding a pair of system timestamps from
 *       the system clock. Will be ignored if NULL is given.
 *
 * Read the device clock and return the correct value on ns, after converting it
 * into a timespec struct.
 */
static int
ice_ptp_gettimex64(struct ptp_clock_info *info, struct timespec64 *ts,
		   struct ptp_system_timestamp *sts)
{
	struct ice_pf *pf = ptp_info_to_pf(info);
	struct ice_hw *hw = &pf->hw;

	if (!ice_ptp_lock(hw)) {
		dev_err(ice_pf_to_dev(pf), "PTP failed to get time\n");
		return -EBUSY;
	}

	ice_ptp_read_time(pf, ts, sts);
	ice_ptp_unlock(hw);

	return 0;
}

/**
 * ice_ptp_settime64 - Set the time of the clock
 * @info: the driver's PTP info structure
 * @ts: timespec64 structure that holds the new time value
 *
 * Set the device clock to the user input value. The conversion from timespec
 * to ns happens in the write function.
 */
static int
ice_ptp_settime64(struct ptp_clock_info *info, const struct timespec64 *ts)
{
	struct ice_pf *pf = ptp_info_to_pf(info);
	struct timespec64 ts64 = *ts;
	struct ice_hw *hw = &pf->hw;
	int err;

	/* For Vernier mode, we need to recalibrate after new settime
	 * Start with disabling timestamp block
	 */
	if (pf->ptp.port.link_up)
		ice_ptp_port_phy_stop(&pf->ptp.port);

	if (!ice_ptp_lock(hw)) {
		err = -EBUSY;
		goto exit;
	}

	/* Disable periodic outputs */
	ice_ptp_disable_all_clkout(pf);

	err = ice_ptp_write_init(pf, &ts64);
	ice_ptp_unlock(hw);

	if (!err)
		ice_ptp_reset_cached_phctime(pf);

	/* Reenable periodic outputs */
	ice_ptp_enable_all_clkout(pf);

	/* Recalibrate and re-enable timestamp block */
	if (pf->ptp.port.link_up)
		ice_ptp_port_phy_restart(&pf->ptp.port);
exit:
	if (err) {
		dev_err(ice_pf_to_dev(pf), "PTP failed to set time %d\n", err);
		return err;
	}

	return 0;
}

/**
 * ice_ptp_adjtime_nonatomic - Do a non-atomic clock adjustment
 * @info: the driver's PTP info structure
 * @delta: Offset in nanoseconds to adjust the time by
 */
static int ice_ptp_adjtime_nonatomic(struct ptp_clock_info *info, s64 delta)
{
	struct timespec64 now, then;
	int ret;

	then = ns_to_timespec64(delta);
	ret = ice_ptp_gettimex64(info, &now, NULL);
	if (ret)
		return ret;
	now = timespec64_add(now, then);

	return ice_ptp_settime64(info, (const struct timespec64 *)&now);
}

/**
 * ice_ptp_adjtime - Adjust the time of the clock by the indicated delta
 * @info: the driver's PTP info structure
 * @delta: Offset in nanoseconds to adjust the time by
 */
static int ice_ptp_adjtime(struct ptp_clock_info *info, s64 delta)
{
	struct ice_pf *pf = ptp_info_to_pf(info);
	struct ice_hw *hw = &pf->hw;
	struct device *dev;
	int err;

	dev = ice_pf_to_dev(pf);

	/* Hardware only supports atomic adjustments using signed 32-bit
	 * integers. For any adjustment outside this range, perform
	 * a non-atomic get->adjust->set flow.
	 */
	if (delta > S32_MAX || delta < S32_MIN) {
		dev_dbg(dev, "delta = %lld, adjtime non-atomic\n", delta);
		return ice_ptp_adjtime_nonatomic(info, delta);
	}

	if (!ice_ptp_lock(hw)) {
		dev_err(dev, "PTP failed to acquire semaphore in adjtime\n");
		return -EBUSY;
	}

	/* Disable periodic outputs */
	ice_ptp_disable_all_clkout(pf);

	err = ice_ptp_write_adj(pf, delta);

	/* Reenable periodic outputs */
	ice_ptp_enable_all_clkout(pf);

	ice_ptp_unlock(hw);

	if (err) {
		dev_err(dev, "PTP failed to adjust time, err %d\n", err);
		return err;
	}

	ice_ptp_reset_cached_phctime(pf);

	return 0;
}

#ifdef CONFIG_ICE_HWTS
/**
 * ice_ptp_get_syncdevicetime - Get the cross time stamp info
 * @device: Current device time
 * @system: System counter value read synchronously with device time
 * @ctx: Context provided by timekeeping code
 *
 * Read device and system (ART) clock simultaneously and return the corrected
 * clock values in ns.
 */
static int
ice_ptp_get_syncdevicetime(ktime_t *device,
			   struct system_counterval_t *system,
			   void *ctx)
{
	struct ice_pf *pf = (struct ice_pf *)ctx;
	struct ice_hw *hw = &pf->hw;
	u32 hh_lock, hh_art_ctl;
	int i;

	/* Get the HW lock */
	hh_lock = rd32(hw, PFHH_SEM + (PFTSYN_SEM_BYTES * hw->pf_id));
	if (hh_lock & PFHH_SEM_BUSY_M) {
		dev_err(ice_pf_to_dev(pf), "PTP failed to get hh lock\n");
		return -EFAULT;
	}

	/* Start the ART and device clock sync sequence */
	hh_art_ctl = rd32(hw, GLHH_ART_CTL);
	hh_art_ctl = hh_art_ctl | GLHH_ART_CTL_ACTIVE_M;
	wr32(hw, GLHH_ART_CTL, hh_art_ctl);

#define MAX_HH_LOCK_TRIES 100

	for (i = 0; i < MAX_HH_LOCK_TRIES; i++) {
		/* Wait for sync to complete */
		hh_art_ctl = rd32(hw, GLHH_ART_CTL);
		if (hh_art_ctl & GLHH_ART_CTL_ACTIVE_M) {
			udelay(1);
			continue;
		} else {
			u32 hh_ts_lo, hh_ts_hi, tmr_idx;
			u64 hh_ts;

			tmr_idx = hw->func_caps.ts_func_info.tmr_index_assoc;
			/* Read ART time */
			hh_ts_lo = rd32(hw, GLHH_ART_TIME_L);
			hh_ts_hi = rd32(hw, GLHH_ART_TIME_H);
			hh_ts = ((u64)hh_ts_hi << 32) | hh_ts_lo;
			*system = convert_art_ns_to_tsc(hh_ts);
			/* Read Device source clock time */
			hh_ts_lo = rd32(hw, GLTSYN_HHTIME_L(tmr_idx));
			hh_ts_hi = rd32(hw, GLTSYN_HHTIME_H(tmr_idx));
			hh_ts = ((u64)hh_ts_hi << 32) | hh_ts_lo;
			*device = ns_to_ktime(hh_ts);
			break;
		}
	}
	/* Release HW lock */
	hh_lock = rd32(hw, PFHH_SEM + (PFTSYN_SEM_BYTES * hw->pf_id));
	hh_lock = hh_lock & ~PFHH_SEM_BUSY_M;
	wr32(hw, PFHH_SEM + (PFTSYN_SEM_BYTES * hw->pf_id), hh_lock);

	if (i == MAX_HH_LOCK_TRIES)
		return -ETIMEDOUT;

	return 0;
}

/**
 * ice_ptp_getcrosststamp_e822 - Capture a device cross timestamp
 * @info: the driver's PTP info structure
 * @cts: The memory to fill the cross timestamp info
 *
 * Capture a cross timestamp between the ART and the device PTP hardware
 * clock. Fill the cross timestamp information and report it back to the
 * caller.
 *
 * This is only valid for E822 devices which have support for generating the
 * cross timestamp via PCIe PTM.
 *
 * In order to correctly correlate the ART timestamp back to the TSC time, the
 * CPU must have X86_FEATURE_TSC_KNOWN_FREQ.
 */
static int
ice_ptp_getcrosststamp_e822(struct ptp_clock_info *info,
			    struct system_device_crosststamp *cts)
{
	struct ice_pf *pf = ptp_info_to_pf(info);

	return get_device_system_crosststamp(ice_ptp_get_syncdevicetime,
					     pf, NULL, cts);
}
#endif /* CONFIG_ICE_HWTS */

/**
 * ice_ptp_get_ts_config - ioctl interface to read the timestamping config
 * @pf: Board private structure
 * @ifr: ioctl data
 *
 * Copy the timestamping config to user buffer
 */
int ice_ptp_get_ts_config(struct ice_pf *pf, struct ifreq *ifr)
{
	struct hwtstamp_config *config;

	if (!test_bit(ICE_FLAG_PTP, pf->flags))
		return -EIO;

	config = &pf->ptp.tstamp_config;

	return copy_to_user(ifr->ifr_data, config, sizeof(*config)) ?
		-EFAULT : 0;
}

/**
 * ice_ptp_set_timestamp_mode - Setup driver for requested timestamp mode
 * @pf: Board private structure
 * @config: hwtstamp settings requested or saved
 */
static int
ice_ptp_set_timestamp_mode(struct ice_pf *pf, struct hwtstamp_config *config)
{
	switch (config->tx_type) {
	case HWTSTAMP_TX_OFF:
		ice_set_tx_tstamp(pf, false);
		break;
	case HWTSTAMP_TX_ON:
		ice_set_tx_tstamp(pf, true);
		break;
	default:
		return -ERANGE;
	}

	switch (config->rx_filter) {
	case HWTSTAMP_FILTER_NONE:
		ice_set_rx_tstamp(pf, false);
		break;
	case HWTSTAMP_FILTER_PTP_V1_L4_EVENT:
	case HWTSTAMP_FILTER_PTP_V1_L4_SYNC:
	case HWTSTAMP_FILTER_PTP_V1_L4_DELAY_REQ:
	case HWTSTAMP_FILTER_PTP_V2_EVENT:
	case HWTSTAMP_FILTER_PTP_V2_L2_EVENT:
	case HWTSTAMP_FILTER_PTP_V2_L4_EVENT:
	case HWTSTAMP_FILTER_PTP_V2_SYNC:
	case HWTSTAMP_FILTER_PTP_V2_L2_SYNC:
	case HWTSTAMP_FILTER_PTP_V2_L4_SYNC:
	case HWTSTAMP_FILTER_PTP_V2_DELAY_REQ:
	case HWTSTAMP_FILTER_PTP_V2_L2_DELAY_REQ:
	case HWTSTAMP_FILTER_PTP_V2_L4_DELAY_REQ:
	case HWTSTAMP_FILTER_NTP_ALL:
	case HWTSTAMP_FILTER_ALL:
		ice_set_rx_tstamp(pf, true);
		break;
	default:
		return -ERANGE;
	}

	return 0;
}

/**
 * ice_ptp_set_ts_config - ioctl interface to control the timestamping
 * @pf: Board private structure
 * @ifr: ioctl data
 *
 * Get the user config and store it
 */
int ice_ptp_set_ts_config(struct ice_pf *pf, struct ifreq *ifr)
{
	struct hwtstamp_config config;
	int err;

	if (!test_bit(ICE_FLAG_PTP, pf->flags))
		return -EAGAIN;

	if (copy_from_user(&config, ifr->ifr_data, sizeof(config)))
		return -EFAULT;

	err = ice_ptp_set_timestamp_mode(pf, &config);
	if (err)
		return err;

	/* Return the actual configuration set */
	config = pf->ptp.tstamp_config;

	return copy_to_user(ifr->ifr_data, &config, sizeof(config)) ?
		-EFAULT : 0;
}

/**
 * ice_ptp_rx_hwtstamp - Check for an Rx timestamp
 * @rx_ring: Ring to get the VSI info
 * @rx_desc: Receive descriptor
 * @skb: Particular skb to send timestamp with
 *
 * The driver receives a notification in the receive descriptor with timestamp.
 * The timestamp is in ns, so we must convert the result first.
 */
void
ice_ptp_rx_hwtstamp(struct ice_rx_ring *rx_ring,
		    union ice_32b_rx_flex_desc *rx_desc, struct sk_buff *skb)
{
	struct skb_shared_hwtstamps *hwtstamps;
	u64 ts_ns, cached_time;
	u32 ts_high;

	if (!(rx_desc->wb.time_stamp_low & ICE_PTP_TS_VALID))
		return;

	cached_time = READ_ONCE(rx_ring->cached_phctime);

	/* Do not report a timestamp if we don't have a cached PHC time */
	if (!cached_time)
		return;

	/* Use ice_ptp_extend_32b_ts directly, using the ring-specific cached
	 * PHC value, rather than accessing the PF. This also allows us to
	 * simply pass the upper 32bits of nanoseconds directly. Calling
	 * ice_ptp_extend_40b_ts is unnecessary as it would just discard these
	 * bits itself.
	 */
	ts_high = le32_to_cpu(rx_desc->wb.flex_ts.ts_high);
	ts_ns = ice_ptp_extend_32b_ts(cached_time, ts_high);

	hwtstamps = skb_hwtstamps(skb);
	memset(hwtstamps, 0, sizeof(*hwtstamps));
	hwtstamps->hwtstamp = ns_to_ktime(ts_ns);
}

/**
 * ice_ptp_disable_sma_pins_e810t - Disable E810-T SMA pins
 * @pf: pointer to the PF structure
 * @info: PTP clock info structure
 *
 * Disable the OS access to the SMA pins. Called to clear out the OS
 * indications of pin support when we fail to setup the E810-T SMA control
 * register.
 */
static void
ice_ptp_disable_sma_pins_e810t(struct ice_pf *pf, struct ptp_clock_info *info)
{
	struct device *dev = ice_pf_to_dev(pf);

	dev_warn(dev, "Failed to configure E810-T SMA pin control\n");

	info->enable = NULL;
	info->verify = NULL;
	info->n_pins = 0;
	info->n_ext_ts = 0;
	info->n_per_out = 0;
}

/**
 * ice_ptp_setup_sma_pins_e810t - Setup the SMA pins
 * @pf: pointer to the PF structure
 * @info: PTP clock info structure
 *
 * Finish setting up the SMA pins by allocating pin_config, and setting it up
 * according to the current status of the SMA. On failure, disable all of the
 * extended SMA pin support.
 */
static void
ice_ptp_setup_sma_pins_e810t(struct ice_pf *pf, struct ptp_clock_info *info)
{
	struct device *dev = ice_pf_to_dev(pf);
	int err;

	/* Allocate memory for kernel pins interface */
	info->pin_config = devm_kcalloc(dev, info->n_pins,
					sizeof(*info->pin_config), GFP_KERNEL);
	if (!info->pin_config) {
		ice_ptp_disable_sma_pins_e810t(pf, info);
		return;
	}

	/* Read current SMA status */
	err = ice_get_sma_config_e810t(&pf->hw, info->pin_config);
	if (err)
		ice_ptp_disable_sma_pins_e810t(pf, info);
<<<<<<< HEAD
}

/**
 * ice_ptp_setup_pins_e810t - Setup PTP pins in sysfs
 * @pf: pointer to the PF instance
 * @info: PTP clock capabilities
 */
static void
ice_ptp_setup_pins_e810t(struct ice_pf *pf, struct ptp_clock_info *info)
{
	/* Check if SMA controller is in the netlist */
	if (ice_is_feature_supported(pf, ICE_F_SMA_CTRL) &&
	    !ice_is_pca9575_present(&pf->hw))
		ice_clear_feature_support(pf, ICE_F_SMA_CTRL);

	if (!ice_is_feature_supported(pf, ICE_F_SMA_CTRL)) {
		info->n_ext_ts = N_EXT_TS_E810_NO_SMA;
		info->n_per_out = N_PER_OUT_E810T_NO_SMA;
		return;
	}

	info->n_per_out = N_PER_OUT_E810T;

	if (ice_is_feature_supported(pf, ICE_F_PTP_EXTTS)) {
		info->n_ext_ts = N_EXT_TS_E810;
		info->n_pins = NUM_PTP_PINS_E810T;
		info->verify = ice_verify_pin_e810t;
	}

	/* Complete setup of the SMA pins */
	ice_ptp_setup_sma_pins_e810t(pf, info);
=======
>>>>>>> 7365df19
}

/**
 * ice_ptp_setup_pins_e810 - Setup PTP pins in sysfs
 * @pf: pointer to the PF instance
 * @info: PTP clock capabilities
 */
<<<<<<< HEAD
static void ice_ptp_setup_pins_e810(struct ice_pf *pf, struct ptp_clock_info *info)
{
	info->n_per_out = N_PER_OUT_E810;

	if (!ice_is_feature_supported(pf, ICE_F_PTP_EXTTS))
		return;

	info->n_ext_ts = N_EXT_TS_E810;
=======
static void
ice_ptp_setup_pins_e810(struct ice_pf *pf, struct ptp_clock_info *info)
{
	info->n_per_out = N_PER_OUT_E810;

	if (ice_is_feature_supported(pf, ICE_F_PTP_EXTTS))
		info->n_ext_ts = N_EXT_TS_E810;

	if (ice_is_feature_supported(pf, ICE_F_SMA_CTRL)) {
		info->n_ext_ts = N_EXT_TS_E810;
		info->n_pins = NUM_PTP_PINS_E810T;
		info->verify = ice_verify_pin_e810t;

		/* Complete setup of the SMA pins */
		ice_ptp_setup_sma_pins_e810t(pf, info);
	}
>>>>>>> 7365df19
}

/**
 * ice_ptp_set_funcs_e822 - Set specialized functions for E822 support
 * @pf: Board private structure
 * @info: PTP info to fill
 *
 * Assign functions to the PTP capabiltiies structure for E822 devices.
 * Functions which operate across all device families should be set directly
 * in ice_ptp_set_caps. Only add functions here which are distinct for E822
 * devices.
 */
static void
ice_ptp_set_funcs_e822(struct ice_pf *pf, struct ptp_clock_info *info)
{
#ifdef CONFIG_ICE_HWTS
	if (boot_cpu_has(X86_FEATURE_ART) &&
	    boot_cpu_has(X86_FEATURE_TSC_KNOWN_FREQ))
		info->getcrosststamp = ice_ptp_getcrosststamp_e822;
#endif /* CONFIG_ICE_HWTS */
}

/**
 * ice_ptp_set_funcs_e810 - Set specialized functions for E810 support
 * @pf: Board private structure
 * @info: PTP info to fill
 *
 * Assign functions to the PTP capabiltiies structure for E810 devices.
 * Functions which operate across all device families should be set directly
 * in ice_ptp_set_caps. Only add functions here which are distinct for e810
 * devices.
 */
static void
ice_ptp_set_funcs_e810(struct ice_pf *pf, struct ptp_clock_info *info)
{
	info->enable = ice_ptp_gpio_enable_e810;
<<<<<<< HEAD

	if (ice_is_e810t(&pf->hw))
		ice_ptp_setup_pins_e810t(pf, info);
	else
		ice_ptp_setup_pins_e810(pf, info);
=======
	ice_ptp_setup_pins_e810(pf, info);
>>>>>>> 7365df19
}

/**
 * ice_ptp_set_caps - Set PTP capabilities
 * @pf: Board private structure
 */
static void ice_ptp_set_caps(struct ice_pf *pf)
{
	struct ptp_clock_info *info = &pf->ptp.info;
	struct device *dev = ice_pf_to_dev(pf);

	snprintf(info->name, sizeof(info->name) - 1, "%s-%s-clk",
		 dev_driver_string(dev), dev_name(dev));
	info->owner = THIS_MODULE;
	info->max_adj = 999999999;
	info->adjtime = ice_ptp_adjtime;
	info->adjfine = ice_ptp_adjfine;
	info->gettimex64 = ice_ptp_gettimex64;
	info->settime64 = ice_ptp_settime64;

	if (ice_is_e810(&pf->hw))
		ice_ptp_set_funcs_e810(pf, info);
	else
		ice_ptp_set_funcs_e822(pf, info);
}

/**
 * ice_ptp_create_clock - Create PTP clock device for userspace
 * @pf: Board private structure
 *
 * This function creates a new PTP clock device. It only creates one if we
 * don't already have one. Will return error if it can't create one, but success
 * if we already have a device. Should be used by ice_ptp_init to create clock
 * initially, and prevent global resets from creating new clock devices.
 */
static long ice_ptp_create_clock(struct ice_pf *pf)
{
	struct ptp_clock_info *info;
	struct ptp_clock *clock;
	struct device *dev;

	/* No need to create a clock device if we already have one */
	if (pf->ptp.clock)
		return 0;

	ice_ptp_set_caps(pf);

	info = &pf->ptp.info;
	dev = ice_pf_to_dev(pf);

	/* Attempt to register the clock before enabling the hardware. */
	clock = ptp_clock_register(info, dev);
	if (IS_ERR(clock))
		return PTR_ERR(clock);

	pf->ptp.clock = clock;

	return 0;
}

/**
 * ice_ptp_request_ts - Request an available Tx timestamp index
 * @tx: the PTP Tx timestamp tracker to request from
 * @skb: the SKB to associate with this timestamp request
 */
s8 ice_ptp_request_ts(struct ice_ptp_tx *tx, struct sk_buff *skb)
{
	u8 idx;

	/* Check if this tracker is initialized */
	if (!tx->init || tx->calibrating)
		return -1;

	spin_lock(&tx->lock);
	/* Find and set the first available index */
	idx = find_first_zero_bit(tx->in_use, tx->len);
	if (idx < tx->len) {
		/* We got a valid index that no other thread could have set. Store
		 * a reference to the skb and the start time to allow discarding old
		 * requests.
		 */
		set_bit(idx, tx->in_use);
		tx->tstamps[idx].start = jiffies;
		tx->tstamps[idx].skb = skb_get(skb);
		skb_shinfo(skb)->tx_flags |= SKBTX_IN_PROGRESS;
		ice_trace(tx_tstamp_request, skb, idx);
	}

	spin_unlock(&tx->lock);

	/* return the appropriate PHY timestamp register index, -1 if no
	 * indexes were available.
	 */
	if (idx >= tx->len)
		return -1;
	else
		return idx + tx->quad_offset;
}

/**
 * ice_ptp_process_ts - Process the PTP Tx timestamps
 * @pf: Board private structure
 *
 * Returns true if timestamps are processed.
 */
bool ice_ptp_process_ts(struct ice_pf *pf)
{
	if (pf->ptp.port.tx.init)
<<<<<<< HEAD
		kthread_queue_work(pf->ptp.kworker, &pf->ptp.port.tx.work);
}

/**
 * ice_ptp_alloc_tx_tracker - Initialize tracking for Tx timestamps
 * @tx: Tx tracking structure to initialize
 *
 * Assumes that the length has already been initialized. Do not call directly,
 * use the ice_ptp_init_tx_e822 or ice_ptp_init_tx_e810 instead.
 */
static int
ice_ptp_alloc_tx_tracker(struct ice_ptp_tx *tx)
{
	tx->tstamps = kcalloc(tx->len, sizeof(*tx->tstamps), GFP_KERNEL);
	if (!tx->tstamps)
		return -ENOMEM;

	tx->in_use = bitmap_zalloc(tx->len, GFP_KERNEL);
	if (!tx->in_use) {
		kfree(tx->tstamps);
		tx->tstamps = NULL;
		return -ENOMEM;
	}

	spin_lock_init(&tx->lock);
	kthread_init_work(&tx->work, ice_ptp_tx_tstamp_work);

	tx->init = 1;

	return 0;
}

/**
 * ice_ptp_flush_tx_tracker - Flush any remaining timestamps from the tracker
 * @pf: Board private structure
 * @tx: the tracker to flush
 */
static void
ice_ptp_flush_tx_tracker(struct ice_pf *pf, struct ice_ptp_tx *tx)
{
	u8 idx;

	for (idx = 0; idx < tx->len; idx++) {
		u8 phy_idx = idx + tx->quad_offset;

		spin_lock(&tx->lock);
		if (tx->tstamps[idx].skb) {
			dev_kfree_skb_any(tx->tstamps[idx].skb);
			tx->tstamps[idx].skb = NULL;
		}
		clear_bit(idx, tx->in_use);
		spin_unlock(&tx->lock);

		/* Clear any potential residual timestamp in the PHY block */
		if (!pf->hw.reset_ongoing)
			ice_clear_phy_tstamp(&pf->hw, tx->quad, phy_idx);
	}
}

/**
 * ice_ptp_release_tx_tracker - Release allocated memory for Tx tracker
 * @pf: Board private structure
 * @tx: Tx tracking structure to release
 *
 * Free memory associated with the Tx timestamp tracker.
 */
static void
ice_ptp_release_tx_tracker(struct ice_pf *pf, struct ice_ptp_tx *tx)
{
	tx->init = 0;

	kthread_cancel_work_sync(&tx->work);

	ice_ptp_flush_tx_tracker(pf, tx);

	kfree(tx->tstamps);
	tx->tstamps = NULL;

	bitmap_free(tx->in_use);
	tx->in_use = NULL;

	tx->len = 0;
}

/**
 * ice_ptp_init_tx_e822 - Initialize tracking for Tx timestamps
 * @pf: Board private structure
 * @tx: the Tx tracking structure to initialize
 * @port: the port this structure tracks
 *
 * Initialize the Tx timestamp tracker for this port. For generic MAC devices,
 * the timestamp block is shared for all ports in the same quad. To avoid
 * ports using the same timestamp index, logically break the block of
 * registers into chunks based on the port number.
 */
static int
ice_ptp_init_tx_e822(struct ice_pf *pf, struct ice_ptp_tx *tx, u8 port)
{
	tx->quad = port / ICE_PORTS_PER_QUAD;
	tx->quad_offset = (port % ICE_PORTS_PER_QUAD) * INDEX_PER_PORT;
	tx->len = INDEX_PER_PORT;

	return ice_ptp_alloc_tx_tracker(tx);
}

/**
 * ice_ptp_init_tx_e810 - Initialize tracking for Tx timestamps
 * @pf: Board private structure
 * @tx: the Tx tracking structure to initialize
 *
 * Initialize the Tx timestamp tracker for this PF. For E810 devices, each
 * port has its own block of timestamps, independent of the other ports.
 */
static int
ice_ptp_init_tx_e810(struct ice_pf *pf, struct ice_ptp_tx *tx)
{
	tx->quad = pf->hw.port_info->lport;
	tx->quad_offset = 0;
	tx->len = INDEX_PER_QUAD;

	return ice_ptp_alloc_tx_tracker(tx);
}

/**
 * ice_ptp_tx_tstamp_cleanup - Cleanup old timestamp requests that got dropped
 * @hw: pointer to the hw struct
 * @tx: PTP Tx tracker to clean up
 *
 * Loop through the Tx timestamp requests and see if any of them have been
 * waiting for a long time. Discard any SKBs that have been waiting for more
 * than 2 seconds. This is long enough to be reasonably sure that the
 * timestamp will never be captured. This might happen if the packet gets
 * discarded before it reaches the PHY timestamping block.
 */
static void ice_ptp_tx_tstamp_cleanup(struct ice_hw *hw, struct ice_ptp_tx *tx)
{
	u8 idx;

	if (!tx->init)
		return;

	for_each_set_bit(idx, tx->in_use, tx->len) {
		struct sk_buff *skb;
		u64 raw_tstamp;

		/* Check if this SKB has been waiting for too long */
		if (time_is_after_jiffies(tx->tstamps[idx].start + 2 * HZ))
			continue;

		/* Read tstamp to be able to use this register again */
		ice_read_phy_tstamp(hw, tx->quad, idx + tx->quad_offset,
				    &raw_tstamp);

		spin_lock(&tx->lock);
		skb = tx->tstamps[idx].skb;
		tx->tstamps[idx].skb = NULL;
		clear_bit(idx, tx->in_use);
		spin_unlock(&tx->lock);
=======
		return ice_ptp_tx_tstamp(&pf->ptp.port.tx);
>>>>>>> 7365df19

	return false;
}

static void ice_ptp_periodic_work(struct kthread_work *work)
{
	struct ice_ptp *ptp = container_of(work, struct ice_ptp, work.work);
	struct ice_pf *pf = container_of(ptp, struct ice_pf, ptp);
	int err;

	if (!test_bit(ICE_FLAG_PTP, pf->flags))
		return;

	err = ice_ptp_update_cached_phctime(pf);

	ice_ptp_tx_tstamp_cleanup(pf, &pf->ptp.port.tx);

	/* Run twice a second or reschedule if phc update failed */
	kthread_queue_delayed_work(ptp->kworker, &ptp->work,
				   msecs_to_jiffies(err ? 10 : 500));
}

/**
 * ice_ptp_reset - Initialize PTP hardware clock support after reset
 * @pf: Board private structure
 */
void ice_ptp_reset(struct ice_pf *pf)
{
	struct ice_ptp *ptp = &pf->ptp;
	struct ice_hw *hw = &pf->hw;
	struct timespec64 ts;
	int err, itr = 1;
	u64 time_diff;

	if (test_bit(ICE_PFR_REQ, pf->state))
		goto pfr;

	if (!hw->func_caps.ts_func_info.src_tmr_owned)
		goto reset_ts;

	err = ice_ptp_init_phc(hw);
	if (err)
		goto err;

	/* Acquire the global hardware lock */
	if (!ice_ptp_lock(hw)) {
		err = -EBUSY;
		goto err;
	}

	/* Write the increment time value to PHY and LAN */
	err = ice_ptp_write_incval(hw, ice_base_incval(pf));
	if (err) {
		ice_ptp_unlock(hw);
		goto err;
	}

	/* Write the initial Time value to PHY and LAN using the cached PHC
	 * time before the reset and time difference between stopping and
	 * starting the clock.
	 */
	if (ptp->cached_phc_time) {
		time_diff = ktime_get_real_ns() - ptp->reset_time;
		ts = ns_to_timespec64(ptp->cached_phc_time + time_diff);
	} else {
		ts = ktime_to_timespec64(ktime_get_real());
	}
	err = ice_ptp_write_init(pf, &ts);
	if (err) {
		ice_ptp_unlock(hw);
		goto err;
	}

	/* Release the global hardware lock */
	ice_ptp_unlock(hw);

	if (!ice_is_e810(hw)) {
		/* Enable quad interrupts */
		err = ice_ptp_tx_ena_intr(pf, true, itr);
		if (err)
			goto err;
	}

reset_ts:
	/* Restart the PHY timestamping block */
	ice_ptp_reset_phy_timestamping(pf);

pfr:
	/* Init Tx structures */
	if (ice_is_e810(&pf->hw)) {
		err = ice_ptp_init_tx_e810(pf, &ptp->port.tx);
	} else {
		kthread_init_delayed_work(&ptp->port.ov_work,
					  ice_ptp_wait_for_offset_valid);
		err = ice_ptp_init_tx_e822(pf, &ptp->port.tx,
					   ptp->port.port_num);
	}
	if (err)
		goto err;

	set_bit(ICE_FLAG_PTP, pf->flags);

	/* Start periodic work going */
	kthread_queue_delayed_work(ptp->kworker, &ptp->work, 0);

	dev_info(ice_pf_to_dev(pf), "PTP reset successful\n");
	return;

err:
	dev_err(ice_pf_to_dev(pf), "PTP reset failed %d\n", err);
}

/**
 * ice_ptp_prepare_for_reset - Prepare PTP for reset
 * @pf: Board private structure
 */
void ice_ptp_prepare_for_reset(struct ice_pf *pf)
{
	struct ice_ptp *ptp = &pf->ptp;
	u8 src_tmr;

	clear_bit(ICE_FLAG_PTP, pf->flags);

	/* Disable timestamping for both Tx and Rx */
	ice_ptp_cfg_timestamp(pf, false);

	kthread_cancel_delayed_work_sync(&ptp->work);
	kthread_cancel_work_sync(&ptp->extts_work);

	if (test_bit(ICE_PFR_REQ, pf->state))
		return;

	ice_ptp_release_tx_tracker(pf, &pf->ptp.port.tx);

	/* Disable periodic outputs */
	ice_ptp_disable_all_clkout(pf);

	src_tmr = ice_get_ptp_src_clock_index(&pf->hw);

	/* Disable source clock */
	wr32(&pf->hw, GLTSYN_ENA(src_tmr), (u32)~GLTSYN_ENA_TSYN_ENA_M);

	/* Acquire PHC and system timer to restore after reset */
	ptp->reset_time = ktime_get_real_ns();
}

/**
 * ice_ptp_init_owner - Initialize PTP_1588_CLOCK device
 * @pf: Board private structure
 *
 * Setup and initialize a PTP clock device that represents the device hardware
 * clock. Save the clock index for other functions connected to the same
 * hardware resource.
 */
static int ice_ptp_init_owner(struct ice_pf *pf)
{
	struct ice_hw *hw = &pf->hw;
	struct timespec64 ts;
	int err, itr = 1;

	err = ice_ptp_init_phc(hw);
	if (err) {
		dev_err(ice_pf_to_dev(pf), "Failed to initialize PHC, err %d\n",
			err);
		return err;
	}

	/* Acquire the global hardware lock */
	if (!ice_ptp_lock(hw)) {
		err = -EBUSY;
		goto err_exit;
	}

	/* Write the increment time value to PHY and LAN */
	err = ice_ptp_write_incval(hw, ice_base_incval(pf));
	if (err) {
		ice_ptp_unlock(hw);
		goto err_exit;
	}

	ts = ktime_to_timespec64(ktime_get_real());
	/* Write the initial Time value to PHY and LAN */
	err = ice_ptp_write_init(pf, &ts);
	if (err) {
		ice_ptp_unlock(hw);
		goto err_exit;
	}

	/* Release the global hardware lock */
	ice_ptp_unlock(hw);

	if (!ice_is_e810(hw)) {
		/* Enable quad interrupts */
		err = ice_ptp_tx_ena_intr(pf, true, itr);
		if (err)
			goto err_exit;
	}

	/* Ensure we have a clock device */
	err = ice_ptp_create_clock(pf);
	if (err)
		goto err_clk;

	/* Store the PTP clock index for other PFs */
	ice_set_ptp_clock_index(pf);

	return 0;

err_clk:
	pf->ptp.clock = NULL;
err_exit:
	return err;
}

/**
 * ice_ptp_init_work - Initialize PTP work threads
 * @pf: Board private structure
 * @ptp: PF PTP structure
 */
static int ice_ptp_init_work(struct ice_pf *pf, struct ice_ptp *ptp)
{
	struct kthread_worker *kworker;

	/* Initialize work functions */
	kthread_init_delayed_work(&ptp->work, ice_ptp_periodic_work);
	kthread_init_work(&ptp->extts_work, ice_ptp_extts_work);

	/* Allocate a kworker for handling work required for the ports
	 * connected to the PTP hardware clock.
	 */
	kworker = kthread_create_worker(0, "ice-ptp-%s",
					dev_name(ice_pf_to_dev(pf)));
	if (IS_ERR(kworker))
		return PTR_ERR(kworker);

	ptp->kworker = kworker;

	/* Start periodic work going */
	kthread_queue_delayed_work(ptp->kworker, &ptp->work, 0);

	return 0;
}

/**
 * ice_ptp_init_port - Initialize PTP port structure
 * @pf: Board private structure
 * @ptp_port: PTP port structure
 */
static int ice_ptp_init_port(struct ice_pf *pf, struct ice_ptp_port *ptp_port)
{
	mutex_init(&ptp_port->ps_lock);

	if (ice_is_e810(&pf->hw))
		return ice_ptp_init_tx_e810(pf, &ptp_port->tx);

	kthread_init_delayed_work(&ptp_port->ov_work,
				  ice_ptp_wait_for_offset_valid);
	return ice_ptp_init_tx_e822(pf, &ptp_port->tx, ptp_port->port_num);
}

/**
 * ice_ptp_init - Initialize PTP hardware clock support
 * @pf: Board private structure
 *
 * Set up the device for interacting with the PTP hardware clock for all
 * functions, both the function that owns the clock hardware, and the
 * functions connected to the clock hardware.
 *
 * The clock owner will allocate and register a ptp_clock with the
 * PTP_1588_CLOCK infrastructure. All functions allocate a kthread and work
 * items used for asynchronous work such as Tx timestamps and periodic work.
 */
void ice_ptp_init(struct ice_pf *pf)
{
	struct ice_ptp *ptp = &pf->ptp;
	struct ice_hw *hw = &pf->hw;
	int err;

	/* If this function owns the clock hardware, it must allocate and
	 * configure the PTP clock device to represent it.
	 */
	if (hw->func_caps.ts_func_info.src_tmr_owned) {
		err = ice_ptp_init_owner(pf);
		if (err)
			goto err;
	}

	ptp->port.port_num = hw->pf_id;
	err = ice_ptp_init_port(pf, &ptp->port);
	if (err)
		goto err;

	/* Start the PHY timestamping block */
	ice_ptp_reset_phy_timestamping(pf);

	set_bit(ICE_FLAG_PTP, pf->flags);
	err = ice_ptp_init_work(pf, ptp);
	if (err)
		goto err;

	dev_info(ice_pf_to_dev(pf), "PTP init successful\n");
	return;

err:
	/* If we registered a PTP clock, release it */
	if (pf->ptp.clock) {
		ptp_clock_unregister(ptp->clock);
		pf->ptp.clock = NULL;
	}
	clear_bit(ICE_FLAG_PTP, pf->flags);
	dev_err(ice_pf_to_dev(pf), "PTP failed %d\n", err);
}

/**
 * ice_ptp_release - Disable the driver/HW support and unregister the clock
 * @pf: Board private structure
 *
 * This function handles the cleanup work required from the initialization by
 * clearing out the important information and unregistering the clock
 */
void ice_ptp_release(struct ice_pf *pf)
{
	if (!test_bit(ICE_FLAG_PTP, pf->flags))
		return;

	/* Disable timestamping for both Tx and Rx */
	ice_ptp_cfg_timestamp(pf, false);

	ice_ptp_release_tx_tracker(pf, &pf->ptp.port.tx);

	clear_bit(ICE_FLAG_PTP, pf->flags);

	kthread_cancel_delayed_work_sync(&pf->ptp.work);

	ice_ptp_port_phy_stop(&pf->ptp.port);
	mutex_destroy(&pf->ptp.port.ps_lock);
	if (pf->ptp.kworker) {
		kthread_destroy_worker(pf->ptp.kworker);
		pf->ptp.kworker = NULL;
	}

	if (!pf->ptp.clock)
		return;

	/* Disable periodic outputs */
	ice_ptp_disable_all_clkout(pf);

	ice_clear_ptp_clock_index(pf);
	ptp_clock_unregister(pf->ptp.clock);
	pf->ptp.clock = NULL;

	dev_info(ice_pf_to_dev(pf), "Removed PTP clock\n");
}<|MERGE_RESOLUTION|>--- conflicted
+++ resolved
@@ -2214,40 +2214,6 @@
 	err = ice_get_sma_config_e810t(&pf->hw, info->pin_config);
 	if (err)
 		ice_ptp_disable_sma_pins_e810t(pf, info);
-<<<<<<< HEAD
-}
-
-/**
- * ice_ptp_setup_pins_e810t - Setup PTP pins in sysfs
- * @pf: pointer to the PF instance
- * @info: PTP clock capabilities
- */
-static void
-ice_ptp_setup_pins_e810t(struct ice_pf *pf, struct ptp_clock_info *info)
-{
-	/* Check if SMA controller is in the netlist */
-	if (ice_is_feature_supported(pf, ICE_F_SMA_CTRL) &&
-	    !ice_is_pca9575_present(&pf->hw))
-		ice_clear_feature_support(pf, ICE_F_SMA_CTRL);
-
-	if (!ice_is_feature_supported(pf, ICE_F_SMA_CTRL)) {
-		info->n_ext_ts = N_EXT_TS_E810_NO_SMA;
-		info->n_per_out = N_PER_OUT_E810T_NO_SMA;
-		return;
-	}
-
-	info->n_per_out = N_PER_OUT_E810T;
-
-	if (ice_is_feature_supported(pf, ICE_F_PTP_EXTTS)) {
-		info->n_ext_ts = N_EXT_TS_E810;
-		info->n_pins = NUM_PTP_PINS_E810T;
-		info->verify = ice_verify_pin_e810t;
-	}
-
-	/* Complete setup of the SMA pins */
-	ice_ptp_setup_sma_pins_e810t(pf, info);
-=======
->>>>>>> 7365df19
 }
 
 /**
@@ -2255,16 +2221,6 @@
  * @pf: pointer to the PF instance
  * @info: PTP clock capabilities
  */
-<<<<<<< HEAD
-static void ice_ptp_setup_pins_e810(struct ice_pf *pf, struct ptp_clock_info *info)
-{
-	info->n_per_out = N_PER_OUT_E810;
-
-	if (!ice_is_feature_supported(pf, ICE_F_PTP_EXTTS))
-		return;
-
-	info->n_ext_ts = N_EXT_TS_E810;
-=======
 static void
 ice_ptp_setup_pins_e810(struct ice_pf *pf, struct ptp_clock_info *info)
 {
@@ -2281,7 +2237,6 @@
 		/* Complete setup of the SMA pins */
 		ice_ptp_setup_sma_pins_e810t(pf, info);
 	}
->>>>>>> 7365df19
 }
 
 /**
@@ -2318,15 +2273,7 @@
 ice_ptp_set_funcs_e810(struct ice_pf *pf, struct ptp_clock_info *info)
 {
 	info->enable = ice_ptp_gpio_enable_e810;
-<<<<<<< HEAD
-
-	if (ice_is_e810t(&pf->hw))
-		ice_ptp_setup_pins_e810t(pf, info);
-	else
-		ice_ptp_setup_pins_e810(pf, info);
-=======
 	ice_ptp_setup_pins_e810(pf, info);
->>>>>>> 7365df19
 }
 
 /**
@@ -2435,168 +2382,7 @@
 bool ice_ptp_process_ts(struct ice_pf *pf)
 {
 	if (pf->ptp.port.tx.init)
-<<<<<<< HEAD
-		kthread_queue_work(pf->ptp.kworker, &pf->ptp.port.tx.work);
-}
-
-/**
- * ice_ptp_alloc_tx_tracker - Initialize tracking for Tx timestamps
- * @tx: Tx tracking structure to initialize
- *
- * Assumes that the length has already been initialized. Do not call directly,
- * use the ice_ptp_init_tx_e822 or ice_ptp_init_tx_e810 instead.
- */
-static int
-ice_ptp_alloc_tx_tracker(struct ice_ptp_tx *tx)
-{
-	tx->tstamps = kcalloc(tx->len, sizeof(*tx->tstamps), GFP_KERNEL);
-	if (!tx->tstamps)
-		return -ENOMEM;
-
-	tx->in_use = bitmap_zalloc(tx->len, GFP_KERNEL);
-	if (!tx->in_use) {
-		kfree(tx->tstamps);
-		tx->tstamps = NULL;
-		return -ENOMEM;
-	}
-
-	spin_lock_init(&tx->lock);
-	kthread_init_work(&tx->work, ice_ptp_tx_tstamp_work);
-
-	tx->init = 1;
-
-	return 0;
-}
-
-/**
- * ice_ptp_flush_tx_tracker - Flush any remaining timestamps from the tracker
- * @pf: Board private structure
- * @tx: the tracker to flush
- */
-static void
-ice_ptp_flush_tx_tracker(struct ice_pf *pf, struct ice_ptp_tx *tx)
-{
-	u8 idx;
-
-	for (idx = 0; idx < tx->len; idx++) {
-		u8 phy_idx = idx + tx->quad_offset;
-
-		spin_lock(&tx->lock);
-		if (tx->tstamps[idx].skb) {
-			dev_kfree_skb_any(tx->tstamps[idx].skb);
-			tx->tstamps[idx].skb = NULL;
-		}
-		clear_bit(idx, tx->in_use);
-		spin_unlock(&tx->lock);
-
-		/* Clear any potential residual timestamp in the PHY block */
-		if (!pf->hw.reset_ongoing)
-			ice_clear_phy_tstamp(&pf->hw, tx->quad, phy_idx);
-	}
-}
-
-/**
- * ice_ptp_release_tx_tracker - Release allocated memory for Tx tracker
- * @pf: Board private structure
- * @tx: Tx tracking structure to release
- *
- * Free memory associated with the Tx timestamp tracker.
- */
-static void
-ice_ptp_release_tx_tracker(struct ice_pf *pf, struct ice_ptp_tx *tx)
-{
-	tx->init = 0;
-
-	kthread_cancel_work_sync(&tx->work);
-
-	ice_ptp_flush_tx_tracker(pf, tx);
-
-	kfree(tx->tstamps);
-	tx->tstamps = NULL;
-
-	bitmap_free(tx->in_use);
-	tx->in_use = NULL;
-
-	tx->len = 0;
-}
-
-/**
- * ice_ptp_init_tx_e822 - Initialize tracking for Tx timestamps
- * @pf: Board private structure
- * @tx: the Tx tracking structure to initialize
- * @port: the port this structure tracks
- *
- * Initialize the Tx timestamp tracker for this port. For generic MAC devices,
- * the timestamp block is shared for all ports in the same quad. To avoid
- * ports using the same timestamp index, logically break the block of
- * registers into chunks based on the port number.
- */
-static int
-ice_ptp_init_tx_e822(struct ice_pf *pf, struct ice_ptp_tx *tx, u8 port)
-{
-	tx->quad = port / ICE_PORTS_PER_QUAD;
-	tx->quad_offset = (port % ICE_PORTS_PER_QUAD) * INDEX_PER_PORT;
-	tx->len = INDEX_PER_PORT;
-
-	return ice_ptp_alloc_tx_tracker(tx);
-}
-
-/**
- * ice_ptp_init_tx_e810 - Initialize tracking for Tx timestamps
- * @pf: Board private structure
- * @tx: the Tx tracking structure to initialize
- *
- * Initialize the Tx timestamp tracker for this PF. For E810 devices, each
- * port has its own block of timestamps, independent of the other ports.
- */
-static int
-ice_ptp_init_tx_e810(struct ice_pf *pf, struct ice_ptp_tx *tx)
-{
-	tx->quad = pf->hw.port_info->lport;
-	tx->quad_offset = 0;
-	tx->len = INDEX_PER_QUAD;
-
-	return ice_ptp_alloc_tx_tracker(tx);
-}
-
-/**
- * ice_ptp_tx_tstamp_cleanup - Cleanup old timestamp requests that got dropped
- * @hw: pointer to the hw struct
- * @tx: PTP Tx tracker to clean up
- *
- * Loop through the Tx timestamp requests and see if any of them have been
- * waiting for a long time. Discard any SKBs that have been waiting for more
- * than 2 seconds. This is long enough to be reasonably sure that the
- * timestamp will never be captured. This might happen if the packet gets
- * discarded before it reaches the PHY timestamping block.
- */
-static void ice_ptp_tx_tstamp_cleanup(struct ice_hw *hw, struct ice_ptp_tx *tx)
-{
-	u8 idx;
-
-	if (!tx->init)
-		return;
-
-	for_each_set_bit(idx, tx->in_use, tx->len) {
-		struct sk_buff *skb;
-		u64 raw_tstamp;
-
-		/* Check if this SKB has been waiting for too long */
-		if (time_is_after_jiffies(tx->tstamps[idx].start + 2 * HZ))
-			continue;
-
-		/* Read tstamp to be able to use this register again */
-		ice_read_phy_tstamp(hw, tx->quad, idx + tx->quad_offset,
-				    &raw_tstamp);
-
-		spin_lock(&tx->lock);
-		skb = tx->tstamps[idx].skb;
-		tx->tstamps[idx].skb = NULL;
-		clear_bit(idx, tx->in_use);
-		spin_unlock(&tx->lock);
-=======
 		return ice_ptp_tx_tstamp(&pf->ptp.port.tx);
->>>>>>> 7365df19
 
 	return false;
 }
