--- conflicted
+++ resolved
@@ -1417,15 +1417,10 @@
 	iavf_clear_fdir_filters(adapter);
 	iavf_clear_adv_rss_conf(adapter);
 
-<<<<<<< HEAD
-	if (!(adapter->flags & IAVF_FLAG_PF_COMMS_FAILED) &&
-	    !(test_bit(__IAVF_IN_REMOVE_TASK, &adapter->crit_section))) {
-=======
 	if (adapter->flags & IAVF_FLAG_PF_COMMS_FAILED)
 		return;
 
 	if (!test_bit(__IAVF_IN_REMOVE_TASK, &adapter->crit_section)) {
->>>>>>> 740329d7
 		/* cancel any current operation */
 		adapter->current_op = VIRTCHNL_OP_UNKNOWN;
 		/* Schedule operations to close down the HW. Don't wait
