// SPDX-License-Identifier: GPL-2.0
/*
 * xHCI host controller driver
 *
 * Copyright (C) 2008 Intel Corp.
 *
 * Author: Sarah Sharp
 * Some code borrowed from the Linux EHCI driver.
 */

#include <linux/usb.h>
#include <linux/overflow.h>
#include <linux/pci.h>
#include <linux/slab.h>
#include <linux/dmapool.h>
#include <linux/dma-mapping.h>

#include "xhci.h"
#include "xhci-trace.h"
#include "xhci-debugfs.h"

/*
 * Allocates a generic ring segment from the ring pool, sets the dma address,
 * initializes the segment to zero, and sets the private next pointer to NULL.
 *
 * Section 4.11.1.1:
 * "All components of all Command and Transfer TRBs shall be initialized to '0'"
 */
static struct xhci_segment *xhci_segment_alloc(struct xhci_hcd *xhci,
					       unsigned int cycle_state,
					       unsigned int max_packet,
					       unsigned int num,
					       gfp_t flags)
{
	struct xhci_segment *seg;
	dma_addr_t	dma;
	int		i;
	struct device *dev = xhci_to_hcd(xhci)->self.sysdev;

	seg = kzalloc_node(sizeof(*seg), flags, dev_to_node(dev));
	if (!seg)
		return NULL;

	seg->trbs = dma_pool_zalloc(xhci->segment_pool, flags, &dma);
	if (!seg->trbs) {
		kfree(seg);
		return NULL;
	}

	if (max_packet) {
		seg->bounce_buf = kzalloc_node(max_packet, flags,
					dev_to_node(dev));
		if (!seg->bounce_buf) {
			dma_pool_free(xhci->segment_pool, seg->trbs, dma);
			kfree(seg);
			return NULL;
		}
	}
	/* If the cycle state is 0, set the cycle bit to 1 for all the TRBs */
	if (cycle_state == 0) {
		for (i = 0; i < TRBS_PER_SEGMENT; i++)
			seg->trbs[i].link.control = cpu_to_le32(TRB_CYCLE);
	}
	seg->num = num;
	seg->dma = dma;
	seg->next = NULL;

	return seg;
}

static void xhci_segment_free(struct xhci_hcd *xhci, struct xhci_segment *seg)
{
	if (seg->trbs) {
		dma_pool_free(xhci->segment_pool, seg->trbs, seg->dma);
		seg->trbs = NULL;
	}
	kfree(seg->bounce_buf);
	kfree(seg);
}

static void xhci_free_segments_for_ring(struct xhci_hcd *xhci,
				struct xhci_segment *first)
{
	struct xhci_segment *seg;

	seg = first->next;
	while (seg != first) {
		struct xhci_segment *next = seg->next;
		xhci_segment_free(xhci, seg);
		seg = next;
	}
	xhci_segment_free(xhci, first);
}

/*
 * Make the prev segment point to the next segment.
 *
 * Change the last TRB in the prev segment to be a Link TRB which points to the
 * DMA address of the next segment.  The caller needs to set any Link TRB
 * related flags, such as End TRB, Toggle Cycle, and no snoop.
 */
static void xhci_link_segments(struct xhci_segment *prev,
			       struct xhci_segment *next,
			       enum xhci_ring_type type, bool chain_links)
{
	u32 val;

	if (!prev || !next)
		return;
	prev->next = next;
	if (type != TYPE_EVENT) {
		prev->trbs[TRBS_PER_SEGMENT-1].link.segment_ptr =
			cpu_to_le64(next->dma);

		/* Set the last TRB in the segment to have a TRB type ID of Link TRB */
		val = le32_to_cpu(prev->trbs[TRBS_PER_SEGMENT-1].link.control);
		val &= ~TRB_TYPE_BITMASK;
		val |= TRB_TYPE(TRB_LINK);
		if (chain_links)
			val |= TRB_CHAIN;
		prev->trbs[TRBS_PER_SEGMENT-1].link.control = cpu_to_le32(val);
	}
}

/*
 * Link the ring to the new segments.
 * Set Toggle Cycle for the new ring if needed.
 */
static void xhci_link_rings(struct xhci_hcd *xhci, struct xhci_ring *ring,
		struct xhci_segment *first, struct xhci_segment *last,
		unsigned int num_segs)
{
	struct xhci_segment *next, *seg;
	bool chain_links;

	if (!ring || !first || !last)
		return;

	/* Set chain bit for 0.95 hosts, and for isoc rings on AMD 0.96 host */
	chain_links = !!(xhci_link_trb_quirk(xhci) ||
			 (ring->type == TYPE_ISOC &&
			  (xhci->quirks & XHCI_AMD_0x96_HOST)));

	next = ring->enq_seg->next;
	xhci_link_segments(ring->enq_seg, first, ring->type, chain_links);
	xhci_link_segments(last, next, ring->type, chain_links);
	ring->num_segs += num_segs;

	if (ring->enq_seg == ring->last_seg) {
		if (ring->type != TYPE_EVENT) {
			ring->last_seg->trbs[TRBS_PER_SEGMENT-1].link.control
				&= ~cpu_to_le32(LINK_TOGGLE);
			last->trbs[TRBS_PER_SEGMENT-1].link.control
				|= cpu_to_le32(LINK_TOGGLE);
		}
		ring->last_seg = last;
	}

	for (seg = last; seg != ring->last_seg; seg = seg->next)
		seg->next->num = seg->num + 1;
}

/*
 * We need a radix tree for mapping physical addresses of TRBs to which stream
 * ID they belong to.  We need to do this because the host controller won't tell
 * us which stream ring the TRB came from.  We could store the stream ID in an
 * event data TRB, but that doesn't help us for the cancellation case, since the
 * endpoint may stop before it reaches that event data TRB.
 *
 * The radix tree maps the upper portion of the TRB DMA address to a ring
 * segment that has the same upper portion of DMA addresses.  For example, say I
 * have segments of size 1KB, that are always 1KB aligned.  A segment may
 * start at 0x10c91000 and end at 0x10c913f0.  If I use the upper 10 bits, the
 * key to the stream ID is 0x43244.  I can use the DMA address of the TRB to
 * pass the radix tree a key to get the right stream ID:
 *
 *	0x10c90fff >> 10 = 0x43243
 *	0x10c912c0 >> 10 = 0x43244
 *	0x10c91400 >> 10 = 0x43245
 *
 * Obviously, only those TRBs with DMA addresses that are within the segment
 * will make the radix tree return the stream ID for that ring.
 *
 * Caveats for the radix tree:
 *
 * The radix tree uses an unsigned long as a key pair.  On 32-bit systems, an
 * unsigned long will be 32-bits; on a 64-bit system an unsigned long will be
 * 64-bits.  Since we only request 32-bit DMA addresses, we can use that as the
 * key on 32-bit or 64-bit systems (it would also be fine if we asked for 64-bit
 * PCI DMA addresses on a 64-bit system).  There might be a problem on 32-bit
 * extended systems (where the DMA address can be bigger than 32-bits),
 * if we allow the PCI dma mask to be bigger than 32-bits.  So don't do that.
 */
static int xhci_insert_segment_mapping(struct radix_tree_root *trb_address_map,
		struct xhci_ring *ring,
		struct xhci_segment *seg,
		gfp_t mem_flags)
{
	unsigned long key;
	int ret;

	key = (unsigned long)(seg->dma >> TRB_SEGMENT_SHIFT);
	/* Skip any segments that were already added. */
	if (radix_tree_lookup(trb_address_map, key))
		return 0;

	ret = radix_tree_maybe_preload(mem_flags);
	if (ret)
		return ret;
	ret = radix_tree_insert(trb_address_map,
			key, ring);
	radix_tree_preload_end();
	return ret;
}

static void xhci_remove_segment_mapping(struct radix_tree_root *trb_address_map,
		struct xhci_segment *seg)
{
	unsigned long key;

	key = (unsigned long)(seg->dma >> TRB_SEGMENT_SHIFT);
	if (radix_tree_lookup(trb_address_map, key))
		radix_tree_delete(trb_address_map, key);
}

static int xhci_update_stream_segment_mapping(
		struct radix_tree_root *trb_address_map,
		struct xhci_ring *ring,
		struct xhci_segment *first_seg,
		struct xhci_segment *last_seg,
		gfp_t mem_flags)
{
	struct xhci_segment *seg;
	struct xhci_segment *failed_seg;
	int ret;

	if (WARN_ON_ONCE(trb_address_map == NULL))
		return 0;

	seg = first_seg;
	do {
		ret = xhci_insert_segment_mapping(trb_address_map,
				ring, seg, mem_flags);
		if (ret)
			goto remove_streams;
		if (seg == last_seg)
			return 0;
		seg = seg->next;
	} while (seg != first_seg);

	return 0;

remove_streams:
	failed_seg = seg;
	seg = first_seg;
	do {
		xhci_remove_segment_mapping(trb_address_map, seg);
		if (seg == failed_seg)
			return ret;
		seg = seg->next;
	} while (seg != first_seg);

	return ret;
}

static void xhci_remove_stream_mapping(struct xhci_ring *ring)
{
	struct xhci_segment *seg;

	if (WARN_ON_ONCE(ring->trb_address_map == NULL))
		return;

	seg = ring->first_seg;
	do {
		xhci_remove_segment_mapping(ring->trb_address_map, seg);
		seg = seg->next;
	} while (seg != ring->first_seg);
}

static int xhci_update_stream_mapping(struct xhci_ring *ring, gfp_t mem_flags)
{
	return xhci_update_stream_segment_mapping(ring->trb_address_map, ring,
			ring->first_seg, ring->last_seg, mem_flags);
}

/* XXX: Do we need the hcd structure in all these functions? */
void xhci_ring_free(struct xhci_hcd *xhci, struct xhci_ring *ring)
{
	if (!ring)
		return;

	trace_xhci_ring_free(ring);

	if (ring->first_seg) {
		if (ring->type == TYPE_STREAM)
			xhci_remove_stream_mapping(ring);
		xhci_free_segments_for_ring(xhci, ring->first_seg);
	}

	kfree(ring);
}

void xhci_initialize_ring_info(struct xhci_ring *ring,
			       unsigned int cycle_state)
{
	/* The ring is empty, so the enqueue pointer == dequeue pointer */
	ring->enqueue = ring->first_seg->trbs;
	ring->enq_seg = ring->first_seg;
	ring->dequeue = ring->enqueue;
	ring->deq_seg = ring->first_seg;
	/* The ring is initialized to 0. The producer must write 1 to the cycle
	 * bit to handover ownership of the TRB, so PCS = 1.  The consumer must
	 * compare CCS to the cycle bit to check ownership, so CCS = 1.
	 *
	 * New rings are initialized with cycle state equal to 1; if we are
	 * handling ring expansion, set the cycle state equal to the old ring.
	 */
	ring->cycle_state = cycle_state;

	/*
	 * Each segment has a link TRB, and leave an extra TRB for SW
	 * accounting purpose
	 */
	ring->num_trbs_free = ring->num_segs * (TRBS_PER_SEGMENT - 1) - 1;
}
EXPORT_SYMBOL_GPL(xhci_initialize_ring_info);

/* Allocate segments and link them for a ring */
static int xhci_alloc_segments_for_ring(struct xhci_hcd *xhci,
		struct xhci_segment **first, struct xhci_segment **last,
		unsigned int num_segs, unsigned int num,
		unsigned int cycle_state, enum xhci_ring_type type,
		unsigned int max_packet, gfp_t flags)
{
	struct xhci_segment *prev;
	bool chain_links;

	/* Set chain bit for 0.95 hosts, and for isoc rings on AMD 0.96 host */
	chain_links = !!(xhci_link_trb_quirk(xhci) ||
			 (type == TYPE_ISOC &&
			  (xhci->quirks & XHCI_AMD_0x96_HOST)));

	prev = xhci_segment_alloc(xhci, cycle_state, max_packet, num, flags);
	if (!prev)
		return -ENOMEM;
	num++;

	*first = prev;
	while (num < num_segs) {
		struct xhci_segment	*next;

		next = xhci_segment_alloc(xhci, cycle_state, max_packet, num,
					  flags);
		if (!next) {
			prev = *first;
			while (prev) {
				next = prev->next;
				xhci_segment_free(xhci, prev);
				prev = next;
			}
			return -ENOMEM;
		}
		xhci_link_segments(prev, next, type, chain_links);

		prev = next;
		num++;
	}
	xhci_link_segments(prev, *first, type, chain_links);
	*last = prev;

	return 0;
}

/*
 * Create a new ring with zero or more segments.
 *
 * Link each segment together into a ring.
 * Set the end flag and the cycle toggle bit on the last segment.
 * See section 4.9.1 and figures 15 and 16.
 */
struct xhci_ring *xhci_ring_alloc(struct xhci_hcd *xhci,
		unsigned int num_segs, unsigned int cycle_state,
		enum xhci_ring_type type, unsigned int max_packet, gfp_t flags)
{
	struct xhci_ring	*ring;
	int ret;
	struct device *dev = xhci_to_hcd(xhci)->self.sysdev;

	ring = kzalloc_node(sizeof(*ring), flags, dev_to_node(dev));
	if (!ring)
		return NULL;

	ring->num_segs = num_segs;
	ring->bounce_buf_len = max_packet;
	INIT_LIST_HEAD(&ring->td_list);
	ring->type = type;
	if (num_segs == 0)
		return ring;

	ret = xhci_alloc_segments_for_ring(xhci, &ring->first_seg,
			&ring->last_seg, num_segs, 0, cycle_state, type,
			max_packet, flags);
	if (ret)
		goto fail;

	/* Only event ring does not use link TRB */
	if (type != TYPE_EVENT) {
		/* See section 4.9.2.1 and 6.4.4.1 */
		ring->last_seg->trbs[TRBS_PER_SEGMENT - 1].link.control |=
			cpu_to_le32(LINK_TOGGLE);
	}
	xhci_initialize_ring_info(ring, cycle_state);
	trace_xhci_ring_alloc(ring);
	return ring;

fail:
	kfree(ring);
	return NULL;
}

void xhci_free_endpoint_ring(struct xhci_hcd *xhci,
		struct xhci_virt_device *virt_dev,
		unsigned int ep_index)
{
	xhci_ring_free(xhci, virt_dev->eps[ep_index].ring);
	virt_dev->eps[ep_index].ring = NULL;
}

/*
 * Expand an existing ring.
 * Allocate a new ring which has same segment numbers and link the two rings.
 */
int xhci_ring_expansion(struct xhci_hcd *xhci, struct xhci_ring *ring,
				unsigned int num_new_segs, gfp_t flags)
{
	struct xhci_segment	*first;
	struct xhci_segment	*last;
	int			ret;

	ret = xhci_alloc_segments_for_ring(xhci, &first, &last,
			num_new_segs, ring->enq_seg->num + 1,
			ring->cycle_state, ring->type,
			ring->bounce_buf_len, flags);
	if (ret)
		return -ENOMEM;

	if (ring->type == TYPE_STREAM)
		ret = xhci_update_stream_segment_mapping(ring->trb_address_map,
						ring, first, last, flags);
	if (ret) {
		struct xhci_segment *next;
		do {
			next = first->next;
			xhci_segment_free(xhci, first);
			if (first == last)
				break;
			first = next;
		} while (true);
		return ret;
	}

	xhci_link_rings(xhci, ring, first, last, num_new_segs);
	trace_xhci_ring_expansion(ring);
	xhci_dbg_trace(xhci, trace_xhci_dbg_ring_expansion,
			"ring expansion succeed, now has %d segments",
			ring->num_segs);

	return 0;
}

struct xhci_container_ctx *xhci_alloc_container_ctx(struct xhci_hcd *xhci,
						    int type, gfp_t flags)
{
	struct xhci_container_ctx *ctx;
	struct device *dev = xhci_to_hcd(xhci)->self.sysdev;

	if ((type != XHCI_CTX_TYPE_DEVICE) && (type != XHCI_CTX_TYPE_INPUT))
		return NULL;

	ctx = kzalloc_node(sizeof(*ctx), flags, dev_to_node(dev));
	if (!ctx)
		return NULL;

	ctx->type = type;
	ctx->size = HCC_64BYTE_CONTEXT(xhci->hcc_params) ? 2048 : 1024;
	if (type == XHCI_CTX_TYPE_INPUT)
		ctx->size += CTX_SIZE(xhci->hcc_params);

	ctx->bytes = dma_pool_zalloc(xhci->device_pool, flags, &ctx->dma);
	if (!ctx->bytes) {
		kfree(ctx);
		return NULL;
	}
	return ctx;
}

void xhci_free_container_ctx(struct xhci_hcd *xhci,
			     struct xhci_container_ctx *ctx)
{
	if (!ctx)
		return;
	dma_pool_free(xhci->device_pool, ctx->bytes, ctx->dma);
	kfree(ctx);
}

struct xhci_input_control_ctx *xhci_get_input_control_ctx(
					      struct xhci_container_ctx *ctx)
{
	if (ctx->type != XHCI_CTX_TYPE_INPUT)
		return NULL;

	return (struct xhci_input_control_ctx *)ctx->bytes;
}

struct xhci_slot_ctx *xhci_get_slot_ctx(struct xhci_hcd *xhci,
					struct xhci_container_ctx *ctx)
{
	if (ctx->type == XHCI_CTX_TYPE_DEVICE)
		return (struct xhci_slot_ctx *)ctx->bytes;

	return (struct xhci_slot_ctx *)
		(ctx->bytes + CTX_SIZE(xhci->hcc_params));
}

struct xhci_ep_ctx *xhci_get_ep_ctx(struct xhci_hcd *xhci,
				    struct xhci_container_ctx *ctx,
				    unsigned int ep_index)
{
	/* increment ep index by offset of start of ep ctx array */
	ep_index++;
	if (ctx->type == XHCI_CTX_TYPE_INPUT)
		ep_index++;

	return (struct xhci_ep_ctx *)
		(ctx->bytes + (ep_index * CTX_SIZE(xhci->hcc_params)));
}
EXPORT_SYMBOL_GPL(xhci_get_ep_ctx);

/***************** Streams structures manipulation *************************/

static void xhci_free_stream_ctx(struct xhci_hcd *xhci,
		unsigned int num_stream_ctxs,
		struct xhci_stream_ctx *stream_ctx, dma_addr_t dma)
{
	struct device *dev = xhci_to_hcd(xhci)->self.sysdev;
	size_t size = sizeof(struct xhci_stream_ctx) * num_stream_ctxs;

	if (size > MEDIUM_STREAM_ARRAY_SIZE)
		dma_free_coherent(dev, size, stream_ctx, dma);
	else if (size > SMALL_STREAM_ARRAY_SIZE)
		dma_pool_free(xhci->medium_streams_pool, stream_ctx, dma);
	else
		dma_pool_free(xhci->small_streams_pool, stream_ctx, dma);
}

/*
 * The stream context array for each endpoint with bulk streams enabled can
 * vary in size, based on:
 *  - how many streams the endpoint supports,
 *  - the maximum primary stream array size the host controller supports,
 *  - and how many streams the device driver asks for.
 *
 * The stream context array must be a power of 2, and can be as small as
 * 64 bytes or as large as 1MB.
 */
static struct xhci_stream_ctx *xhci_alloc_stream_ctx(struct xhci_hcd *xhci,
		unsigned int num_stream_ctxs, dma_addr_t *dma,
		gfp_t mem_flags)
{
	struct device *dev = xhci_to_hcd(xhci)->self.sysdev;
	size_t size = size_mul(sizeof(struct xhci_stream_ctx), num_stream_ctxs);

	if (size > MEDIUM_STREAM_ARRAY_SIZE)
		return dma_alloc_coherent(dev, size, dma, mem_flags);
	if (size > SMALL_STREAM_ARRAY_SIZE)
		return dma_pool_zalloc(xhci->medium_streams_pool, mem_flags, dma);
	else
		return dma_pool_zalloc(xhci->small_streams_pool, mem_flags, dma);
}

struct xhci_ring *xhci_dma_to_transfer_ring(
		struct xhci_virt_ep *ep,
		u64 address)
{
	if (ep->ep_state & EP_HAS_STREAMS)
		return radix_tree_lookup(&ep->stream_info->trb_address_map,
				address >> TRB_SEGMENT_SHIFT);
	return ep->ring;
}

/*
 * Change an endpoint's internal structure so it supports stream IDs.  The
 * number of requested streams includes stream 0, which cannot be used by device
 * drivers.
 *
 * The number of stream contexts in the stream context array may be bigger than
 * the number of streams the driver wants to use.  This is because the number of
 * stream context array entries must be a power of two.
 */
struct xhci_stream_info *xhci_alloc_stream_info(struct xhci_hcd *xhci,
		unsigned int num_stream_ctxs,
		unsigned int num_streams,
		unsigned int max_packet, gfp_t mem_flags)
{
	struct xhci_stream_info *stream_info;
	u32 cur_stream;
	struct xhci_ring *cur_ring;
	u64 addr;
	int ret;
	struct device *dev = xhci_to_hcd(xhci)->self.sysdev;

	xhci_dbg(xhci, "Allocating %u streams and %u stream context array entries.\n",
			num_streams, num_stream_ctxs);
	if (xhci->cmd_ring_reserved_trbs == MAX_RSVD_CMD_TRBS) {
		xhci_dbg(xhci, "Command ring has no reserved TRBs available\n");
		return NULL;
	}
	xhci->cmd_ring_reserved_trbs++;

	stream_info = kzalloc_node(sizeof(*stream_info), mem_flags,
			dev_to_node(dev));
	if (!stream_info)
		goto cleanup_trbs;

	stream_info->num_streams = num_streams;
	stream_info->num_stream_ctxs = num_stream_ctxs;

	/* Initialize the array of virtual pointers to stream rings. */
	stream_info->stream_rings = kcalloc_node(
			num_streams, sizeof(struct xhci_ring *), mem_flags,
			dev_to_node(dev));
	if (!stream_info->stream_rings)
		goto cleanup_info;

	/* Initialize the array of DMA addresses for stream rings for the HW. */
	stream_info->stream_ctx_array = xhci_alloc_stream_ctx(xhci,
			num_stream_ctxs, &stream_info->ctx_array_dma,
			mem_flags);
	if (!stream_info->stream_ctx_array)
		goto cleanup_ring_array;

	/* Allocate everything needed to free the stream rings later */
	stream_info->free_streams_command =
		xhci_alloc_command_with_ctx(xhci, true, mem_flags);
	if (!stream_info->free_streams_command)
		goto cleanup_ctx;

	INIT_RADIX_TREE(&stream_info->trb_address_map, GFP_ATOMIC);

	/* Allocate rings for all the streams that the driver will use,
	 * and add their segment DMA addresses to the radix tree.
	 * Stream 0 is reserved.
	 */

	for (cur_stream = 1; cur_stream < num_streams; cur_stream++) {
		stream_info->stream_rings[cur_stream] =
			xhci_ring_alloc(xhci, 2, 1, TYPE_STREAM, max_packet,
					mem_flags);
		cur_ring = stream_info->stream_rings[cur_stream];
		if (!cur_ring)
			goto cleanup_rings;
		cur_ring->stream_id = cur_stream;
		cur_ring->trb_address_map = &stream_info->trb_address_map;
		/* Set deq ptr, cycle bit, and stream context type */
		addr = cur_ring->first_seg->dma |
			SCT_FOR_CTX(SCT_PRI_TR) |
			cur_ring->cycle_state;
		stream_info->stream_ctx_array[cur_stream].stream_ring =
			cpu_to_le64(addr);
		xhci_dbg(xhci, "Setting stream %d ring ptr to 0x%08llx\n", cur_stream, addr);

		ret = xhci_update_stream_mapping(cur_ring, mem_flags);
		if (ret) {
			xhci_ring_free(xhci, cur_ring);
			stream_info->stream_rings[cur_stream] = NULL;
			goto cleanup_rings;
		}
	}
	/* Leave the other unused stream ring pointers in the stream context
	 * array initialized to zero.  This will cause the xHC to give us an
	 * error if the device asks for a stream ID we don't have setup (if it
	 * was any other way, the host controller would assume the ring is
	 * "empty" and wait forever for data to be queued to that stream ID).
	 */

	return stream_info;

cleanup_rings:
	for (cur_stream = 1; cur_stream < num_streams; cur_stream++) {
		cur_ring = stream_info->stream_rings[cur_stream];
		if (cur_ring) {
			xhci_ring_free(xhci, cur_ring);
			stream_info->stream_rings[cur_stream] = NULL;
		}
	}
	xhci_free_command(xhci, stream_info->free_streams_command);
cleanup_ctx:
	xhci_free_stream_ctx(xhci,
		stream_info->num_stream_ctxs,
		stream_info->stream_ctx_array,
		stream_info->ctx_array_dma);
cleanup_ring_array:
	kfree(stream_info->stream_rings);
cleanup_info:
	kfree(stream_info);
cleanup_trbs:
	xhci->cmd_ring_reserved_trbs--;
	return NULL;
}
/*
 * Sets the MaxPStreams field and the Linear Stream Array field.
 * Sets the dequeue pointer to the stream context array.
 */
void xhci_setup_streams_ep_input_ctx(struct xhci_hcd *xhci,
		struct xhci_ep_ctx *ep_ctx,
		struct xhci_stream_info *stream_info)
{
	u32 max_primary_streams;
	/* MaxPStreams is the number of stream context array entries, not the
	 * number we're actually using.  Must be in 2^(MaxPstreams + 1) format.
	 * fls(0) = 0, fls(0x1) = 1, fls(0x10) = 2, fls(0x100) = 3, etc.
	 */
	max_primary_streams = fls(stream_info->num_stream_ctxs) - 2;
	xhci_dbg_trace(xhci,  trace_xhci_dbg_context_change,
			"Setting number of stream ctx array entries to %u",
			1 << (max_primary_streams + 1));
	ep_ctx->ep_info &= cpu_to_le32(~EP_MAXPSTREAMS_MASK);
	ep_ctx->ep_info |= cpu_to_le32(EP_MAXPSTREAMS(max_primary_streams)
				       | EP_HAS_LSA);
	ep_ctx->deq  = cpu_to_le64(stream_info->ctx_array_dma);
}

/*
 * Sets the MaxPStreams field and the Linear Stream Array field to 0.
 * Reinstalls the "normal" endpoint ring (at its previous dequeue mark,
 * not at the beginning of the ring).
 */
void xhci_setup_no_streams_ep_input_ctx(struct xhci_ep_ctx *ep_ctx,
		struct xhci_virt_ep *ep)
{
	dma_addr_t addr;
	ep_ctx->ep_info &= cpu_to_le32(~(EP_MAXPSTREAMS_MASK | EP_HAS_LSA));
	addr = xhci_trb_virt_to_dma(ep->ring->deq_seg, ep->ring->dequeue);
	ep_ctx->deq  = cpu_to_le64(addr | ep->ring->cycle_state);
}

/* Frees all stream contexts associated with the endpoint,
 *
 * Caller should fix the endpoint context streams fields.
 */
void xhci_free_stream_info(struct xhci_hcd *xhci,
		struct xhci_stream_info *stream_info)
{
	int cur_stream;
	struct xhci_ring *cur_ring;

	if (!stream_info)
		return;

	for (cur_stream = 1; cur_stream < stream_info->num_streams;
			cur_stream++) {
		cur_ring = stream_info->stream_rings[cur_stream];
		if (cur_ring) {
			xhci_ring_free(xhci, cur_ring);
			stream_info->stream_rings[cur_stream] = NULL;
		}
	}
	xhci_free_command(xhci, stream_info->free_streams_command);
	xhci->cmd_ring_reserved_trbs--;
	if (stream_info->stream_ctx_array)
		xhci_free_stream_ctx(xhci,
				stream_info->num_stream_ctxs,
				stream_info->stream_ctx_array,
				stream_info->ctx_array_dma);

	kfree(stream_info->stream_rings);
	kfree(stream_info);
}


/***************** Device context manipulation *************************/

static void xhci_free_tt_info(struct xhci_hcd *xhci,
		struct xhci_virt_device *virt_dev,
		int slot_id)
{
	struct list_head *tt_list_head;
	struct xhci_tt_bw_info *tt_info, *next;
	bool slot_found = false;

	/* If the device never made it past the Set Address stage,
	 * it may not have the real_port set correctly.
	 */
	if (virt_dev->real_port == 0 ||
			virt_dev->real_port > HCS_MAX_PORTS(xhci->hcs_params1)) {
		xhci_dbg(xhci, "Bad real port.\n");
		return;
	}

	tt_list_head = &(xhci->rh_bw[virt_dev->real_port - 1].tts);
	list_for_each_entry_safe(tt_info, next, tt_list_head, tt_list) {
		/* Multi-TT hubs will have more than one entry */
		if (tt_info->slot_id == slot_id) {
			slot_found = true;
			list_del(&tt_info->tt_list);
			kfree(tt_info);
		} else if (slot_found) {
			break;
		}
	}
}

int xhci_alloc_tt_info(struct xhci_hcd *xhci,
		struct xhci_virt_device *virt_dev,
		struct usb_device *hdev,
		struct usb_tt *tt, gfp_t mem_flags)
{
	struct xhci_tt_bw_info		*tt_info;
	unsigned int			num_ports;
	int				i, j;
	struct device *dev = xhci_to_hcd(xhci)->self.sysdev;

	if (!tt->multi)
		num_ports = 1;
	else
		num_ports = hdev->maxchild;

	for (i = 0; i < num_ports; i++, tt_info++) {
		struct xhci_interval_bw_table *bw_table;

		tt_info = kzalloc_node(sizeof(*tt_info), mem_flags,
				dev_to_node(dev));
		if (!tt_info)
			goto free_tts;
		INIT_LIST_HEAD(&tt_info->tt_list);
		list_add(&tt_info->tt_list,
				&xhci->rh_bw[virt_dev->real_port - 1].tts);
		tt_info->slot_id = virt_dev->udev->slot_id;
		if (tt->multi)
			tt_info->ttport = i+1;
		bw_table = &tt_info->bw_table;
		for (j = 0; j < XHCI_MAX_INTERVAL; j++)
			INIT_LIST_HEAD(&bw_table->interval_bw[j].endpoints);
	}
	return 0;

free_tts:
	xhci_free_tt_info(xhci, virt_dev, virt_dev->udev->slot_id);
	return -ENOMEM;
}


/* All the xhci_tds in the ring's TD list should be freed at this point.
 * Should be called with xhci->lock held if there is any chance the TT lists
 * will be manipulated by the configure endpoint, allocate device, or update
 * hub functions while this function is removing the TT entries from the list.
 */
void xhci_free_virt_device(struct xhci_hcd *xhci, int slot_id)
{
	struct xhci_virt_device *dev;
	int i;
	int old_active_eps = 0;

	/* Slot ID 0 is reserved */
	if (slot_id == 0 || !xhci->devs[slot_id])
		return;

	dev = xhci->devs[slot_id];

	xhci->dcbaa->dev_context_ptrs[slot_id] = 0;
	if (!dev)
		return;

	trace_xhci_free_virt_device(dev);

	if (dev->tt_info)
		old_active_eps = dev->tt_info->active_eps;

	for (i = 0; i < 31; i++) {
		if (dev->eps[i].ring)
			xhci_ring_free(xhci, dev->eps[i].ring);
		if (dev->eps[i].stream_info)
			xhci_free_stream_info(xhci,
					dev->eps[i].stream_info);
		/*
		 * Endpoints are normally deleted from the bandwidth list when
		 * endpoints are dropped, before device is freed.
		 * If host is dying or being removed then endpoints aren't
		 * dropped cleanly, so delete the endpoint from list here.
		 * Only applicable for hosts with software bandwidth checking.
		 */

		if (!list_empty(&dev->eps[i].bw_endpoint_list)) {
			list_del_init(&dev->eps[i].bw_endpoint_list);
			xhci_dbg(xhci, "Slot %u endpoint %u not removed from BW list!\n",
				 slot_id, i);
		}
	}
	/* If this is a hub, free the TT(s) from the TT list */
	xhci_free_tt_info(xhci, dev, slot_id);
	/* If necessary, update the number of active TTs on this root port */
	xhci_update_tt_active_eps(xhci, dev, old_active_eps);

	if (dev->in_ctx)
		xhci_free_container_ctx(xhci, dev->in_ctx);
	if (dev->out_ctx)
		xhci_free_container_ctx(xhci, dev->out_ctx);

	if (dev->udev && dev->udev->slot_id)
		dev->udev->slot_id = 0;
	kfree(xhci->devs[slot_id]);
	xhci->devs[slot_id] = NULL;
}

/*
 * Free a virt_device structure.
 * If the virt_device added a tt_info (a hub) and has children pointing to
 * that tt_info, then free the child first. Recursive.
 * We can't rely on udev at this point to find child-parent relationships.
 */
static void xhci_free_virt_devices_depth_first(struct xhci_hcd *xhci, int slot_id)
{
	struct xhci_virt_device *vdev;
	struct list_head *tt_list_head;
	struct xhci_tt_bw_info *tt_info, *next;
	int i;

	vdev = xhci->devs[slot_id];
	if (!vdev)
		return;

	if (vdev->real_port == 0 ||
			vdev->real_port > HCS_MAX_PORTS(xhci->hcs_params1)) {
		xhci_dbg(xhci, "Bad vdev->real_port.\n");
		goto out;
	}

	tt_list_head = &(xhci->rh_bw[vdev->real_port - 1].tts);
	list_for_each_entry_safe(tt_info, next, tt_list_head, tt_list) {
		/* is this a hub device that added a tt_info to the tts list */
		if (tt_info->slot_id == slot_id) {
			/* are any devices using this tt_info? */
			for (i = 1; i < HCS_MAX_SLOTS(xhci->hcs_params1); i++) {
				vdev = xhci->devs[i];
				if (vdev && (vdev->tt_info == tt_info))
					xhci_free_virt_devices_depth_first(
						xhci, i);
			}
		}
	}
out:
	/* we are now at a leaf device */
	xhci_debugfs_remove_slot(xhci, slot_id);
	xhci_free_virt_device(xhci, slot_id);
}

int xhci_alloc_virt_device(struct xhci_hcd *xhci, int slot_id,
		struct usb_device *udev, gfp_t flags)
{
	struct xhci_virt_device *dev;
	int i;

	/* Slot ID 0 is reserved */
	if (slot_id == 0 || xhci->devs[slot_id]) {
		xhci_warn(xhci, "Bad Slot ID %d\n", slot_id);
		return 0;
	}

	dev = kzalloc(sizeof(*dev), flags);
	if (!dev)
		return 0;

	dev->slot_id = slot_id;

	/* Allocate the (output) device context that will be used in the HC. */
	dev->out_ctx = xhci_alloc_container_ctx(xhci, XHCI_CTX_TYPE_DEVICE, flags);
	if (!dev->out_ctx)
		goto fail;

	xhci_dbg(xhci, "Slot %d output ctx = 0x%pad (dma)\n", slot_id, &dev->out_ctx->dma);

	/* Allocate the (input) device context for address device command */
	dev->in_ctx = xhci_alloc_container_ctx(xhci, XHCI_CTX_TYPE_INPUT, flags);
	if (!dev->in_ctx)
		goto fail;

	xhci_dbg(xhci, "Slot %d input ctx = 0x%pad (dma)\n", slot_id, &dev->in_ctx->dma);

	/* Initialize the cancellation and bandwidth list for each ep */
	for (i = 0; i < 31; i++) {
		dev->eps[i].ep_index = i;
		dev->eps[i].vdev = dev;
		dev->eps[i].xhci = xhci;
		INIT_LIST_HEAD(&dev->eps[i].cancelled_td_list);
		INIT_LIST_HEAD(&dev->eps[i].bw_endpoint_list);
	}

	/* Allocate endpoint 0 ring */
	dev->eps[0].ring = xhci_ring_alloc(xhci, 2, 1, TYPE_CTRL, 0, flags);
	if (!dev->eps[0].ring)
		goto fail;

	dev->udev = udev;

	/* Point to output device context in dcbaa. */
	xhci->dcbaa->dev_context_ptrs[slot_id] = cpu_to_le64(dev->out_ctx->dma);
	xhci_dbg(xhci, "Set slot id %d dcbaa entry %p to 0x%llx\n",
		 slot_id,
		 &xhci->dcbaa->dev_context_ptrs[slot_id],
		 le64_to_cpu(xhci->dcbaa->dev_context_ptrs[slot_id]));

	trace_xhci_alloc_virt_device(dev);

	xhci->devs[slot_id] = dev;

	return 1;
fail:

	if (dev->in_ctx)
		xhci_free_container_ctx(xhci, dev->in_ctx);
	if (dev->out_ctx)
		xhci_free_container_ctx(xhci, dev->out_ctx);
	kfree(dev);

	return 0;
}

void xhci_copy_ep0_dequeue_into_input_ctx(struct xhci_hcd *xhci,
		struct usb_device *udev)
{
	struct xhci_virt_device *virt_dev;
	struct xhci_ep_ctx	*ep0_ctx;
	struct xhci_ring	*ep_ring;

	virt_dev = xhci->devs[udev->slot_id];
	ep0_ctx = xhci_get_ep_ctx(xhci, virt_dev->in_ctx, 0);
	ep_ring = virt_dev->eps[0].ring;
	/*
	 * FIXME we don't keep track of the dequeue pointer very well after a
	 * Set TR dequeue pointer, so we're setting the dequeue pointer of the
	 * host to our enqueue pointer.  This should only be called after a
	 * configured device has reset, so all control transfers should have
	 * been completed or cancelled before the reset.
	 */
	ep0_ctx->deq = cpu_to_le64(xhci_trb_virt_to_dma(ep_ring->enq_seg,
							ep_ring->enqueue)
				   | ep_ring->cycle_state);
}

/*
 * The xHCI roothub may have ports of differing speeds in any order in the port
 * status registers.
 *
 * The xHCI hardware wants to know the roothub port number that the USB device
 * is attached to (or the roothub port its ancestor hub is attached to).  All we
 * know is the index of that port under either the USB 2.0 or the USB 3.0
 * roothub, but that doesn't give us the real index into the HW port status
 * registers. Call xhci_find_raw_port_number() to get real index.
 */
static u32 xhci_find_real_port_number(struct xhci_hcd *xhci,
		struct usb_device *udev)
{
	struct usb_device *top_dev;
	struct usb_hcd *hcd;

	if (udev->speed >= USB_SPEED_SUPER)
		hcd = xhci_get_usb3_hcd(xhci);
	else
		hcd = xhci->main_hcd;

	for (top_dev = udev; top_dev->parent && top_dev->parent->parent;
			top_dev = top_dev->parent)
		/* Found device below root hub */;

	return	xhci_find_raw_port_number(hcd, top_dev->portnum);
}

/* Setup an xHCI virtual device for a Set Address command */
int xhci_setup_addressable_virt_dev(struct xhci_hcd *xhci, struct usb_device *udev)
{
	struct xhci_virt_device *dev;
	struct xhci_ep_ctx	*ep0_ctx;
	struct xhci_slot_ctx    *slot_ctx;
	u32			port_num;
	u32			max_packets;
	struct usb_device *top_dev;

	dev = xhci->devs[udev->slot_id];
	/* Slot ID 0 is reserved */
	if (udev->slot_id == 0 || !dev) {
		xhci_warn(xhci, "Slot ID %d is not assigned to this device\n",
				udev->slot_id);
		return -EINVAL;
	}
	ep0_ctx = xhci_get_ep_ctx(xhci, dev->in_ctx, 0);
	slot_ctx = xhci_get_slot_ctx(xhci, dev->in_ctx);

	/* 3) Only the control endpoint is valid - one endpoint context */
	slot_ctx->dev_info |= cpu_to_le32(LAST_CTX(1) | udev->route);
	switch (udev->speed) {
	case USB_SPEED_SUPER_PLUS:
		slot_ctx->dev_info |= cpu_to_le32(SLOT_SPEED_SSP);
		max_packets = MAX_PACKET(512);
		break;
	case USB_SPEED_SUPER:
		slot_ctx->dev_info |= cpu_to_le32(SLOT_SPEED_SS);
		max_packets = MAX_PACKET(512);
		break;
	case USB_SPEED_HIGH:
		slot_ctx->dev_info |= cpu_to_le32(SLOT_SPEED_HS);
		max_packets = MAX_PACKET(64);
		break;
	/* USB core guesses at a 64-byte max packet first for FS devices */
	case USB_SPEED_FULL:
		slot_ctx->dev_info |= cpu_to_le32(SLOT_SPEED_FS);
		max_packets = MAX_PACKET(64);
		break;
	case USB_SPEED_LOW:
		slot_ctx->dev_info |= cpu_to_le32(SLOT_SPEED_LS);
		max_packets = MAX_PACKET(8);
		break;
	default:
		/* Speed was set earlier, this shouldn't happen. */
		return -EINVAL;
	}
	/* Find the root hub port this device is under */
	port_num = xhci_find_real_port_number(xhci, udev);
	if (!port_num)
		return -EINVAL;
	slot_ctx->dev_info2 |= cpu_to_le32(ROOT_HUB_PORT(port_num));
	/* Set the port number in the virtual_device to the faked port number */
	for (top_dev = udev; top_dev->parent && top_dev->parent->parent;
			top_dev = top_dev->parent)
		/* Found device below root hub */;
	dev->fake_port = top_dev->portnum;
	dev->real_port = port_num;
	xhci_dbg(xhci, "Set root hub portnum to %d\n", port_num);
	xhci_dbg(xhci, "Set fake root hub portnum to %d\n", dev->fake_port);

	/* Find the right bandwidth table that this device will be a part of.
	 * If this is a full speed device attached directly to a root port (or a
	 * decendent of one), it counts as a primary bandwidth domain, not a
	 * secondary bandwidth domain under a TT.  An xhci_tt_info structure
	 * will never be created for the HS root hub.
	 */
	if (!udev->tt || !udev->tt->hub->parent) {
		dev->bw_table = &xhci->rh_bw[port_num - 1].bw_table;
	} else {
		struct xhci_root_port_bw_info *rh_bw;
		struct xhci_tt_bw_info *tt_bw;

		rh_bw = &xhci->rh_bw[port_num - 1];
		/* Find the right TT. */
		list_for_each_entry(tt_bw, &rh_bw->tts, tt_list) {
			if (tt_bw->slot_id != udev->tt->hub->slot_id)
				continue;

			if (!dev->udev->tt->multi ||
					(udev->tt->multi &&
					 tt_bw->ttport == dev->udev->ttport)) {
				dev->bw_table = &tt_bw->bw_table;
				dev->tt_info = tt_bw;
				break;
			}
		}
		if (!dev->tt_info)
			xhci_warn(xhci, "WARN: Didn't find a matching TT\n");
	}

	/* Is this a LS/FS device under an external HS hub? */
	if (udev->tt && udev->tt->hub->parent) {
		slot_ctx->tt_info = cpu_to_le32(udev->tt->hub->slot_id |
						(udev->ttport << 8));
		if (udev->tt->multi)
			slot_ctx->dev_info |= cpu_to_le32(DEV_MTT);
	}
	xhci_dbg(xhci, "udev->tt = %p\n", udev->tt);
	xhci_dbg(xhci, "udev->ttport = 0x%x\n", udev->ttport);

	/* Step 4 - ring already allocated */
	/* Step 5 */
	ep0_ctx->ep_info2 = cpu_to_le32(EP_TYPE(CTRL_EP));

	/* EP 0 can handle "burst" sizes of 1, so Max Burst Size field is 0 */
	ep0_ctx->ep_info2 |= cpu_to_le32(MAX_BURST(0) | ERROR_COUNT(3) |
					 max_packets);

	ep0_ctx->deq = cpu_to_le64(dev->eps[0].ring->first_seg->dma |
				   dev->eps[0].ring->cycle_state);

	trace_xhci_setup_addressable_virt_device(dev);

	/* Steps 7 and 8 were done in xhci_alloc_virt_device() */

	return 0;
}

/*
 * Convert interval expressed as 2^(bInterval - 1) == interval into
 * straight exponent value 2^n == interval.
 *
 */
static unsigned int xhci_parse_exponent_interval(struct usb_device *udev,
		struct usb_host_endpoint *ep)
{
	unsigned int interval;

	interval = clamp_val(ep->desc.bInterval, 1, 16) - 1;
	if (interval != ep->desc.bInterval - 1)
		dev_warn(&udev->dev,
			 "ep %#x - rounding interval to %d %sframes\n",
			 ep->desc.bEndpointAddress,
			 1 << interval,
			 udev->speed == USB_SPEED_FULL ? "" : "micro");

	if (udev->speed == USB_SPEED_FULL) {
		/*
		 * Full speed isoc endpoints specify interval in frames,
		 * not microframes. We are using microframes everywhere,
		 * so adjust accordingly.
		 */
		interval += 3;	/* 1 frame = 2^3 uframes */
	}

	return interval;
}

/*
 * Convert bInterval expressed in microframes (in 1-255 range) to exponent of
 * microframes, rounded down to nearest power of 2.
 */
static unsigned int xhci_microframes_to_exponent(struct usb_device *udev,
		struct usb_host_endpoint *ep, unsigned int desc_interval,
		unsigned int min_exponent, unsigned int max_exponent)
{
	unsigned int interval;

	interval = fls(desc_interval) - 1;
	interval = clamp_val(interval, min_exponent, max_exponent);
	if ((1 << interval) != desc_interval)
		dev_dbg(&udev->dev,
			 "ep %#x - rounding interval to %d microframes, ep desc says %d microframes\n",
			 ep->desc.bEndpointAddress,
			 1 << interval,
			 desc_interval);

	return interval;
}

static unsigned int xhci_parse_microframe_interval(struct usb_device *udev,
		struct usb_host_endpoint *ep)
{
	if (ep->desc.bInterval == 0)
		return 0;
	return xhci_microframes_to_exponent(udev, ep,
			ep->desc.bInterval, 0, 15);
}


static unsigned int xhci_parse_frame_interval(struct usb_device *udev,
		struct usb_host_endpoint *ep)
{
	return xhci_microframes_to_exponent(udev, ep,
			ep->desc.bInterval * 8, 3, 10);
}

/* Return the polling or NAK interval.
 *
 * The polling interval is expressed in "microframes".  If xHCI's Interval field
 * is set to N, it will service the endpoint every 2^(Interval)*125us.
 *
 * The NAK interval is one NAK per 1 to 255 microframes, or no NAKs if interval
 * is set to 0.
 */
static unsigned int xhci_get_endpoint_interval(struct usb_device *udev,
		struct usb_host_endpoint *ep)
{
	unsigned int interval = 0;

	switch (udev->speed) {
	case USB_SPEED_HIGH:
		/* Max NAK rate */
		if (usb_endpoint_xfer_control(&ep->desc) ||
		    usb_endpoint_xfer_bulk(&ep->desc)) {
			interval = xhci_parse_microframe_interval(udev, ep);
			break;
		}
		fallthrough;	/* SS and HS isoc/int have same decoding */

	case USB_SPEED_SUPER_PLUS:
	case USB_SPEED_SUPER:
		if (usb_endpoint_xfer_int(&ep->desc) ||
		    usb_endpoint_xfer_isoc(&ep->desc)) {
			interval = xhci_parse_exponent_interval(udev, ep);
		}
		break;

	case USB_SPEED_FULL:
		if (usb_endpoint_xfer_isoc(&ep->desc)) {
			interval = xhci_parse_exponent_interval(udev, ep);
			break;
		}
		/*
		 * Fall through for interrupt endpoint interval decoding
		 * since it uses the same rules as low speed interrupt
		 * endpoints.
		 */
		fallthrough;

	case USB_SPEED_LOW:
		if (usb_endpoint_xfer_int(&ep->desc) ||
		    usb_endpoint_xfer_isoc(&ep->desc)) {

			interval = xhci_parse_frame_interval(udev, ep);
		}
		break;

	default:
		BUG();
	}
	return interval;
}

/* The "Mult" field in the endpoint context is only set for SuperSpeed isoc eps.
 * High speed endpoint descriptors can define "the number of additional
 * transaction opportunities per microframe", but that goes in the Max Burst
 * endpoint context field.
 */
static u32 xhci_get_endpoint_mult(struct usb_device *udev,
		struct usb_host_endpoint *ep)
{
	if (udev->speed < USB_SPEED_SUPER ||
			!usb_endpoint_xfer_isoc(&ep->desc))
		return 0;
	return ep->ss_ep_comp.bmAttributes;
}

static u32 xhci_get_endpoint_max_burst(struct usb_device *udev,
				       struct usb_host_endpoint *ep)
{
	/* Super speed and Plus have max burst in ep companion desc */
	if (udev->speed >= USB_SPEED_SUPER)
		return ep->ss_ep_comp.bMaxBurst;

	if (udev->speed == USB_SPEED_HIGH &&
	    (usb_endpoint_xfer_isoc(&ep->desc) ||
	     usb_endpoint_xfer_int(&ep->desc)))
		return usb_endpoint_maxp_mult(&ep->desc) - 1;

	return 0;
}

static u32 xhci_get_endpoint_type(struct usb_host_endpoint *ep)
{
	int in;

	in = usb_endpoint_dir_in(&ep->desc);

	switch (usb_endpoint_type(&ep->desc)) {
	case USB_ENDPOINT_XFER_CONTROL:
		return CTRL_EP;
	case USB_ENDPOINT_XFER_BULK:
		return in ? BULK_IN_EP : BULK_OUT_EP;
	case USB_ENDPOINT_XFER_ISOC:
		return in ? ISOC_IN_EP : ISOC_OUT_EP;
	case USB_ENDPOINT_XFER_INT:
		return in ? INT_IN_EP : INT_OUT_EP;
	}
	return 0;
}

/* Return the maximum endpoint service interval time (ESIT) payload.
 * Basically, this is the maxpacket size, multiplied by the burst size
 * and mult size.
 */
static u32 xhci_get_max_esit_payload(struct usb_device *udev,
		struct usb_host_endpoint *ep)
{
	int max_burst;
	int max_packet;

	/* Only applies for interrupt or isochronous endpoints */
	if (usb_endpoint_xfer_control(&ep->desc) ||
			usb_endpoint_xfer_bulk(&ep->desc))
		return 0;

	/* SuperSpeedPlus Isoc ep sending over 48k per esit */
	if ((udev->speed >= USB_SPEED_SUPER_PLUS) &&
	    USB_SS_SSP_ISOC_COMP(ep->ss_ep_comp.bmAttributes))
		return le32_to_cpu(ep->ssp_isoc_ep_comp.dwBytesPerInterval);

	/* SuperSpeed or SuperSpeedPlus Isoc ep with less than 48k per esit */
	if (udev->speed >= USB_SPEED_SUPER)
		return le16_to_cpu(ep->ss_ep_comp.wBytesPerInterval);

	max_packet = usb_endpoint_maxp(&ep->desc);
	max_burst = usb_endpoint_maxp_mult(&ep->desc);
	/* A 0 in max burst means 1 transfer per ESIT */
	return max_packet * max_burst;
}

/* Set up an endpoint with one ring segment.  Do not allocate stream rings.
 * Drivers will have to call usb_alloc_streams() to do that.
 */
int xhci_endpoint_init(struct xhci_hcd *xhci,
		struct xhci_virt_device *virt_dev,
		struct usb_device *udev,
		struct usb_host_endpoint *ep,
		gfp_t mem_flags)
{
	unsigned int ep_index;
	struct xhci_ep_ctx *ep_ctx;
	struct xhci_ring *ep_ring;
	unsigned int max_packet;
	enum xhci_ring_type ring_type;
	u32 max_esit_payload;
	u32 endpoint_type;
	unsigned int max_burst;
	unsigned int interval;
	unsigned int mult;
	unsigned int avg_trb_len;
	unsigned int err_count = 0;

	ep_index = xhci_get_endpoint_index(&ep->desc);
	ep_ctx = xhci_get_ep_ctx(xhci, virt_dev->in_ctx, ep_index);

	endpoint_type = xhci_get_endpoint_type(ep);
	if (!endpoint_type)
		return -EINVAL;

	ring_type = usb_endpoint_type(&ep->desc);

	/*
	 * Get values to fill the endpoint context, mostly from ep descriptor.
	 * The average TRB buffer lengt for bulk endpoints is unclear as we
	 * have no clue on scatter gather list entry size. For Isoc and Int,
	 * set it to max available. See xHCI 1.1 spec 4.14.1.1 for details.
	 */
	max_esit_payload = xhci_get_max_esit_payload(udev, ep);
	interval = xhci_get_endpoint_interval(udev, ep);

	/* Periodic endpoint bInterval limit quirk */
	if (usb_endpoint_xfer_int(&ep->desc) ||
	    usb_endpoint_xfer_isoc(&ep->desc)) {
		if ((xhci->quirks & XHCI_LIMIT_ENDPOINT_INTERVAL_7) &&
		    udev->speed >= USB_SPEED_HIGH &&
		    interval >= 7) {
			interval = 6;
		}
	}

	mult = xhci_get_endpoint_mult(udev, ep);
	max_packet = usb_endpoint_maxp(&ep->desc);
	max_burst = xhci_get_endpoint_max_burst(udev, ep);
	avg_trb_len = max_esit_payload;

	/* FIXME dig Mult and streams info out of ep companion desc */

	/* Allow 3 retries for everything but isoc, set CErr = 3 */
	if (!usb_endpoint_xfer_isoc(&ep->desc))
		err_count = 3;
	/* HS bulk max packet should be 512, FS bulk supports 8, 16, 32 or 64 */
	if (usb_endpoint_xfer_bulk(&ep->desc)) {
		if (udev->speed == USB_SPEED_HIGH)
			max_packet = 512;
		if (udev->speed == USB_SPEED_FULL) {
			max_packet = rounddown_pow_of_two(max_packet);
			max_packet = clamp_val(max_packet, 8, 64);
		}
	}
	/* xHCI 1.0 and 1.1 indicates that ctrl ep avg TRB Length should be 8 */
	if (usb_endpoint_xfer_control(&ep->desc) && xhci->hci_version >= 0x100)
		avg_trb_len = 8;
	/* xhci 1.1 with LEC support doesn't use mult field, use RsvdZ */
	if ((xhci->hci_version > 0x100) && HCC2_LEC(xhci->hcc_params2))
		mult = 0;

	/* Set up the endpoint ring */
	virt_dev->eps[ep_index].new_ring =
		xhci_ring_alloc(xhci, 2, 1, ring_type, max_packet, mem_flags);
	if (!virt_dev->eps[ep_index].new_ring)
		return -ENOMEM;

	virt_dev->eps[ep_index].skip = false;
	ep_ring = virt_dev->eps[ep_index].new_ring;

	/* Fill the endpoint context */
	ep_ctx->ep_info = cpu_to_le32(EP_MAX_ESIT_PAYLOAD_HI(max_esit_payload) |
				      EP_INTERVAL(interval) |
				      EP_MULT(mult));
	ep_ctx->ep_info2 = cpu_to_le32(EP_TYPE(endpoint_type) |
				       MAX_PACKET(max_packet) |
				       MAX_BURST(max_burst) |
				       ERROR_COUNT(err_count));
	ep_ctx->deq = cpu_to_le64(ep_ring->first_seg->dma |
				  ep_ring->cycle_state);

	ep_ctx->tx_info = cpu_to_le32(EP_MAX_ESIT_PAYLOAD_LO(max_esit_payload) |
				      EP_AVG_TRB_LENGTH(avg_trb_len));

	return 0;
}

void xhci_endpoint_zero(struct xhci_hcd *xhci,
		struct xhci_virt_device *virt_dev,
		struct usb_host_endpoint *ep)
{
	unsigned int ep_index;
	struct xhci_ep_ctx *ep_ctx;

	ep_index = xhci_get_endpoint_index(&ep->desc);
	ep_ctx = xhci_get_ep_ctx(xhci, virt_dev->in_ctx, ep_index);

	ep_ctx->ep_info = 0;
	ep_ctx->ep_info2 = 0;
	ep_ctx->deq = 0;
	ep_ctx->tx_info = 0;
	/* Don't free the endpoint ring until the set interface or configuration
	 * request succeeds.
	 */
}

void xhci_clear_endpoint_bw_info(struct xhci_bw_info *bw_info)
{
	bw_info->ep_interval = 0;
	bw_info->mult = 0;
	bw_info->num_packets = 0;
	bw_info->max_packet_size = 0;
	bw_info->type = 0;
	bw_info->max_esit_payload = 0;
}

void xhci_update_bw_info(struct xhci_hcd *xhci,
		struct xhci_container_ctx *in_ctx,
		struct xhci_input_control_ctx *ctrl_ctx,
		struct xhci_virt_device *virt_dev)
{
	struct xhci_bw_info *bw_info;
	struct xhci_ep_ctx *ep_ctx;
	unsigned int ep_type;
	int i;

	for (i = 1; i < 31; i++) {
		bw_info = &virt_dev->eps[i].bw_info;

		/* We can't tell what endpoint type is being dropped, but
		 * unconditionally clearing the bandwidth info for non-periodic
		 * endpoints should be harmless because the info will never be
		 * set in the first place.
		 */
		if (!EP_IS_ADDED(ctrl_ctx, i) && EP_IS_DROPPED(ctrl_ctx, i)) {
			/* Dropped endpoint */
			xhci_clear_endpoint_bw_info(bw_info);
			continue;
		}

		if (EP_IS_ADDED(ctrl_ctx, i)) {
			ep_ctx = xhci_get_ep_ctx(xhci, in_ctx, i);
			ep_type = CTX_TO_EP_TYPE(le32_to_cpu(ep_ctx->ep_info2));

			/* Ignore non-periodic endpoints */
			if (ep_type != ISOC_OUT_EP && ep_type != INT_OUT_EP &&
					ep_type != ISOC_IN_EP &&
					ep_type != INT_IN_EP)
				continue;

			/* Added or changed endpoint */
			bw_info->ep_interval = CTX_TO_EP_INTERVAL(
					le32_to_cpu(ep_ctx->ep_info));
			/* Number of packets and mult are zero-based in the
			 * input context, but we want one-based for the
			 * interval table.
			 */
			bw_info->mult = CTX_TO_EP_MULT(
					le32_to_cpu(ep_ctx->ep_info)) + 1;
			bw_info->num_packets = CTX_TO_MAX_BURST(
					le32_to_cpu(ep_ctx->ep_info2)) + 1;
			bw_info->max_packet_size = MAX_PACKET_DECODED(
					le32_to_cpu(ep_ctx->ep_info2));
			bw_info->type = ep_type;
			bw_info->max_esit_payload = CTX_TO_MAX_ESIT_PAYLOAD(
					le32_to_cpu(ep_ctx->tx_info));
		}
	}
}

/* Copy output xhci_ep_ctx to the input xhci_ep_ctx copy.
 * Useful when you want to change one particular aspect of the endpoint and then
 * issue a configure endpoint command.
 */
void xhci_endpoint_copy(struct xhci_hcd *xhci,
		struct xhci_container_ctx *in_ctx,
		struct xhci_container_ctx *out_ctx,
		unsigned int ep_index)
{
	struct xhci_ep_ctx *out_ep_ctx;
	struct xhci_ep_ctx *in_ep_ctx;

	out_ep_ctx = xhci_get_ep_ctx(xhci, out_ctx, ep_index);
	in_ep_ctx = xhci_get_ep_ctx(xhci, in_ctx, ep_index);

	in_ep_ctx->ep_info = out_ep_ctx->ep_info;
	in_ep_ctx->ep_info2 = out_ep_ctx->ep_info2;
	in_ep_ctx->deq = out_ep_ctx->deq;
	in_ep_ctx->tx_info = out_ep_ctx->tx_info;
	if (xhci->quirks & XHCI_MTK_HOST) {
		in_ep_ctx->reserved[0] = out_ep_ctx->reserved[0];
		in_ep_ctx->reserved[1] = out_ep_ctx->reserved[1];
	}
}

/* Copy output xhci_slot_ctx to the input xhci_slot_ctx.
 * Useful when you want to change one particular aspect of the endpoint and then
 * issue a configure endpoint command.  Only the context entries field matters,
 * but we'll copy the whole thing anyway.
 */
void xhci_slot_copy(struct xhci_hcd *xhci,
		struct xhci_container_ctx *in_ctx,
		struct xhci_container_ctx *out_ctx)
{
	struct xhci_slot_ctx *in_slot_ctx;
	struct xhci_slot_ctx *out_slot_ctx;

	in_slot_ctx = xhci_get_slot_ctx(xhci, in_ctx);
	out_slot_ctx = xhci_get_slot_ctx(xhci, out_ctx);

	in_slot_ctx->dev_info = out_slot_ctx->dev_info;
	in_slot_ctx->dev_info2 = out_slot_ctx->dev_info2;
	in_slot_ctx->tt_info = out_slot_ctx->tt_info;
	in_slot_ctx->dev_state = out_slot_ctx->dev_state;
}

/* Set up the scratchpad buffer array and scratchpad buffers, if needed. */
static int scratchpad_alloc(struct xhci_hcd *xhci, gfp_t flags)
{
	int i;
	struct device *dev = xhci_to_hcd(xhci)->self.sysdev;
	int num_sp = HCS_MAX_SCRATCHPAD(xhci->hcs_params2);

	xhci_dbg_trace(xhci, trace_xhci_dbg_init,
			"Allocating %d scratchpad buffers", num_sp);

	if (!num_sp)
		return 0;

	xhci->scratchpad = kzalloc_node(sizeof(*xhci->scratchpad), flags,
				dev_to_node(dev));
	if (!xhci->scratchpad)
		goto fail_sp;

	xhci->scratchpad->sp_array = dma_alloc_coherent(dev,
				     size_mul(sizeof(u64), num_sp),
				     &xhci->scratchpad->sp_dma, flags);
	if (!xhci->scratchpad->sp_array)
		goto fail_sp2;

	xhci->scratchpad->sp_buffers = kcalloc_node(num_sp, sizeof(void *),
					flags, dev_to_node(dev));
	if (!xhci->scratchpad->sp_buffers)
		goto fail_sp3;

	xhci->dcbaa->dev_context_ptrs[0] = cpu_to_le64(xhci->scratchpad->sp_dma);
	for (i = 0; i < num_sp; i++) {
		dma_addr_t dma;
		void *buf = dma_alloc_coherent(dev, xhci->page_size, &dma,
					       flags);
		if (!buf)
			goto fail_sp4;

		xhci->scratchpad->sp_array[i] = dma;
		xhci->scratchpad->sp_buffers[i] = buf;
	}

	return 0;

 fail_sp4:
	while (i--)
		dma_free_coherent(dev, xhci->page_size,
				    xhci->scratchpad->sp_buffers[i],
				    xhci->scratchpad->sp_array[i]);

	kfree(xhci->scratchpad->sp_buffers);

 fail_sp3:
	dma_free_coherent(dev, num_sp * sizeof(u64),
			    xhci->scratchpad->sp_array,
			    xhci->scratchpad->sp_dma);

 fail_sp2:
	kfree(xhci->scratchpad);
	xhci->scratchpad = NULL;

 fail_sp:
	return -ENOMEM;
}

static void scratchpad_free(struct xhci_hcd *xhci)
{
	int num_sp;
	int i;
	struct device *dev = xhci_to_hcd(xhci)->self.sysdev;

	if (!xhci->scratchpad)
		return;

	num_sp = HCS_MAX_SCRATCHPAD(xhci->hcs_params2);

	for (i = 0; i < num_sp; i++) {
		dma_free_coherent(dev, xhci->page_size,
				    xhci->scratchpad->sp_buffers[i],
				    xhci->scratchpad->sp_array[i]);
	}
	kfree(xhci->scratchpad->sp_buffers);
	dma_free_coherent(dev, num_sp * sizeof(u64),
			    xhci->scratchpad->sp_array,
			    xhci->scratchpad->sp_dma);
	kfree(xhci->scratchpad);
	xhci->scratchpad = NULL;
}

struct xhci_command *xhci_alloc_command(struct xhci_hcd *xhci,
		bool allocate_completion, gfp_t mem_flags)
{
	struct xhci_command *command;
	struct device *dev = xhci_to_hcd(xhci)->self.sysdev;

	command = kzalloc_node(sizeof(*command), mem_flags, dev_to_node(dev));
	if (!command)
		return NULL;

	if (allocate_completion) {
		command->completion =
			kzalloc_node(sizeof(struct completion), mem_flags,
				dev_to_node(dev));
		if (!command->completion) {
			kfree(command);
			return NULL;
		}
		init_completion(command->completion);
	}

	command->status = 0;
	/* set default timeout to 5000 ms */
	command->timeout_ms = XHCI_CMD_DEFAULT_TIMEOUT;
	INIT_LIST_HEAD(&command->cmd_list);
	return command;
}

struct xhci_command *xhci_alloc_command_with_ctx(struct xhci_hcd *xhci,
		bool allocate_completion, gfp_t mem_flags)
{
	struct xhci_command *command;

	command = xhci_alloc_command(xhci, allocate_completion, mem_flags);
	if (!command)
		return NULL;

	command->in_ctx = xhci_alloc_container_ctx(xhci, XHCI_CTX_TYPE_INPUT,
						   mem_flags);
	if (!command->in_ctx) {
		kfree(command->completion);
		kfree(command);
		return NULL;
	}
	return command;
}

void xhci_urb_free_priv(struct urb_priv *urb_priv)
{
	kfree(urb_priv);
}

void xhci_free_command(struct xhci_hcd *xhci,
		struct xhci_command *command)
{
	xhci_free_container_ctx(xhci,
			command->in_ctx);
	kfree(command->completion);
	kfree(command);
}

static int xhci_alloc_erst(struct xhci_hcd *xhci,
		    struct xhci_ring *evt_ring,
		    struct xhci_erst *erst,
		    gfp_t flags)
{
	size_t size;
	unsigned int val;
	struct xhci_segment *seg;
	struct xhci_erst_entry *entry;

	size = size_mul(sizeof(struct xhci_erst_entry), evt_ring->num_segs);
	erst->entries = dma_alloc_coherent(xhci_to_hcd(xhci)->self.sysdev,
					   size, &erst->erst_dma_addr, flags);
	if (!erst->entries)
		return -ENOMEM;

	erst->num_entries = evt_ring->num_segs;

	seg = evt_ring->first_seg;
	for (val = 0; val < evt_ring->num_segs; val++) {
		entry = &erst->entries[val];
		entry->seg_addr = cpu_to_le64(seg->dma);
		entry->seg_size = cpu_to_le32(TRBS_PER_SEGMENT);
		entry->rsvd = 0;
		seg = seg->next;
	}

	return 0;
}

static void
xhci_remove_interrupter(struct xhci_hcd *xhci, struct xhci_interrupter *ir)
{
	u32 tmp;

	if (!ir)
		return;

	/*
	 * Clean out interrupter registers except ERSTBA. Clearing either the
	 * low or high 32 bits of ERSTBA immediately causes the controller to
	 * dereference the partially cleared 64 bit address, causing IOMMU error.
	 */
	if (ir->ir_set) {
		tmp = readl(&ir->ir_set->erst_size);
		tmp &= ERST_SIZE_MASK;
		writel(tmp, &ir->ir_set->erst_size);

		xhci_write_64(xhci, ERST_EHB, &ir->ir_set->erst_dequeue);
	}
}

static void
xhci_free_interrupter(struct xhci_hcd *xhci, struct xhci_interrupter *ir)
{
	struct device *dev = xhci_to_hcd(xhci)->self.sysdev;
	size_t erst_size;

	if (!ir)
		return;

	erst_size = sizeof(struct xhci_erst_entry) * ir->erst.num_entries;
	if (ir->erst.entries)
		dma_free_coherent(dev, erst_size,
				  ir->erst.entries,
				  ir->erst.erst_dma_addr);
	ir->erst.entries = NULL;

	/* free interrupter event ring */
	if (ir->event_ring)
		xhci_ring_free(xhci, ir->event_ring);

	ir->event_ring = NULL;

	kfree(ir);
}

void xhci_remove_secondary_interrupter(struct usb_hcd *hcd, struct xhci_interrupter *ir)
{
	struct xhci_hcd *xhci = hcd_to_xhci(hcd);
	unsigned int intr_num;

<<<<<<< HEAD
	/* interrupter 0 is primary interrupter, don't touch it */
	if (!ir || !ir->intr_num || ir->intr_num >= xhci->max_interrupters)
		xhci_dbg(xhci, "Invalid secondary interrupter, can't remove\n");

	/* fixme, should we check xhci->interrupter[intr_num] == ir */
	/* fixme locking */

	spin_lock_irq(&xhci->lock);
=======
	spin_lock_irq(&xhci->lock);

	/* interrupter 0 is primary interrupter, don't touch it */
	if (!ir || !ir->intr_num || ir->intr_num >= xhci->max_interrupters) {
		xhci_dbg(xhci, "Invalid secondary interrupter, can't remove\n");
		spin_unlock_irq(&xhci->lock);
		return;
	}
>>>>>>> 6296562f

	intr_num = ir->intr_num;

	xhci_remove_interrupter(xhci, ir);
	xhci->interrupters[intr_num] = NULL;

	spin_unlock_irq(&xhci->lock);

	xhci_free_interrupter(xhci, ir);
}
EXPORT_SYMBOL_GPL(xhci_remove_secondary_interrupter);

void xhci_mem_cleanup(struct xhci_hcd *xhci)
{
	struct device	*dev = xhci_to_hcd(xhci)->self.sysdev;
	int i, j, num_ports;

	cancel_delayed_work_sync(&xhci->cmd_timer);

	for (i = 0; i < xhci->max_interrupters; i++) {
		if (xhci->interrupters[i]) {
			xhci_remove_interrupter(xhci, xhci->interrupters[i]);
			xhci_free_interrupter(xhci, xhci->interrupters[i]);
			xhci->interrupters[i] = NULL;
		}
	}
	xhci_dbg_trace(xhci, trace_xhci_dbg_init, "Freed interrupters");

	if (xhci->cmd_ring)
		xhci_ring_free(xhci, xhci->cmd_ring);
	xhci->cmd_ring = NULL;
	xhci_dbg_trace(xhci, trace_xhci_dbg_init, "Freed command ring");
	xhci_cleanup_command_queue(xhci);

	num_ports = HCS_MAX_PORTS(xhci->hcs_params1);
	for (i = 0; i < num_ports && xhci->rh_bw; i++) {
		struct xhci_interval_bw_table *bwt = &xhci->rh_bw[i].bw_table;
		for (j = 0; j < XHCI_MAX_INTERVAL; j++) {
			struct list_head *ep = &bwt->interval_bw[j].endpoints;
			while (!list_empty(ep))
				list_del_init(ep->next);
		}
	}

	for (i = HCS_MAX_SLOTS(xhci->hcs_params1); i > 0; i--)
		xhci_free_virt_devices_depth_first(xhci, i);

	dma_pool_destroy(xhci->segment_pool);
	xhci->segment_pool = NULL;
	xhci_dbg_trace(xhci, trace_xhci_dbg_init, "Freed segment pool");

	dma_pool_destroy(xhci->device_pool);
	xhci->device_pool = NULL;
	xhci_dbg_trace(xhci, trace_xhci_dbg_init, "Freed device context pool");

	dma_pool_destroy(xhci->small_streams_pool);
	xhci->small_streams_pool = NULL;
	xhci_dbg_trace(xhci, trace_xhci_dbg_init,
			"Freed small stream array pool");

	dma_pool_destroy(xhci->medium_streams_pool);
	xhci->medium_streams_pool = NULL;
	xhci_dbg_trace(xhci, trace_xhci_dbg_init,
			"Freed medium stream array pool");

	if (xhci->dcbaa)
		dma_free_coherent(dev, sizeof(*xhci->dcbaa),
				xhci->dcbaa, xhci->dcbaa->dma);
	xhci->dcbaa = NULL;

	scratchpad_free(xhci);

	if (!xhci->rh_bw)
		goto no_bw;

	for (i = 0; i < num_ports; i++) {
		struct xhci_tt_bw_info *tt, *n;
		list_for_each_entry_safe(tt, n, &xhci->rh_bw[i].tts, tt_list) {
			list_del(&tt->tt_list);
			kfree(tt);
		}
	}

no_bw:
	xhci->cmd_ring_reserved_trbs = 0;
	xhci->usb2_rhub.num_ports = 0;
	xhci->usb3_rhub.num_ports = 0;
	xhci->num_active_eps = 0;
	kfree(xhci->usb2_rhub.ports);
	kfree(xhci->usb3_rhub.ports);
	kfree(xhci->hw_ports);
	kfree(xhci->rh_bw);
	kfree(xhci->ext_caps);
	for (i = 0; i < xhci->num_port_caps; i++)
		kfree(xhci->port_caps[i].psi);
	kfree(xhci->port_caps);
	kfree(xhci->interrupters);
	xhci->num_port_caps = 0;

	xhci->usb2_rhub.ports = NULL;
	xhci->usb3_rhub.ports = NULL;
	xhci->hw_ports = NULL;
	xhci->rh_bw = NULL;
	xhci->ext_caps = NULL;
	xhci->port_caps = NULL;
	xhci->interrupters = NULL;

	xhci->page_size = 0;
	xhci->page_shift = 0;
	xhci->usb2_rhub.bus_state.bus_suspended = 0;
	xhci->usb3_rhub.bus_state.bus_suspended = 0;
}

static void xhci_set_hc_event_deq(struct xhci_hcd *xhci, struct xhci_interrupter *ir)
{
	dma_addr_t deq;

	deq = xhci_trb_virt_to_dma(ir->event_ring->deq_seg,
			ir->event_ring->dequeue);
	if (!deq)
		xhci_warn(xhci, "WARN something wrong with SW event ring dequeue ptr.\n");
	/* Update HC event ring dequeue pointer */
	/* Don't clear the EHB bit (which is RW1C) because
	 * there might be more events to service.
	 */
	xhci_dbg_trace(xhci, trace_xhci_dbg_init,
		       "// Write event ring dequeue pointer, preserving EHB bit");
	xhci_write_64(xhci, deq & ERST_PTR_MASK, &ir->ir_set->erst_dequeue);
}

static void xhci_add_in_port(struct xhci_hcd *xhci, unsigned int num_ports,
		__le32 __iomem *addr, int max_caps)
{
	u32 temp, port_offset, port_count;
	int i;
	u8 major_revision, minor_revision, tmp_minor_revision;
	struct xhci_hub *rhub;
	struct device *dev = xhci_to_hcd(xhci)->self.sysdev;
	struct xhci_port_cap *port_cap;

	temp = readl(addr);
	major_revision = XHCI_EXT_PORT_MAJOR(temp);
	minor_revision = XHCI_EXT_PORT_MINOR(temp);

	if (major_revision == 0x03) {
		rhub = &xhci->usb3_rhub;
		/*
		 * Some hosts incorrectly use sub-minor version for minor
		 * version (i.e. 0x02 instead of 0x20 for bcdUSB 0x320 and 0x01
		 * for bcdUSB 0x310). Since there is no USB release with sub
		 * minor version 0x301 to 0x309, we can assume that they are
		 * incorrect and fix it here.
		 */
		if (minor_revision > 0x00 && minor_revision < 0x10)
			minor_revision <<= 4;
		/*
		 * Some zhaoxin's xHCI controller that follow usb3.1 spec
		 * but only support Gen1.
		 */
		if (xhci->quirks & XHCI_ZHAOXIN_HOST) {
			tmp_minor_revision = minor_revision;
			minor_revision = 0;
		}

	} else if (major_revision <= 0x02) {
		rhub = &xhci->usb2_rhub;
	} else {
		xhci_warn(xhci, "Ignoring unknown port speed, Ext Cap %p, revision = 0x%x\n",
				addr, major_revision);
		/* Ignoring port protocol we can't understand. FIXME */
		return;
	}

	/* Port offset and count in the third dword, see section 7.2 */
	temp = readl(addr + 2);
	port_offset = XHCI_EXT_PORT_OFF(temp);
	port_count = XHCI_EXT_PORT_COUNT(temp);
	xhci_dbg_trace(xhci, trace_xhci_dbg_init,
		       "Ext Cap %p, port offset = %u, count = %u, revision = 0x%x",
		       addr, port_offset, port_count, major_revision);
	/* Port count includes the current port offset */
	if (port_offset == 0 || (port_offset + port_count - 1) > num_ports)
		/* WTF? "Valid values are ‘1’ to MaxPorts" */
		return;

	port_cap = &xhci->port_caps[xhci->num_port_caps++];
	if (xhci->num_port_caps > max_caps)
		return;

	port_cap->psi_count = XHCI_EXT_PORT_PSIC(temp);

	if (port_cap->psi_count) {
		port_cap->psi = kcalloc_node(port_cap->psi_count,
					     sizeof(*port_cap->psi),
					     GFP_KERNEL, dev_to_node(dev));
		if (!port_cap->psi)
			port_cap->psi_count = 0;

		port_cap->psi_uid_count++;
		for (i = 0; i < port_cap->psi_count; i++) {
			port_cap->psi[i] = readl(addr + 4 + i);

			/* count unique ID values, two consecutive entries can
			 * have the same ID if link is assymetric
			 */
			if (i && (XHCI_EXT_PORT_PSIV(port_cap->psi[i]) !=
				  XHCI_EXT_PORT_PSIV(port_cap->psi[i - 1])))
				port_cap->psi_uid_count++;

			if (xhci->quirks & XHCI_ZHAOXIN_HOST &&
			    major_revision == 0x03 &&
			    XHCI_EXT_PORT_PSIV(port_cap->psi[i]) >= 5)
				minor_revision = tmp_minor_revision;

			xhci_dbg(xhci, "PSIV:%d PSIE:%d PLT:%d PFD:%d LP:%d PSIM:%d\n",
				  XHCI_EXT_PORT_PSIV(port_cap->psi[i]),
				  XHCI_EXT_PORT_PSIE(port_cap->psi[i]),
				  XHCI_EXT_PORT_PLT(port_cap->psi[i]),
				  XHCI_EXT_PORT_PFD(port_cap->psi[i]),
				  XHCI_EXT_PORT_LP(port_cap->psi[i]),
				  XHCI_EXT_PORT_PSIM(port_cap->psi[i]));
		}
	}

	rhub->maj_rev = major_revision;

	if (rhub->min_rev < minor_revision)
		rhub->min_rev = minor_revision;

	port_cap->maj_rev = major_revision;
	port_cap->min_rev = minor_revision;

	/* cache usb2 port capabilities */
	if (major_revision < 0x03 && xhci->num_ext_caps < max_caps)
		xhci->ext_caps[xhci->num_ext_caps++] = temp;

	if ((xhci->hci_version >= 0x100) && (major_revision != 0x03) &&
		 (temp & XHCI_HLC)) {
		xhci_dbg_trace(xhci, trace_xhci_dbg_init,
			       "xHCI 1.0: support USB2 hardware lpm");
		xhci->hw_lpm_support = 1;
	}

	port_offset--;
	for (i = port_offset; i < (port_offset + port_count); i++) {
		struct xhci_port *hw_port = &xhci->hw_ports[i];
		/* Duplicate entry.  Ignore the port if the revisions differ. */
		if (hw_port->rhub) {
			xhci_warn(xhci, "Duplicate port entry, Ext Cap %p, port %u\n", addr, i);
			xhci_warn(xhci, "Port was marked as USB %u, duplicated as USB %u\n",
					hw_port->rhub->maj_rev, major_revision);
			/* Only adjust the roothub port counts if we haven't
			 * found a similar duplicate.
			 */
			if (hw_port->rhub != rhub &&
				 hw_port->hcd_portnum != DUPLICATE_ENTRY) {
				hw_port->rhub->num_ports--;
				hw_port->hcd_portnum = DUPLICATE_ENTRY;
			}
			continue;
		}
		hw_port->rhub = rhub;
		hw_port->port_cap = port_cap;
		rhub->num_ports++;
	}
	/* FIXME: Should we disable ports not in the Extended Capabilities? */
}

static void xhci_create_rhub_port_array(struct xhci_hcd *xhci,
					struct xhci_hub *rhub, gfp_t flags)
{
	int port_index = 0;
	int i;
	struct device *dev = xhci_to_hcd(xhci)->self.sysdev;

	if (!rhub->num_ports)
		return;
	rhub->ports = kcalloc_node(rhub->num_ports, sizeof(*rhub->ports),
			flags, dev_to_node(dev));
	if (!rhub->ports)
		return;

	for (i = 0; i < HCS_MAX_PORTS(xhci->hcs_params1); i++) {
		if (xhci->hw_ports[i].rhub != rhub ||
		    xhci->hw_ports[i].hcd_portnum == DUPLICATE_ENTRY)
			continue;
		xhci->hw_ports[i].hcd_portnum = port_index;
		rhub->ports[port_index] = &xhci->hw_ports[i];
		port_index++;
		if (port_index == rhub->num_ports)
			break;
	}
}

/*
 * Scan the Extended Capabilities for the "Supported Protocol Capabilities" that
 * specify what speeds each port is supposed to be.  We can't count on the port
 * speed bits in the PORTSC register being correct until a device is connected,
 * but we need to set up the two fake roothubs with the correct number of USB
 * 3.0 and USB 2.0 ports at host controller initialization time.
 */
static int xhci_setup_port_arrays(struct xhci_hcd *xhci, gfp_t flags)
{
	void __iomem *base;
	u32 offset;
	unsigned int num_ports;
	int i, j;
	int cap_count = 0;
	u32 cap_start;
	struct device *dev = xhci_to_hcd(xhci)->self.sysdev;

	num_ports = HCS_MAX_PORTS(xhci->hcs_params1);
	xhci->hw_ports = kcalloc_node(num_ports, sizeof(*xhci->hw_ports),
				flags, dev_to_node(dev));
	if (!xhci->hw_ports)
		return -ENOMEM;

	for (i = 0; i < num_ports; i++) {
		xhci->hw_ports[i].addr = &xhci->op_regs->port_status_base +
			NUM_PORT_REGS * i;
		xhci->hw_ports[i].hw_portnum = i;

		init_completion(&xhci->hw_ports[i].rexit_done);
		init_completion(&xhci->hw_ports[i].u3exit_done);
	}

	xhci->rh_bw = kcalloc_node(num_ports, sizeof(*xhci->rh_bw), flags,
				   dev_to_node(dev));
	if (!xhci->rh_bw)
		return -ENOMEM;
	for (i = 0; i < num_ports; i++) {
		struct xhci_interval_bw_table *bw_table;

		INIT_LIST_HEAD(&xhci->rh_bw[i].tts);
		bw_table = &xhci->rh_bw[i].bw_table;
		for (j = 0; j < XHCI_MAX_INTERVAL; j++)
			INIT_LIST_HEAD(&bw_table->interval_bw[j].endpoints);
	}
	base = &xhci->cap_regs->hc_capbase;

	cap_start = xhci_find_next_ext_cap(base, 0, XHCI_EXT_CAPS_PROTOCOL);
	if (!cap_start) {
		xhci_err(xhci, "No Extended Capability registers, unable to set up roothub\n");
		return -ENODEV;
	}

	offset = cap_start;
	/* count extended protocol capability entries for later caching */
	while (offset) {
		cap_count++;
		offset = xhci_find_next_ext_cap(base, offset,
						      XHCI_EXT_CAPS_PROTOCOL);
	}

	xhci->ext_caps = kcalloc_node(cap_count, sizeof(*xhci->ext_caps),
				flags, dev_to_node(dev));
	if (!xhci->ext_caps)
		return -ENOMEM;

	xhci->port_caps = kcalloc_node(cap_count, sizeof(*xhci->port_caps),
				flags, dev_to_node(dev));
	if (!xhci->port_caps)
		return -ENOMEM;

	offset = cap_start;

	while (offset) {
		xhci_add_in_port(xhci, num_ports, base + offset, cap_count);
		if (xhci->usb2_rhub.num_ports + xhci->usb3_rhub.num_ports ==
		    num_ports)
			break;
		offset = xhci_find_next_ext_cap(base, offset,
						XHCI_EXT_CAPS_PROTOCOL);
	}
	if (xhci->usb2_rhub.num_ports == 0 && xhci->usb3_rhub.num_ports == 0) {
		xhci_warn(xhci, "No ports on the roothubs?\n");
		return -ENODEV;
	}
	xhci_dbg_trace(xhci, trace_xhci_dbg_init,
		       "Found %u USB 2.0 ports and %u USB 3.0 ports.",
		       xhci->usb2_rhub.num_ports, xhci->usb3_rhub.num_ports);

	/* Place limits on the number of roothub ports so that the hub
	 * descriptors aren't longer than the USB core will allocate.
	 */
	if (xhci->usb3_rhub.num_ports > USB_SS_MAXPORTS) {
		xhci_dbg_trace(xhci, trace_xhci_dbg_init,
				"Limiting USB 3.0 roothub ports to %u.",
				USB_SS_MAXPORTS);
		xhci->usb3_rhub.num_ports = USB_SS_MAXPORTS;
	}
	if (xhci->usb2_rhub.num_ports > USB_MAXCHILDREN) {
		xhci_dbg_trace(xhci, trace_xhci_dbg_init,
				"Limiting USB 2.0 roothub ports to %u.",
				USB_MAXCHILDREN);
		xhci->usb2_rhub.num_ports = USB_MAXCHILDREN;
	}

	if (!xhci->usb2_rhub.num_ports)
		xhci_info(xhci, "USB2 root hub has no ports\n");

	if (!xhci->usb3_rhub.num_ports)
		xhci_info(xhci, "USB3 root hub has no ports\n");

	xhci_create_rhub_port_array(xhci, &xhci->usb2_rhub, flags);
	xhci_create_rhub_port_array(xhci, &xhci->usb3_rhub, flags);

	return 0;
}

static struct xhci_interrupter *
xhci_alloc_interrupter(struct xhci_hcd *xhci, int segs, gfp_t flags)
{
	struct device *dev = xhci_to_hcd(xhci)->self.sysdev;
	struct xhci_interrupter *ir;
	unsigned int num_segs = segs;
	int ret;

	ir = kzalloc_node(sizeof(*ir), flags, dev_to_node(dev));
	if (!ir)
		return NULL;

	/* number of ring segments should be greater than 0 */
	if (segs <= 0)
		num_segs = min_t(unsigned int, 1 << HCS_ERST_MAX(xhci->hcs_params2),
			 ERST_MAX_SEGS);

	ir->event_ring = xhci_ring_alloc(xhci, num_segs, 1, TYPE_EVENT, 0,
					 flags);
	if (!ir->event_ring) {
		xhci_warn(xhci, "Failed to allocate interrupter event ring\n");
		kfree(ir);
		return NULL;
	}

	ret = xhci_alloc_erst(xhci, ir->event_ring, &ir->erst, flags);
	if (ret) {
		xhci_warn(xhci, "Failed to allocate interrupter erst\n");
		xhci_ring_free(xhci, ir->event_ring);
		kfree(ir);
		return NULL;
	}

	return ir;
}

static int
xhci_add_interrupter(struct xhci_hcd *xhci, struct xhci_interrupter *ir,
		     unsigned int intr_num)
{
	u64 erst_base;
	u32 erst_size;

	if (intr_num >= xhci->max_interrupters) {
		xhci_warn(xhci, "Can't add interrupter %d, max interrupters %d\n",
			  intr_num, xhci->max_interrupters);
		return -EINVAL;
	}

	if (xhci->interrupters[intr_num]) {
		xhci_warn(xhci, "Interrupter %d\n already set up", intr_num);
		return -EINVAL;
	}

	xhci->interrupters[intr_num] = ir;
	ir->intr_num = intr_num;
	ir->ir_set = &xhci->run_regs->ir_set[intr_num];

	/* set ERST count with the number of entries in the segment table */
	erst_size = readl(&ir->ir_set->erst_size);
	erst_size &= ERST_SIZE_MASK;
	erst_size |= ir->event_ring->num_segs;
	writel(erst_size, &ir->ir_set->erst_size);

	erst_base = xhci_read_64(xhci, &ir->ir_set->erst_base);
	erst_base &= ERST_BASE_RSVDP;
	erst_base |= ir->erst.erst_dma_addr & ~ERST_BASE_RSVDP;
	xhci_write_64(xhci, erst_base, &ir->ir_set->erst_base);

	/* Set the event ring dequeue address of this interrupter */
	xhci_set_hc_event_deq(xhci, ir);

	return 0;
}

struct xhci_interrupter *
xhci_create_secondary_interrupter(struct usb_hcd *hcd, int num_seg)
{
	struct xhci_hcd *xhci = hcd_to_xhci(hcd);
	struct xhci_interrupter *ir;
	unsigned int i;
	int err = -ENOSPC;

	if (!xhci->interrupters || xhci->max_interrupters <= 1)
		return NULL;

	ir = xhci_alloc_interrupter(xhci, num_seg, GFP_KERNEL);
	if (!ir)
		return NULL;

	spin_lock_irq(&xhci->lock);

	/* Find available secondary interrupter, interrupter 0 is reserved for primary */
	for (i = 1; i < xhci->max_interrupters; i++) {
		if (xhci->interrupters[i] == NULL) {
			err = xhci_add_interrupter(xhci, ir, i);
			break;
		}
	}

	spin_unlock_irq(&xhci->lock);

	if (err) {
		xhci_warn(xhci, "Failed to add secondary interrupter, max interrupters %d\n",
			  xhci->max_interrupters);
		xhci_free_interrupter(xhci, ir);
		return NULL;
	}

	xhci_dbg(xhci, "Add secondary interrupter %d, max interrupters %d\n",
		 i, xhci->max_interrupters);

	return ir;
}
EXPORT_SYMBOL_GPL(xhci_create_secondary_interrupter);

int xhci_mem_init(struct xhci_hcd *xhci, gfp_t flags)
{
	struct xhci_interrupter *ir;
	struct device	*dev = xhci_to_hcd(xhci)->self.sysdev;
	dma_addr_t	dma;
	unsigned int	val, val2;
	u64		val_64;
	u32		page_size, temp;
	int		i;

	INIT_LIST_HEAD(&xhci->cmd_list);

	/* init command timeout work */
	INIT_DELAYED_WORK(&xhci->cmd_timer, xhci_handle_command_timeout);
	init_completion(&xhci->cmd_ring_stop_completion);

	page_size = readl(&xhci->op_regs->page_size);
	xhci_dbg_trace(xhci, trace_xhci_dbg_init,
			"Supported page size register = 0x%x", page_size);
	i = ffs(page_size);
	if (i < 16)
		xhci_dbg_trace(xhci, trace_xhci_dbg_init,
			"Supported page size of %iK", (1 << (i+12)) / 1024);
	else
		xhci_warn(xhci, "WARN: no supported page size\n");
	/* Use 4K pages, since that's common and the minimum the HC supports */
	xhci->page_shift = 12;
	xhci->page_size = 1 << xhci->page_shift;
	xhci_dbg_trace(xhci, trace_xhci_dbg_init,
			"HCD page size set to %iK", xhci->page_size / 1024);

	/*
	 * Program the Number of Device Slots Enabled field in the CONFIG
	 * register with the max value of slots the HC can handle.
	 */
	val = HCS_MAX_SLOTS(readl(&xhci->cap_regs->hcs_params1));
	xhci_dbg_trace(xhci, trace_xhci_dbg_init,
			"// xHC can handle at most %d device slots.", val);
	val2 = readl(&xhci->op_regs->config_reg);
	val |= (val2 & ~HCS_SLOTS_MASK);
	xhci_dbg_trace(xhci, trace_xhci_dbg_init,
			"// Setting Max device slots reg = 0x%x.", val);
	writel(val, &xhci->op_regs->config_reg);

	/*
	 * xHCI section 5.4.6 - Device Context array must be
	 * "physically contiguous and 64-byte (cache line) aligned".
	 */
	xhci->dcbaa = dma_alloc_coherent(dev, sizeof(*xhci->dcbaa), &dma,
			flags);
	if (!xhci->dcbaa)
		goto fail;
	xhci->dcbaa->dma = dma;
	xhci_dbg_trace(xhci, trace_xhci_dbg_init,
			"// Device context base array address = 0x%pad (DMA), %p (virt)",
			&xhci->dcbaa->dma, xhci->dcbaa);
	xhci_write_64(xhci, dma, &xhci->op_regs->dcbaa_ptr);

	/*
	 * Initialize the ring segment pool.  The ring must be a contiguous
	 * structure comprised of TRBs.  The TRBs must be 16 byte aligned,
	 * however, the command ring segment needs 64-byte aligned segments
	 * and our use of dma addresses in the trb_address_map radix tree needs
	 * TRB_SEGMENT_SIZE alignment, so we pick the greater alignment need.
	 */
	if (xhci->quirks & XHCI_ZHAOXIN_TRB_FETCH)
		xhci->segment_pool = dma_pool_create("xHCI ring segments", dev,
				TRB_SEGMENT_SIZE * 2, TRB_SEGMENT_SIZE * 2, xhci->page_size * 2);
	else
		xhci->segment_pool = dma_pool_create("xHCI ring segments", dev,
				TRB_SEGMENT_SIZE, TRB_SEGMENT_SIZE, xhci->page_size);

	/* See Table 46 and Note on Figure 55 */
	xhci->device_pool = dma_pool_create("xHCI input/output contexts", dev,
			2112, 64, xhci->page_size);
	if (!xhci->segment_pool || !xhci->device_pool)
		goto fail;

	/* Linear stream context arrays don't have any boundary restrictions,
	 * and only need to be 16-byte aligned.
	 */
	xhci->small_streams_pool =
		dma_pool_create("xHCI 256 byte stream ctx arrays",
			dev, SMALL_STREAM_ARRAY_SIZE, 16, 0);
	xhci->medium_streams_pool =
		dma_pool_create("xHCI 1KB stream ctx arrays",
			dev, MEDIUM_STREAM_ARRAY_SIZE, 16, 0);
	/* Any stream context array bigger than MEDIUM_STREAM_ARRAY_SIZE
	 * will be allocated with dma_alloc_coherent()
	 */

	if (!xhci->small_streams_pool || !xhci->medium_streams_pool)
		goto fail;

	/* Set up the command ring to have one segments for now. */
	xhci->cmd_ring = xhci_ring_alloc(xhci, 1, 1, TYPE_COMMAND, 0, flags);
	if (!xhci->cmd_ring)
		goto fail;
	xhci_dbg_trace(xhci, trace_xhci_dbg_init,
			"Allocated command ring at %p", xhci->cmd_ring);
	xhci_dbg_trace(xhci, trace_xhci_dbg_init, "First segment DMA is 0x%pad",
			&xhci->cmd_ring->first_seg->dma);

	/* Set the address in the Command Ring Control register */
	val_64 = xhci_read_64(xhci, &xhci->op_regs->cmd_ring);
	val_64 = (val_64 & (u64) CMD_RING_RSVD_BITS) |
		(xhci->cmd_ring->first_seg->dma & (u64) ~CMD_RING_RSVD_BITS) |
		xhci->cmd_ring->cycle_state;
	xhci_dbg_trace(xhci, trace_xhci_dbg_init,
			"// Setting command ring address to 0x%016llx", val_64);
	xhci_write_64(xhci, val_64, &xhci->op_regs->cmd_ring);

	/* Reserve one command ring TRB for disabling LPM.
	 * Since the USB core grabs the shared usb_bus bandwidth mutex before
	 * disabling LPM, we only need to reserve one TRB for all devices.
	 */
	xhci->cmd_ring_reserved_trbs++;

	val = readl(&xhci->cap_regs->db_off);
	val &= DBOFF_MASK;
	xhci_dbg_trace(xhci, trace_xhci_dbg_init,
		       "// Doorbell array is located at offset 0x%x from cap regs base addr",
		       val);
	xhci->dba = (void __iomem *) xhci->cap_regs + val;

	/* Allocate and set up primary interrupter 0 with an event ring. */
	xhci_dbg_trace(xhci, trace_xhci_dbg_init,
		       "Allocating primary event ring");
	xhci->interrupters = kcalloc_node(xhci->max_interrupters, sizeof(*xhci->interrupters),
					  flags, dev_to_node(dev));

	ir = xhci_alloc_interrupter(xhci, 0, flags);
	if (!ir)
		goto fail;

	if (xhci_add_interrupter(xhci, ir, 0))
		goto fail;

	xhci->isoc_bei_interval = AVOID_BEI_INTERVAL_MAX;

	/*
	 * XXX: Might need to set the Interrupter Moderation Register to
	 * something other than the default (~1ms minimum between interrupts).
	 * See section 5.5.1.2.
	 */
	for (i = 0; i < MAX_HC_SLOTS; i++)
		xhci->devs[i] = NULL;

	if (scratchpad_alloc(xhci, flags))
		goto fail;
	if (xhci_setup_port_arrays(xhci, flags))
		goto fail;

	/* Enable USB 3.0 device notifications for function remote wake, which
	 * is necessary for allowing USB 3.0 devices to do remote wakeup from
	 * U3 (device suspend).
	 */
	temp = readl(&xhci->op_regs->dev_notification);
	temp &= ~DEV_NOTE_MASK;
	temp |= DEV_NOTE_FWAKE;
	writel(temp, &xhci->op_regs->dev_notification);

	return 0;

fail:
	xhci_halt(xhci);
	xhci_reset(xhci, XHCI_RESET_SHORT_USEC);
	xhci_mem_cleanup(xhci);
	return -ENOMEM;
}<|MERGE_RESOLUTION|>--- conflicted
+++ resolved
@@ -1861,16 +1861,6 @@
 	struct xhci_hcd *xhci = hcd_to_xhci(hcd);
 	unsigned int intr_num;
 
-<<<<<<< HEAD
-	/* interrupter 0 is primary interrupter, don't touch it */
-	if (!ir || !ir->intr_num || ir->intr_num >= xhci->max_interrupters)
-		xhci_dbg(xhci, "Invalid secondary interrupter, can't remove\n");
-
-	/* fixme, should we check xhci->interrupter[intr_num] == ir */
-	/* fixme locking */
-
-	spin_lock_irq(&xhci->lock);
-=======
 	spin_lock_irq(&xhci->lock);
 
 	/* interrupter 0 is primary interrupter, don't touch it */
@@ -1879,7 +1869,6 @@
 		spin_unlock_irq(&xhci->lock);
 		return;
 	}
->>>>>>> 6296562f
 
 	intr_num = ir->intr_num;
 
