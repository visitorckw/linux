// SPDX-License-Identifier: GPL-2.0-only
/*
 * Programmable Real-Time Unit Sub System (PRUSS) UIO driver (uio_pruss)
 *
 * This driver exports PRUSS host event out interrupts and PRUSS, L3 RAM,
 * and DDR RAM to user space for applications interacting with PRUSS firmware
 *
 * Copyright (C) 2010-11 Texas Instruments Incorporated - http://www.ti.com/
 */
#include <linux/device.h>
#include <linux/module.h>
#include <linux/moduleparam.h>
#include <linux/platform_device.h>
#include <linux/uio_driver.h>
#include <linux/platform_data/uio_pruss.h>
#include <linux/io.h>
#include <linux/clk.h>
#include <linux/dma-mapping.h>
#include <linux/sizes.h>
#include <linux/slab.h>
#include <linux/genalloc.h>

#define DRV_NAME "pruss_uio"
#define DRV_VERSION "1.0"

static int sram_pool_sz = SZ_16K;
module_param(sram_pool_sz, int, 0);
MODULE_PARM_DESC(sram_pool_sz, "sram pool size to allocate ");

static int extram_pool_sz = SZ_256K;
module_param(extram_pool_sz, int, 0);
MODULE_PARM_DESC(extram_pool_sz, "external ram pool size to allocate");

/*
 * Host event IRQ numbers from PRUSS - PRUSS can generate up to 8 interrupt
 * events to AINTC of ARM host processor - which can be used for IPC b/w PRUSS
 * firmware and user space application, async notification from PRU firmware
 * to user space application
 * 3	PRU_EVTOUT0
 * 4	PRU_EVTOUT1
 * 5	PRU_EVTOUT2
 * 6	PRU_EVTOUT3
 * 7	PRU_EVTOUT4
 * 8	PRU_EVTOUT5
 * 9	PRU_EVTOUT6
 * 10	PRU_EVTOUT7
*/
#define MAX_PRUSS_EVT	8

#define PINTC_HIDISR	0x0038
#define PINTC_HIPIR	0x0900
#define HIPIR_NOPEND	0x80000000
#define PINTC_HIER	0x1500

struct uio_pruss_dev {
	struct uio_info *info;
	struct clk *pruss_clk;
	dma_addr_t sram_paddr;
	dma_addr_t ddr_paddr;
	void __iomem *prussio_vaddr;
	unsigned long sram_vaddr;
	void *ddr_vaddr;
	unsigned int hostirq_start;
	unsigned int pintc_base;
	struct gen_pool *sram_pool;
};

static irqreturn_t pruss_handler(int irq, struct uio_info *info)
{
	struct uio_pruss_dev *gdev = info->priv;
	int intr_bit = (irq - gdev->hostirq_start + 2);
	int val, intr_mask = (1 << intr_bit);
	void __iomem *base = gdev->prussio_vaddr + gdev->pintc_base;
	void __iomem *intren_reg = base + PINTC_HIER;
	void __iomem *intrdis_reg = base + PINTC_HIDISR;
	void __iomem *intrstat_reg = base + PINTC_HIPIR + (intr_bit << 2);

	val = ioread32(intren_reg);
	/* Is interrupt enabled and active ? */
	if (!(val & intr_mask) && (ioread32(intrstat_reg) & HIPIR_NOPEND))
		return IRQ_NONE;
	/* Disable interrupt */
	iowrite32(intr_bit, intrdis_reg);
	return IRQ_HANDLED;
}

static void pruss_cleanup(struct device *dev, struct uio_pruss_dev *gdev)
{
	int cnt;
	struct uio_info *p = gdev->info;

	for (cnt = 0; cnt < MAX_PRUSS_EVT; cnt++, p++) {
		uio_unregister_device(p);
	}
	iounmap(gdev->prussio_vaddr);
	if (gdev->ddr_vaddr) {
		dma_free_coherent(dev, extram_pool_sz, gdev->ddr_vaddr,
			gdev->ddr_paddr);
	}
	if (gdev->sram_vaddr)
		gen_pool_free(gdev->sram_pool,
			      gdev->sram_vaddr,
			      sram_pool_sz);
	clk_disable(gdev->pruss_clk);
}

static int pruss_probe(struct platform_device *pdev)
{
	struct uio_info *p;
	struct uio_pruss_dev *gdev;
	struct resource *regs_prussio;
	struct device *dev = &pdev->dev;
	int ret, cnt, i, len;
	struct uio_pruss_pdata *pdata = dev_get_platdata(dev);

	gdev = devm_kzalloc(dev, sizeof(struct uio_pruss_dev), GFP_KERNEL);
	if (!gdev)
		return -ENOMEM;

	gdev->info = devm_kcalloc(dev, MAX_PRUSS_EVT, sizeof(*p), GFP_KERNEL);
	if (!gdev->info)
		return -ENOMEM;

	/* Power on PRU in case its not done as part of boot-loader */
	gdev->pruss_clk = devm_clk_get(dev, "pruss");
	if (IS_ERR(gdev->pruss_clk)) {
		dev_err(dev, "Failed to get clock\n");
		return PTR_ERR(gdev->pruss_clk);
	}

	ret = clk_enable(gdev->pruss_clk);
	if (ret) {
		dev_err(dev, "Failed to enable clock\n");
		return ret;
	}

	regs_prussio = platform_get_resource(pdev, IORESOURCE_MEM, 0);
	if (!regs_prussio) {
		dev_err(dev, "No PRUSS I/O resource specified\n");
		ret = -EIO;
		goto err_clk_disable;
	}

	if (!regs_prussio->start) {
		dev_err(dev, "Invalid memory resource\n");
		ret = -EIO;
		goto err_clk_disable;
	}

	if (pdata->sram_pool) {
		gdev->sram_pool = pdata->sram_pool;
		gdev->sram_vaddr =
			(unsigned long)gen_pool_dma_alloc(gdev->sram_pool,
					sram_pool_sz, &gdev->sram_paddr);
		if (!gdev->sram_vaddr) {
			dev_err(dev, "Could not allocate SRAM pool\n");
			ret = -ENOMEM;
			goto err_clk_disable;
		}
	}

	gdev->ddr_vaddr = dma_alloc_coherent(dev, extram_pool_sz,
				&(gdev->ddr_paddr), GFP_KERNEL | GFP_DMA);
	if (!gdev->ddr_vaddr) {
		dev_err(dev, "Could not allocate external memory\n");
		ret = -ENOMEM;
		goto err_free_sram;
	}

	len = resource_size(regs_prussio);
	gdev->prussio_vaddr = ioremap(regs_prussio->start, len);
	if (!gdev->prussio_vaddr) {
		dev_err(dev, "Can't remap PRUSS I/O  address range\n");
		ret = -ENOMEM;
		goto err_free_ddr_vaddr;
	}

	ret = platform_get_irq(pdev, 0);
	if (ret < 0)
		goto err_unmap;

	gdev->hostirq_start = ret;
	gdev->pintc_base = pdata->pintc_base;

	for (cnt = 0, p = gdev->info; cnt < MAX_PRUSS_EVT; cnt++, p++) {
		p->mem[0].addr = regs_prussio->start;
		p->mem[0].size = resource_size(regs_prussio);
		p->mem[0].memtype = UIO_MEM_PHYS;

		p->mem[1].addr = gdev->sram_paddr;
		p->mem[1].size = sram_pool_sz;
		p->mem[1].memtype = UIO_MEM_PHYS;

<<<<<<< HEAD
		p->mem[2].addr = (phys_addr_t) gdev->ddr_vaddr;
=======
		p->mem[2].addr = (uintptr_t) gdev->ddr_vaddr;
>>>>>>> 4950874f
		p->mem[2].dma_addr = gdev->ddr_paddr;
		p->mem[2].size = extram_pool_sz;
		p->mem[2].memtype = UIO_MEM_DMA_COHERENT;
		p->mem[2].dma_device = dev;

		p->name = devm_kasprintf(dev, GFP_KERNEL, "pruss_evt%d", cnt);
		p->version = DRV_VERSION;

		/* Register PRUSS IRQ lines */
		p->irq = gdev->hostirq_start + cnt;
		p->handler = pruss_handler;
		p->priv = gdev;

		ret = uio_register_device(dev, p);
		if (ret < 0)
			goto err_unloop;
	}

	platform_set_drvdata(pdev, gdev);
	return 0;

err_unloop:
	for (i = 0, p = gdev->info; i < cnt; i++, p++) {
		uio_unregister_device(p);
	}
err_unmap:
	iounmap(gdev->prussio_vaddr);
err_free_ddr_vaddr:
	dma_free_coherent(dev, extram_pool_sz, gdev->ddr_vaddr,
			  gdev->ddr_paddr);
err_free_sram:
	if (pdata->sram_pool)
		gen_pool_free(gdev->sram_pool, gdev->sram_vaddr, sram_pool_sz);
err_clk_disable:
	clk_disable(gdev->pruss_clk);

	return ret;
}

static int pruss_remove(struct platform_device *dev)
{
	struct uio_pruss_dev *gdev = platform_get_drvdata(dev);

	pruss_cleanup(&dev->dev, gdev);
	return 0;
}

static struct platform_driver pruss_driver = {
	.probe = pruss_probe,
	.remove = pruss_remove,
	.driver = {
		   .name = DRV_NAME,
		   },
};

module_platform_driver(pruss_driver);

MODULE_LICENSE("GPL v2");
MODULE_VERSION(DRV_VERSION);
MODULE_AUTHOR("Amit Chatterjee <amit.chatterjee@ti.com>");
MODULE_AUTHOR("Pratheesh Gangadhar <pratheesh@ti.com>");<|MERGE_RESOLUTION|>--- conflicted
+++ resolved
@@ -191,11 +191,7 @@
 		p->mem[1].size = sram_pool_sz;
 		p->mem[1].memtype = UIO_MEM_PHYS;
 
-<<<<<<< HEAD
-		p->mem[2].addr = (phys_addr_t) gdev->ddr_vaddr;
-=======
 		p->mem[2].addr = (uintptr_t) gdev->ddr_vaddr;
->>>>>>> 4950874f
 		p->mem[2].dma_addr = gdev->ddr_paddr;
 		p->mem[2].size = extram_pool_sz;
 		p->mem[2].memtype = UIO_MEM_DMA_COHERENT;
