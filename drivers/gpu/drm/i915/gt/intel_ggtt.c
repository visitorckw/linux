--- conflicted
+++ resolved
@@ -12,10 +12,7 @@
 #include "gem/i915_gem_lmem.h"
 
 #include "intel_gt.h"
-<<<<<<< HEAD
-=======
 #include "intel_gt_gmch.h"
->>>>>>> 88084a3d
 #include "intel_gt_regs.h"
 #include "i915_drv.h"
 #include "i915_scatterlist.h"
@@ -138,18 +135,6 @@
 			 */
 			i915_gem_object_get(obj);
 
-<<<<<<< HEAD
-			atomic_set(&vm->open, open);
-			mutex_unlock(&vm->mutex);
-
-			i915_gem_object_lock(obj, NULL);
-			open = i915_vma_unbind(vma);
-			i915_gem_object_unlock(obj);
-
-			GEM_WARN_ON(open);
-
-			i915_gem_object_put(obj);
-=======
 			mutex_unlock(&vm->mutex);
 
 			i915_gem_object_lock(obj, NULL);
@@ -158,7 +143,6 @@
 			i915_gem_object_put(obj);
 
 			vm->skip_pte_rewrite = save_skip_rewrite;
->>>>>>> 88084a3d
 			goto retry;
 		}
 
@@ -234,262 +218,7 @@
 	return pte;
 }
 
-<<<<<<< HEAD
-static void gen8_set_pte(void __iomem *addr, gen8_pte_t pte)
-{
-	writeq(pte, addr);
-}
-
-static void gen8_ggtt_insert_page(struct i915_address_space *vm,
-				  dma_addr_t addr,
-				  u64 offset,
-				  enum i915_cache_level level,
-				  u32 flags)
-{
-	struct i915_ggtt *ggtt = i915_vm_to_ggtt(vm);
-	gen8_pte_t __iomem *pte =
-		(gen8_pte_t __iomem *)ggtt->gsm + offset / I915_GTT_PAGE_SIZE;
-
-	gen8_set_pte(pte, gen8_ggtt_pte_encode(addr, level, flags));
-
-	ggtt->invalidate(ggtt);
-}
-
-static void gen8_ggtt_insert_entries(struct i915_address_space *vm,
-				     struct i915_vma_resource *vma_res,
-				     enum i915_cache_level level,
-				     u32 flags)
-{
-	const gen8_pte_t pte_encode = gen8_ggtt_pte_encode(0, level, flags);
-	struct i915_ggtt *ggtt = i915_vm_to_ggtt(vm);
-	gen8_pte_t __iomem *gte;
-	gen8_pte_t __iomem *end;
-	struct sgt_iter iter;
-	dma_addr_t addr;
-
-	/*
-	 * Note that we ignore PTE_READ_ONLY here. The caller must be careful
-	 * not to allow the user to override access to a read only page.
-	 */
-
-	gte = (gen8_pte_t __iomem *)ggtt->gsm;
-	gte += vma_res->start / I915_GTT_PAGE_SIZE;
-	end = gte + vma_res->node_size / I915_GTT_PAGE_SIZE;
-
-	for_each_sgt_daddr(addr, iter, vma_res->bi.pages)
-		gen8_set_pte(gte++, pte_encode | addr);
-	GEM_BUG_ON(gte > end);
-
-	/* Fill the allocated but "unused" space beyond the end of the buffer */
-	while (gte < end)
-		gen8_set_pte(gte++, vm->scratch[0]->encode);
-
-	/*
-	 * We want to flush the TLBs only after we're certain all the PTE
-	 * updates have finished.
-	 */
-	ggtt->invalidate(ggtt);
-}
-
-static void gen6_ggtt_insert_page(struct i915_address_space *vm,
-				  dma_addr_t addr,
-				  u64 offset,
-				  enum i915_cache_level level,
-				  u32 flags)
-{
-	struct i915_ggtt *ggtt = i915_vm_to_ggtt(vm);
-	gen6_pte_t __iomem *pte =
-		(gen6_pte_t __iomem *)ggtt->gsm + offset / I915_GTT_PAGE_SIZE;
-
-	iowrite32(vm->pte_encode(addr, level, flags), pte);
-
-	ggtt->invalidate(ggtt);
-}
-
-/*
- * Binds an object into the global gtt with the specified cache level.
- * The object will be accessible to the GPU via commands whose operands
- * reference offsets within the global GTT as well as accessible by the GPU
- * through the GMADR mapped BAR (i915->mm.gtt->gtt).
- */
-static void gen6_ggtt_insert_entries(struct i915_address_space *vm,
-				     struct i915_vma_resource *vma_res,
-				     enum i915_cache_level level,
-				     u32 flags)
-{
-	struct i915_ggtt *ggtt = i915_vm_to_ggtt(vm);
-	gen6_pte_t __iomem *gte;
-	gen6_pte_t __iomem *end;
-	struct sgt_iter iter;
-	dma_addr_t addr;
-
-	gte = (gen6_pte_t __iomem *)ggtt->gsm;
-	gte += vma_res->start / I915_GTT_PAGE_SIZE;
-	end = gte + vma_res->node_size / I915_GTT_PAGE_SIZE;
-
-	for_each_sgt_daddr(addr, iter, vma_res->bi.pages)
-		iowrite32(vm->pte_encode(addr, level, flags), gte++);
-	GEM_BUG_ON(gte > end);
-
-	/* Fill the allocated but "unused" space beyond the end of the buffer */
-	while (gte < end)
-		iowrite32(vm->scratch[0]->encode, gte++);
-
-	/*
-	 * We want to flush the TLBs only after we're certain all the PTE
-	 * updates have finished.
-	 */
-	ggtt->invalidate(ggtt);
-}
-
-static void nop_clear_range(struct i915_address_space *vm,
-			    u64 start, u64 length)
-{
-}
-
-static void gen8_ggtt_clear_range(struct i915_address_space *vm,
-				  u64 start, u64 length)
-{
-	struct i915_ggtt *ggtt = i915_vm_to_ggtt(vm);
-	unsigned int first_entry = start / I915_GTT_PAGE_SIZE;
-	unsigned int num_entries = length / I915_GTT_PAGE_SIZE;
-	const gen8_pte_t scratch_pte = vm->scratch[0]->encode;
-	gen8_pte_t __iomem *gtt_base =
-		(gen8_pte_t __iomem *)ggtt->gsm + first_entry;
-	const int max_entries = ggtt_total_entries(ggtt) - first_entry;
-	int i;
-
-	if (WARN(num_entries > max_entries,
-		 "First entry = %d; Num entries = %d (max=%d)\n",
-		 first_entry, num_entries, max_entries))
-		num_entries = max_entries;
-
-	for (i = 0; i < num_entries; i++)
-		gen8_set_pte(&gtt_base[i], scratch_pte);
-}
-
-static void bxt_vtd_ggtt_wa(struct i915_address_space *vm)
-{
-	/*
-	 * Make sure the internal GAM fifo has been cleared of all GTT
-	 * writes before exiting stop_machine(). This guarantees that
-	 * any aperture accesses waiting to start in another process
-	 * cannot back up behind the GTT writes causing a hang.
-	 * The register can be any arbitrary GAM register.
-	 */
-	intel_uncore_posting_read_fw(vm->gt->uncore, GFX_FLSH_CNTL_GEN6);
-}
-
-struct insert_page {
-	struct i915_address_space *vm;
-	dma_addr_t addr;
-	u64 offset;
-	enum i915_cache_level level;
-};
-
-static int bxt_vtd_ggtt_insert_page__cb(void *_arg)
-{
-	struct insert_page *arg = _arg;
-
-	gen8_ggtt_insert_page(arg->vm, arg->addr, arg->offset, arg->level, 0);
-	bxt_vtd_ggtt_wa(arg->vm);
-
-	return 0;
-}
-
-static void bxt_vtd_ggtt_insert_page__BKL(struct i915_address_space *vm,
-					  dma_addr_t addr,
-					  u64 offset,
-					  enum i915_cache_level level,
-					  u32 unused)
-{
-	struct insert_page arg = { vm, addr, offset, level };
-
-	stop_machine(bxt_vtd_ggtt_insert_page__cb, &arg, NULL);
-}
-
-struct insert_entries {
-	struct i915_address_space *vm;
-	struct i915_vma_resource *vma_res;
-	enum i915_cache_level level;
-	u32 flags;
-};
-
-static int bxt_vtd_ggtt_insert_entries__cb(void *_arg)
-{
-	struct insert_entries *arg = _arg;
-
-	gen8_ggtt_insert_entries(arg->vm, arg->vma_res, arg->level, arg->flags);
-	bxt_vtd_ggtt_wa(arg->vm);
-
-	return 0;
-}
-
-static void bxt_vtd_ggtt_insert_entries__BKL(struct i915_address_space *vm,
-					     struct i915_vma_resource *vma_res,
-					     enum i915_cache_level level,
-					     u32 flags)
-{
-	struct insert_entries arg = { vm, vma_res, level, flags };
-
-	stop_machine(bxt_vtd_ggtt_insert_entries__cb, &arg, NULL);
-}
-
-static void gen6_ggtt_clear_range(struct i915_address_space *vm,
-				  u64 start, u64 length)
-{
-	struct i915_ggtt *ggtt = i915_vm_to_ggtt(vm);
-	unsigned int first_entry = start / I915_GTT_PAGE_SIZE;
-	unsigned int num_entries = length / I915_GTT_PAGE_SIZE;
-	gen6_pte_t scratch_pte, __iomem *gtt_base =
-		(gen6_pte_t __iomem *)ggtt->gsm + first_entry;
-	const int max_entries = ggtt_total_entries(ggtt) - first_entry;
-	int i;
-
-	if (WARN(num_entries > max_entries,
-		 "First entry = %d; Num entries = %d (max=%d)\n",
-		 first_entry, num_entries, max_entries))
-		num_entries = max_entries;
-
-	scratch_pte = vm->scratch[0]->encode;
-	for (i = 0; i < num_entries; i++)
-		iowrite32(scratch_pte, &gtt_base[i]);
-}
-
-static void i915_ggtt_insert_page(struct i915_address_space *vm,
-				  dma_addr_t addr,
-				  u64 offset,
-				  enum i915_cache_level cache_level,
-				  u32 unused)
-{
-	unsigned int flags = (cache_level == I915_CACHE_NONE) ?
-		AGP_USER_MEMORY : AGP_USER_CACHED_MEMORY;
-
-	intel_gtt_insert_page(addr, offset >> PAGE_SHIFT, flags);
-}
-
-static void i915_ggtt_insert_entries(struct i915_address_space *vm,
-				     struct i915_vma_resource *vma_res,
-				     enum i915_cache_level cache_level,
-				     u32 unused)
-{
-	unsigned int flags = (cache_level == I915_CACHE_NONE) ?
-		AGP_USER_MEMORY : AGP_USER_CACHED_MEMORY;
-
-	intel_gtt_insert_sg_entries(vma_res->bi.pages, vma_res->start >> PAGE_SHIFT,
-				    flags);
-}
-
-static void i915_ggtt_clear_range(struct i915_address_space *vm,
-				  u64 start, u64 length)
-{
-	intel_gtt_clear_range(start >> PAGE_SHIFT, length >> PAGE_SHIFT);
-}
-
-static void ggtt_bind_vma(struct i915_address_space *vm,
-=======
 void intel_ggtt_bind_vma(struct i915_address_space *vm,
->>>>>>> 88084a3d
 			  struct i915_vm_pt_stash *stash,
 			  struct i915_vma_resource *vma_res,
 			  enum i915_cache_level cache_level,
@@ -513,11 +242,7 @@
 	vma_res->page_sizes_gtt = I915_GTT_PAGE_SIZE;
 }
 
-<<<<<<< HEAD
-static void ggtt_unbind_vma(struct i915_address_space *vm,
-=======
 void intel_ggtt_unbind_vma(struct i915_address_space *vm,
->>>>>>> 88084a3d
 			    struct i915_vma_resource *vma_res)
 {
 	vm->clear_range(vm, vma_res->start, vma_res->vma_size);
@@ -776,11 +501,8 @@
 
 	mutex_lock(&ggtt->vm.mutex);
 
-<<<<<<< HEAD
-=======
 	ggtt->vm.skip_pte_rewrite = true;
 
->>>>>>> 88084a3d
 	list_for_each_entry_safe(vma, vn, &ggtt->vm.bound_list, vm_link) {
 		struct drm_i915_gem_object *obj = vma->obj;
 		bool trylock;
