/*
 * Copyright © 2006-2007 Intel Corporation
 *
 * Permission is hereby granted, free of charge, to any person obtaining a
 * copy of this software and associated documentation files (the "Software"),
 * to deal in the Software without restriction, including without limitation
 * the rights to use, copy, modify, merge, publish, distribute, sublicense,
 * and/or sell copies of the Software, and to permit persons to whom the
 * Software is furnished to do so, subject to the following conditions:
 *
 * The above copyright notice and this permission notice (including the next
 * paragraph) shall be included in all copies or substantial portions of the
 * Software.
 *
 * THE SOFTWARE IS PROVIDED "AS IS", WITHOUT WARRANTY OF ANY KIND, EXPRESS OR
 * IMPLIED, INCLUDING BUT NOT LIMITED TO THE WARRANTIES OF MERCHANTABILITY,
 * FITNESS FOR A PARTICULAR PURPOSE AND NONINFRINGEMENT.  IN NO EVENT SHALL
 * THE AUTHORS OR COPYRIGHT HOLDERS BE LIABLE FOR ANY CLAIM, DAMAGES OR OTHER
 * LIABILITY, WHETHER IN AN ACTION OF CONTRACT, TORT OR OTHERWISE, ARISING
 * FROM, OUT OF OR IN CONNECTION WITH THE SOFTWARE OR THE USE OR OTHER
 * DEALINGS IN THE SOFTWARE.
 *
 * Authors:
 *	Eric Anholt <eric@anholt.net>
 */

#include <linux/dmi.h>
#include <linux/module.h>
#include <linux/input.h>
#include <linux/i2c.h>
#include <linux/kernel.h>
#include <linux/slab.h>
#include <linux/vgaarb.h>
#include <drm/drm_edid.h>
#include <drm/drmP.h>
#include "intel_drv.h"
#include <drm/i915_drm.h>
#include "i915_drv.h"
#include "i915_trace.h"
#include <drm/drm_dp_helper.h>
#include <drm/drm_crtc_helper.h>
#include <linux/dma_remapping.h>

bool intel_pipe_has_type(struct drm_crtc *crtc, int type);
static void intel_increase_pllclock(struct drm_crtc *crtc);
static void intel_crtc_update_cursor(struct drm_crtc *crtc, bool on);

typedef struct {
	/* given values */
	int n;
	int m1, m2;
	int p1, p2;
	/* derived values */
	int	dot;
	int	vco;
	int	m;
	int	p;
} intel_clock_t;

typedef struct {
	int	min, max;
} intel_range_t;

typedef struct {
	int	dot_limit;
	int	p2_slow, p2_fast;
} intel_p2_t;

#define INTEL_P2_NUM		      2
typedef struct intel_limit intel_limit_t;
struct intel_limit {
	intel_range_t   dot, vco, n, m, m1, m2, p, p1;
	intel_p2_t	    p2;
	/**
	 * find_pll() - Find the best values for the PLL
	 * @limit: limits for the PLL
	 * @crtc: current CRTC
	 * @target: target frequency in kHz
	 * @refclk: reference clock frequency in kHz
	 * @match_clock: if provided, @best_clock P divider must
	 *               match the P divider from @match_clock
	 *               used for LVDS downclocking
	 * @best_clock: best PLL values found
	 *
	 * Returns true on success, false on failure.
	 */
	bool (*find_pll)(const intel_limit_t *limit,
			 struct drm_crtc *crtc,
			 int target, int refclk,
			 intel_clock_t *match_clock,
			 intel_clock_t *best_clock);
};

/* FDI */
#define IRONLAKE_FDI_FREQ		2700000 /* in kHz for mode->clock */

int
intel_pch_rawclk(struct drm_device *dev)
{
	struct drm_i915_private *dev_priv = dev->dev_private;

	WARN_ON(!HAS_PCH_SPLIT(dev));

	return I915_READ(PCH_RAWCLK_FREQ) & RAWCLK_FREQ_MASK;
}

static bool
intel_find_best_PLL(const intel_limit_t *limit, struct drm_crtc *crtc,
		    int target, int refclk, intel_clock_t *match_clock,
		    intel_clock_t *best_clock);
static bool
intel_g4x_find_best_PLL(const intel_limit_t *limit, struct drm_crtc *crtc,
			int target, int refclk, intel_clock_t *match_clock,
			intel_clock_t *best_clock);

static bool
intel_find_pll_g4x_dp(const intel_limit_t *, struct drm_crtc *crtc,
		      int target, int refclk, intel_clock_t *match_clock,
		      intel_clock_t *best_clock);
static bool
intel_find_pll_ironlake_dp(const intel_limit_t *, struct drm_crtc *crtc,
			   int target, int refclk, intel_clock_t *match_clock,
			   intel_clock_t *best_clock);

static bool
intel_vlv_find_best_pll(const intel_limit_t *limit, struct drm_crtc *crtc,
			int target, int refclk, intel_clock_t *match_clock,
			intel_clock_t *best_clock);

static inline u32 /* units of 100MHz */
intel_fdi_link_freq(struct drm_device *dev)
{
	if (IS_GEN5(dev)) {
		struct drm_i915_private *dev_priv = dev->dev_private;
		return (I915_READ(FDI_PLL_BIOS_0) & FDI_PLL_FB_CLOCK_MASK) + 2;
	} else
		return 27;
}

static const intel_limit_t intel_limits_i8xx_dvo = {
	.dot = { .min = 25000, .max = 350000 },
	.vco = { .min = 930000, .max = 1400000 },
	.n = { .min = 3, .max = 16 },
	.m = { .min = 96, .max = 140 },
	.m1 = { .min = 18, .max = 26 },
	.m2 = { .min = 6, .max = 16 },
	.p = { .min = 4, .max = 128 },
	.p1 = { .min = 2, .max = 33 },
	.p2 = { .dot_limit = 165000,
		.p2_slow = 4, .p2_fast = 2 },
	.find_pll = intel_find_best_PLL,
};

static const intel_limit_t intel_limits_i8xx_lvds = {
	.dot = { .min = 25000, .max = 350000 },
	.vco = { .min = 930000, .max = 1400000 },
	.n = { .min = 3, .max = 16 },
	.m = { .min = 96, .max = 140 },
	.m1 = { .min = 18, .max = 26 },
	.m2 = { .min = 6, .max = 16 },
	.p = { .min = 4, .max = 128 },
	.p1 = { .min = 1, .max = 6 },
	.p2 = { .dot_limit = 165000,
		.p2_slow = 14, .p2_fast = 7 },
	.find_pll = intel_find_best_PLL,
};

static const intel_limit_t intel_limits_i9xx_sdvo = {
	.dot = { .min = 20000, .max = 400000 },
	.vco = { .min = 1400000, .max = 2800000 },
	.n = { .min = 1, .max = 6 },
	.m = { .min = 70, .max = 120 },
	.m1 = { .min = 8, .max = 18 },
	.m2 = { .min = 3, .max = 7 },
	.p = { .min = 5, .max = 80 },
	.p1 = { .min = 1, .max = 8 },
	.p2 = { .dot_limit = 200000,
		.p2_slow = 10, .p2_fast = 5 },
	.find_pll = intel_find_best_PLL,
};

static const intel_limit_t intel_limits_i9xx_lvds = {
	.dot = { .min = 20000, .max = 400000 },
	.vco = { .min = 1400000, .max = 2800000 },
	.n = { .min = 1, .max = 6 },
	.m = { .min = 70, .max = 120 },
	.m1 = { .min = 8, .max = 18 },
	.m2 = { .min = 3, .max = 7 },
	.p = { .min = 7, .max = 98 },
	.p1 = { .min = 1, .max = 8 },
	.p2 = { .dot_limit = 112000,
		.p2_slow = 14, .p2_fast = 7 },
	.find_pll = intel_find_best_PLL,
};


static const intel_limit_t intel_limits_g4x_sdvo = {
	.dot = { .min = 25000, .max = 270000 },
	.vco = { .min = 1750000, .max = 3500000},
	.n = { .min = 1, .max = 4 },
	.m = { .min = 104, .max = 138 },
	.m1 = { .min = 17, .max = 23 },
	.m2 = { .min = 5, .max = 11 },
	.p = { .min = 10, .max = 30 },
	.p1 = { .min = 1, .max = 3},
	.p2 = { .dot_limit = 270000,
		.p2_slow = 10,
		.p2_fast = 10
	},
	.find_pll = intel_g4x_find_best_PLL,
};

static const intel_limit_t intel_limits_g4x_hdmi = {
	.dot = { .min = 22000, .max = 400000 },
	.vco = { .min = 1750000, .max = 3500000},
	.n = { .min = 1, .max = 4 },
	.m = { .min = 104, .max = 138 },
	.m1 = { .min = 16, .max = 23 },
	.m2 = { .min = 5, .max = 11 },
	.p = { .min = 5, .max = 80 },
	.p1 = { .min = 1, .max = 8},
	.p2 = { .dot_limit = 165000,
		.p2_slow = 10, .p2_fast = 5 },
	.find_pll = intel_g4x_find_best_PLL,
};

static const intel_limit_t intel_limits_g4x_single_channel_lvds = {
	.dot = { .min = 20000, .max = 115000 },
	.vco = { .min = 1750000, .max = 3500000 },
	.n = { .min = 1, .max = 3 },
	.m = { .min = 104, .max = 138 },
	.m1 = { .min = 17, .max = 23 },
	.m2 = { .min = 5, .max = 11 },
	.p = { .min = 28, .max = 112 },
	.p1 = { .min = 2, .max = 8 },
	.p2 = { .dot_limit = 0,
		.p2_slow = 14, .p2_fast = 14
	},
	.find_pll = intel_g4x_find_best_PLL,
};

static const intel_limit_t intel_limits_g4x_dual_channel_lvds = {
	.dot = { .min = 80000, .max = 224000 },
	.vco = { .min = 1750000, .max = 3500000 },
	.n = { .min = 1, .max = 3 },
	.m = { .min = 104, .max = 138 },
	.m1 = { .min = 17, .max = 23 },
	.m2 = { .min = 5, .max = 11 },
	.p = { .min = 14, .max = 42 },
	.p1 = { .min = 2, .max = 6 },
	.p2 = { .dot_limit = 0,
		.p2_slow = 7, .p2_fast = 7
	},
	.find_pll = intel_g4x_find_best_PLL,
};

static const intel_limit_t intel_limits_g4x_display_port = {
	.dot = { .min = 161670, .max = 227000 },
	.vco = { .min = 1750000, .max = 3500000},
	.n = { .min = 1, .max = 2 },
	.m = { .min = 97, .max = 108 },
	.m1 = { .min = 0x10, .max = 0x12 },
	.m2 = { .min = 0x05, .max = 0x06 },
	.p = { .min = 10, .max = 20 },
	.p1 = { .min = 1, .max = 2},
	.p2 = { .dot_limit = 0,
		.p2_slow = 10, .p2_fast = 10 },
	.find_pll = intel_find_pll_g4x_dp,
};

static const intel_limit_t intel_limits_pineview_sdvo = {
	.dot = { .min = 20000, .max = 400000},
	.vco = { .min = 1700000, .max = 3500000 },
	/* Pineview's Ncounter is a ring counter */
	.n = { .min = 3, .max = 6 },
	.m = { .min = 2, .max = 256 },
	/* Pineview only has one combined m divider, which we treat as m2. */
	.m1 = { .min = 0, .max = 0 },
	.m2 = { .min = 0, .max = 254 },
	.p = { .min = 5, .max = 80 },
	.p1 = { .min = 1, .max = 8 },
	.p2 = { .dot_limit = 200000,
		.p2_slow = 10, .p2_fast = 5 },
	.find_pll = intel_find_best_PLL,
};

static const intel_limit_t intel_limits_pineview_lvds = {
	.dot = { .min = 20000, .max = 400000 },
	.vco = { .min = 1700000, .max = 3500000 },
	.n = { .min = 3, .max = 6 },
	.m = { .min = 2, .max = 256 },
	.m1 = { .min = 0, .max = 0 },
	.m2 = { .min = 0, .max = 254 },
	.p = { .min = 7, .max = 112 },
	.p1 = { .min = 1, .max = 8 },
	.p2 = { .dot_limit = 112000,
		.p2_slow = 14, .p2_fast = 14 },
	.find_pll = intel_find_best_PLL,
};

/* Ironlake / Sandybridge
 *
 * We calculate clock using (register_value + 2) for N/M1/M2, so here
 * the range value for them is (actual_value - 2).
 */
static const intel_limit_t intel_limits_ironlake_dac = {
	.dot = { .min = 25000, .max = 350000 },
	.vco = { .min = 1760000, .max = 3510000 },
	.n = { .min = 1, .max = 5 },
	.m = { .min = 79, .max = 127 },
	.m1 = { .min = 12, .max = 22 },
	.m2 = { .min = 5, .max = 9 },
	.p = { .min = 5, .max = 80 },
	.p1 = { .min = 1, .max = 8 },
	.p2 = { .dot_limit = 225000,
		.p2_slow = 10, .p2_fast = 5 },
	.find_pll = intel_g4x_find_best_PLL,
};

static const intel_limit_t intel_limits_ironlake_single_lvds = {
	.dot = { .min = 25000, .max = 350000 },
	.vco = { .min = 1760000, .max = 3510000 },
	.n = { .min = 1, .max = 3 },
	.m = { .min = 79, .max = 118 },
	.m1 = { .min = 12, .max = 22 },
	.m2 = { .min = 5, .max = 9 },
	.p = { .min = 28, .max = 112 },
	.p1 = { .min = 2, .max = 8 },
	.p2 = { .dot_limit = 225000,
		.p2_slow = 14, .p2_fast = 14 },
	.find_pll = intel_g4x_find_best_PLL,
};

static const intel_limit_t intel_limits_ironlake_dual_lvds = {
	.dot = { .min = 25000, .max = 350000 },
	.vco = { .min = 1760000, .max = 3510000 },
	.n = { .min = 1, .max = 3 },
	.m = { .min = 79, .max = 127 },
	.m1 = { .min = 12, .max = 22 },
	.m2 = { .min = 5, .max = 9 },
	.p = { .min = 14, .max = 56 },
	.p1 = { .min = 2, .max = 8 },
	.p2 = { .dot_limit = 225000,
		.p2_slow = 7, .p2_fast = 7 },
	.find_pll = intel_g4x_find_best_PLL,
};

/* LVDS 100mhz refclk limits. */
static const intel_limit_t intel_limits_ironlake_single_lvds_100m = {
	.dot = { .min = 25000, .max = 350000 },
	.vco = { .min = 1760000, .max = 3510000 },
	.n = { .min = 1, .max = 2 },
	.m = { .min = 79, .max = 126 },
	.m1 = { .min = 12, .max = 22 },
	.m2 = { .min = 5, .max = 9 },
	.p = { .min = 28, .max = 112 },
	.p1 = { .min = 2, .max = 8 },
	.p2 = { .dot_limit = 225000,
		.p2_slow = 14, .p2_fast = 14 },
	.find_pll = intel_g4x_find_best_PLL,
};

static const intel_limit_t intel_limits_ironlake_dual_lvds_100m = {
	.dot = { .min = 25000, .max = 350000 },
	.vco = { .min = 1760000, .max = 3510000 },
	.n = { .min = 1, .max = 3 },
	.m = { .min = 79, .max = 126 },
	.m1 = { .min = 12, .max = 22 },
	.m2 = { .min = 5, .max = 9 },
	.p = { .min = 14, .max = 42 },
	.p1 = { .min = 2, .max = 6 },
	.p2 = { .dot_limit = 225000,
		.p2_slow = 7, .p2_fast = 7 },
	.find_pll = intel_g4x_find_best_PLL,
};

static const intel_limit_t intel_limits_ironlake_display_port = {
	.dot = { .min = 25000, .max = 350000 },
	.vco = { .min = 1760000, .max = 3510000},
	.n = { .min = 1, .max = 2 },
	.m = { .min = 81, .max = 90 },
	.m1 = { .min = 12, .max = 22 },
	.m2 = { .min = 5, .max = 9 },
	.p = { .min = 10, .max = 20 },
	.p1 = { .min = 1, .max = 2},
	.p2 = { .dot_limit = 0,
		.p2_slow = 10, .p2_fast = 10 },
	.find_pll = intel_find_pll_ironlake_dp,
};

static const intel_limit_t intel_limits_vlv_dac = {
	.dot = { .min = 25000, .max = 270000 },
	.vco = { .min = 4000000, .max = 6000000 },
	.n = { .min = 1, .max = 7 },
	.m = { .min = 22, .max = 450 }, /* guess */
	.m1 = { .min = 2, .max = 3 },
	.m2 = { .min = 11, .max = 156 },
	.p = { .min = 10, .max = 30 },
	.p1 = { .min = 2, .max = 3 },
	.p2 = { .dot_limit = 270000,
		.p2_slow = 2, .p2_fast = 20 },
	.find_pll = intel_vlv_find_best_pll,
};

static const intel_limit_t intel_limits_vlv_hdmi = {
	.dot = { .min = 20000, .max = 165000 },
	.vco = { .min = 4000000, .max = 5994000},
	.n = { .min = 1, .max = 7 },
	.m = { .min = 60, .max = 300 }, /* guess */
	.m1 = { .min = 2, .max = 3 },
	.m2 = { .min = 11, .max = 156 },
	.p = { .min = 10, .max = 30 },
	.p1 = { .min = 2, .max = 3 },
	.p2 = { .dot_limit = 270000,
		.p2_slow = 2, .p2_fast = 20 },
	.find_pll = intel_vlv_find_best_pll,
};

static const intel_limit_t intel_limits_vlv_dp = {
	.dot = { .min = 25000, .max = 270000 },
	.vco = { .min = 4000000, .max = 6000000 },
	.n = { .min = 1, .max = 7 },
	.m = { .min = 22, .max = 450 },
	.m1 = { .min = 2, .max = 3 },
	.m2 = { .min = 11, .max = 156 },
	.p = { .min = 10, .max = 30 },
	.p1 = { .min = 2, .max = 3 },
	.p2 = { .dot_limit = 270000,
		.p2_slow = 2, .p2_fast = 20 },
	.find_pll = intel_vlv_find_best_pll,
};

u32 intel_dpio_read(struct drm_i915_private *dev_priv, int reg)
{
	WARN_ON(!mutex_is_locked(&dev_priv->dpio_lock));

	if (wait_for_atomic_us((I915_READ(DPIO_PKT) & DPIO_BUSY) == 0, 100)) {
		DRM_ERROR("DPIO idle wait timed out\n");
		return 0;
	}

	I915_WRITE(DPIO_REG, reg);
	I915_WRITE(DPIO_PKT, DPIO_RID | DPIO_OP_READ | DPIO_PORTID |
		   DPIO_BYTE);
	if (wait_for_atomic_us((I915_READ(DPIO_PKT) & DPIO_BUSY) == 0, 100)) {
		DRM_ERROR("DPIO read wait timed out\n");
		return 0;
	}

	return I915_READ(DPIO_DATA);
}

static void intel_dpio_write(struct drm_i915_private *dev_priv, int reg,
			     u32 val)
{
	WARN_ON(!mutex_is_locked(&dev_priv->dpio_lock));

	if (wait_for_atomic_us((I915_READ(DPIO_PKT) & DPIO_BUSY) == 0, 100)) {
		DRM_ERROR("DPIO idle wait timed out\n");
		return;
	}

	I915_WRITE(DPIO_DATA, val);
	I915_WRITE(DPIO_REG, reg);
	I915_WRITE(DPIO_PKT, DPIO_RID | DPIO_OP_WRITE | DPIO_PORTID |
		   DPIO_BYTE);
	if (wait_for_atomic_us((I915_READ(DPIO_PKT) & DPIO_BUSY) == 0, 100))
		DRM_ERROR("DPIO write wait timed out\n");
}

static void vlv_init_dpio(struct drm_device *dev)
{
	struct drm_i915_private *dev_priv = dev->dev_private;

	/* Reset the DPIO config */
	I915_WRITE(DPIO_CTL, 0);
	POSTING_READ(DPIO_CTL);
	I915_WRITE(DPIO_CTL, 1);
	POSTING_READ(DPIO_CTL);
}

static const intel_limit_t *intel_ironlake_limit(struct drm_crtc *crtc,
						int refclk)
{
	struct drm_device *dev = crtc->dev;
	const intel_limit_t *limit;

	if (intel_pipe_has_type(crtc, INTEL_OUTPUT_LVDS)) {
		if (intel_is_dual_link_lvds(dev)) {
			if (refclk == 100000)
				limit = &intel_limits_ironlake_dual_lvds_100m;
			else
				limit = &intel_limits_ironlake_dual_lvds;
		} else {
			if (refclk == 100000)
				limit = &intel_limits_ironlake_single_lvds_100m;
			else
				limit = &intel_limits_ironlake_single_lvds;
		}
	} else if (intel_pipe_has_type(crtc, INTEL_OUTPUT_DISPLAYPORT) ||
		   intel_pipe_has_type(crtc, INTEL_OUTPUT_EDP))
		limit = &intel_limits_ironlake_display_port;
	else
		limit = &intel_limits_ironlake_dac;

	return limit;
}

static const intel_limit_t *intel_g4x_limit(struct drm_crtc *crtc)
{
	struct drm_device *dev = crtc->dev;
	const intel_limit_t *limit;

	if (intel_pipe_has_type(crtc, INTEL_OUTPUT_LVDS)) {
		if (intel_is_dual_link_lvds(dev))
			limit = &intel_limits_g4x_dual_channel_lvds;
		else
			limit = &intel_limits_g4x_single_channel_lvds;
	} else if (intel_pipe_has_type(crtc, INTEL_OUTPUT_HDMI) ||
		   intel_pipe_has_type(crtc, INTEL_OUTPUT_ANALOG)) {
		limit = &intel_limits_g4x_hdmi;
	} else if (intel_pipe_has_type(crtc, INTEL_OUTPUT_SDVO)) {
		limit = &intel_limits_g4x_sdvo;
	} else if (intel_pipe_has_type(crtc, INTEL_OUTPUT_DISPLAYPORT)) {
		limit = &intel_limits_g4x_display_port;
	} else /* The option is for other outputs */
		limit = &intel_limits_i9xx_sdvo;

	return limit;
}

static const intel_limit_t *intel_limit(struct drm_crtc *crtc, int refclk)
{
	struct drm_device *dev = crtc->dev;
	const intel_limit_t *limit;

	if (HAS_PCH_SPLIT(dev))
		limit = intel_ironlake_limit(crtc, refclk);
	else if (IS_G4X(dev)) {
		limit = intel_g4x_limit(crtc);
	} else if (IS_PINEVIEW(dev)) {
		if (intel_pipe_has_type(crtc, INTEL_OUTPUT_LVDS))
			limit = &intel_limits_pineview_lvds;
		else
			limit = &intel_limits_pineview_sdvo;
	} else if (IS_VALLEYVIEW(dev)) {
		if (intel_pipe_has_type(crtc, INTEL_OUTPUT_ANALOG))
			limit = &intel_limits_vlv_dac;
		else if (intel_pipe_has_type(crtc, INTEL_OUTPUT_HDMI))
			limit = &intel_limits_vlv_hdmi;
		else
			limit = &intel_limits_vlv_dp;
	} else if (!IS_GEN2(dev)) {
		if (intel_pipe_has_type(crtc, INTEL_OUTPUT_LVDS))
			limit = &intel_limits_i9xx_lvds;
		else
			limit = &intel_limits_i9xx_sdvo;
	} else {
		if (intel_pipe_has_type(crtc, INTEL_OUTPUT_LVDS))
			limit = &intel_limits_i8xx_lvds;
		else
			limit = &intel_limits_i8xx_dvo;
	}
	return limit;
}

/* m1 is reserved as 0 in Pineview, n is a ring counter */
static void pineview_clock(int refclk, intel_clock_t *clock)
{
	clock->m = clock->m2 + 2;
	clock->p = clock->p1 * clock->p2;
	clock->vco = refclk * clock->m / clock->n;
	clock->dot = clock->vco / clock->p;
}

static void intel_clock(struct drm_device *dev, int refclk, intel_clock_t *clock)
{
	if (IS_PINEVIEW(dev)) {
		pineview_clock(refclk, clock);
		return;
	}
	clock->m = 5 * (clock->m1 + 2) + (clock->m2 + 2);
	clock->p = clock->p1 * clock->p2;
	clock->vco = refclk * clock->m / (clock->n + 2);
	clock->dot = clock->vco / clock->p;
}

/**
 * Returns whether any output on the specified pipe is of the specified type
 */
bool intel_pipe_has_type(struct drm_crtc *crtc, int type)
{
	struct drm_device *dev = crtc->dev;
	struct intel_encoder *encoder;

	for_each_encoder_on_crtc(dev, crtc, encoder)
		if (encoder->type == type)
			return true;

	return false;
}

#define INTELPllInvalid(s)   do { /* DRM_DEBUG(s); */ return false; } while (0)
/**
 * Returns whether the given set of divisors are valid for a given refclk with
 * the given connectors.
 */

static bool intel_PLL_is_valid(struct drm_device *dev,
			       const intel_limit_t *limit,
			       const intel_clock_t *clock)
{
	if (clock->p1  < limit->p1.min  || limit->p1.max  < clock->p1)
		INTELPllInvalid("p1 out of range\n");
	if (clock->p   < limit->p.min   || limit->p.max   < clock->p)
		INTELPllInvalid("p out of range\n");
	if (clock->m2  < limit->m2.min  || limit->m2.max  < clock->m2)
		INTELPllInvalid("m2 out of range\n");
	if (clock->m1  < limit->m1.min  || limit->m1.max  < clock->m1)
		INTELPllInvalid("m1 out of range\n");
	if (clock->m1 <= clock->m2 && !IS_PINEVIEW(dev))
		INTELPllInvalid("m1 <= m2\n");
	if (clock->m   < limit->m.min   || limit->m.max   < clock->m)
		INTELPllInvalid("m out of range\n");
	if (clock->n   < limit->n.min   || limit->n.max   < clock->n)
		INTELPllInvalid("n out of range\n");
	if (clock->vco < limit->vco.min || limit->vco.max < clock->vco)
		INTELPllInvalid("vco out of range\n");
	/* XXX: We may need to be checking "Dot clock" depending on the multiplier,
	 * connector, etc., rather than just a single range.
	 */
	if (clock->dot < limit->dot.min || limit->dot.max < clock->dot)
		INTELPllInvalid("dot out of range\n");

	return true;
}

static bool
intel_find_best_PLL(const intel_limit_t *limit, struct drm_crtc *crtc,
		    int target, int refclk, intel_clock_t *match_clock,
		    intel_clock_t *best_clock)

{
	struct drm_device *dev = crtc->dev;
	intel_clock_t clock;
	int err = target;

	if (intel_pipe_has_type(crtc, INTEL_OUTPUT_LVDS)) {
		/*
		 * For LVDS just rely on its current settings for dual-channel.
		 * We haven't figured out how to reliably set up different
		 * single/dual channel state, if we even can.
		 */
		if (intel_is_dual_link_lvds(dev))
			clock.p2 = limit->p2.p2_fast;
		else
			clock.p2 = limit->p2.p2_slow;
	} else {
		if (target < limit->p2.dot_limit)
			clock.p2 = limit->p2.p2_slow;
		else
			clock.p2 = limit->p2.p2_fast;
	}

	memset(best_clock, 0, sizeof(*best_clock));

	for (clock.m1 = limit->m1.min; clock.m1 <= limit->m1.max;
	     clock.m1++) {
		for (clock.m2 = limit->m2.min;
		     clock.m2 <= limit->m2.max; clock.m2++) {
			/* m1 is always 0 in Pineview */
			if (clock.m2 >= clock.m1 && !IS_PINEVIEW(dev))
				break;
			for (clock.n = limit->n.min;
			     clock.n <= limit->n.max; clock.n++) {
				for (clock.p1 = limit->p1.min;
					clock.p1 <= limit->p1.max; clock.p1++) {
					int this_err;

					intel_clock(dev, refclk, &clock);
					if (!intel_PLL_is_valid(dev, limit,
								&clock))
						continue;
					if (match_clock &&
					    clock.p != match_clock->p)
						continue;

					this_err = abs(clock.dot - target);
					if (this_err < err) {
						*best_clock = clock;
						err = this_err;
					}
				}
			}
		}
	}

	return (err != target);
}

static bool
intel_g4x_find_best_PLL(const intel_limit_t *limit, struct drm_crtc *crtc,
			int target, int refclk, intel_clock_t *match_clock,
			intel_clock_t *best_clock)
{
	struct drm_device *dev = crtc->dev;
	intel_clock_t clock;
	int max_n;
	bool found;
	/* approximately equals target * 0.00585 */
	int err_most = (target >> 8) + (target >> 9);
	found = false;

	if (intel_pipe_has_type(crtc, INTEL_OUTPUT_LVDS)) {
		int lvds_reg;

		if (HAS_PCH_SPLIT(dev))
			lvds_reg = PCH_LVDS;
		else
			lvds_reg = LVDS;
		if (intel_is_dual_link_lvds(dev))
			clock.p2 = limit->p2.p2_fast;
		else
			clock.p2 = limit->p2.p2_slow;
	} else {
		if (target < limit->p2.dot_limit)
			clock.p2 = limit->p2.p2_slow;
		else
			clock.p2 = limit->p2.p2_fast;
	}

	memset(best_clock, 0, sizeof(*best_clock));
	max_n = limit->n.max;
	/* based on hardware requirement, prefer smaller n to precision */
	for (clock.n = limit->n.min; clock.n <= max_n; clock.n++) {
		/* based on hardware requirement, prefere larger m1,m2 */
		for (clock.m1 = limit->m1.max;
		     clock.m1 >= limit->m1.min; clock.m1--) {
			for (clock.m2 = limit->m2.max;
			     clock.m2 >= limit->m2.min; clock.m2--) {
				for (clock.p1 = limit->p1.max;
				     clock.p1 >= limit->p1.min; clock.p1--) {
					int this_err;

					intel_clock(dev, refclk, &clock);
					if (!intel_PLL_is_valid(dev, limit,
								&clock))
						continue;
					if (match_clock &&
					    clock.p != match_clock->p)
						continue;

					this_err = abs(clock.dot - target);
					if (this_err < err_most) {
						*best_clock = clock;
						err_most = this_err;
						max_n = clock.n;
						found = true;
					}
				}
			}
		}
	}
	return found;
}

static bool
intel_find_pll_ironlake_dp(const intel_limit_t *limit, struct drm_crtc *crtc,
			   int target, int refclk, intel_clock_t *match_clock,
			   intel_clock_t *best_clock)
{
	struct drm_device *dev = crtc->dev;
	intel_clock_t clock;

	if (target < 200000) {
		clock.n = 1;
		clock.p1 = 2;
		clock.p2 = 10;
		clock.m1 = 12;
		clock.m2 = 9;
	} else {
		clock.n = 2;
		clock.p1 = 1;
		clock.p2 = 10;
		clock.m1 = 14;
		clock.m2 = 8;
	}
	intel_clock(dev, refclk, &clock);
	memcpy(best_clock, &clock, sizeof(intel_clock_t));
	return true;
}

/* DisplayPort has only two frequencies, 162MHz and 270MHz */
static bool
intel_find_pll_g4x_dp(const intel_limit_t *limit, struct drm_crtc *crtc,
		      int target, int refclk, intel_clock_t *match_clock,
		      intel_clock_t *best_clock)
{
	intel_clock_t clock;
	if (target < 200000) {
		clock.p1 = 2;
		clock.p2 = 10;
		clock.n = 2;
		clock.m1 = 23;
		clock.m2 = 8;
	} else {
		clock.p1 = 1;
		clock.p2 = 10;
		clock.n = 1;
		clock.m1 = 14;
		clock.m2 = 2;
	}
	clock.m = 5 * (clock.m1 + 2) + (clock.m2 + 2);
	clock.p = (clock.p1 * clock.p2);
	clock.dot = 96000 * clock.m / (clock.n + 2) / clock.p;
	clock.vco = 0;
	memcpy(best_clock, &clock, sizeof(intel_clock_t));
	return true;
}
static bool
intel_vlv_find_best_pll(const intel_limit_t *limit, struct drm_crtc *crtc,
			int target, int refclk, intel_clock_t *match_clock,
			intel_clock_t *best_clock)
{
	u32 p1, p2, m1, m2, vco, bestn, bestm1, bestm2, bestp1, bestp2;
	u32 m, n, fastclk;
	u32 updrate, minupdate, fracbits, p;
	unsigned long bestppm, ppm, absppm;
	int dotclk, flag;

	flag = 0;
	dotclk = target * 1000;
	bestppm = 1000000;
	ppm = absppm = 0;
	fastclk = dotclk / (2*100);
	updrate = 0;
	minupdate = 19200;
	fracbits = 1;
	n = p = p1 = p2 = m = m1 = m2 = vco = bestn = 0;
	bestm1 = bestm2 = bestp1 = bestp2 = 0;

	/* based on hardware requirement, prefer smaller n to precision */
	for (n = limit->n.min; n <= ((refclk) / minupdate); n++) {
		updrate = refclk / n;
		for (p1 = limit->p1.max; p1 > limit->p1.min; p1--) {
			for (p2 = limit->p2.p2_fast+1; p2 > 0; p2--) {
				if (p2 > 10)
					p2 = p2 - 1;
				p = p1 * p2;
				/* based on hardware requirement, prefer bigger m1,m2 values */
				for (m1 = limit->m1.min; m1 <= limit->m1.max; m1++) {
					m2 = (((2*(fastclk * p * n / m1 )) +
					       refclk) / (2*refclk));
					m = m1 * m2;
					vco = updrate * m;
					if (vco >= limit->vco.min && vco < limit->vco.max) {
						ppm = 1000000 * ((vco / p) - fastclk) / fastclk;
						absppm = (ppm > 0) ? ppm : (-ppm);
						if (absppm < 100 && ((p1 * p2) > (bestp1 * bestp2))) {
							bestppm = 0;
							flag = 1;
						}
						if (absppm < bestppm - 10) {
							bestppm = absppm;
							flag = 1;
						}
						if (flag) {
							bestn = n;
							bestm1 = m1;
							bestm2 = m2;
							bestp1 = p1;
							bestp2 = p2;
							flag = 0;
						}
					}
				}
			}
		}
	}
	best_clock->n = bestn;
	best_clock->m1 = bestm1;
	best_clock->m2 = bestm2;
	best_clock->p1 = bestp1;
	best_clock->p2 = bestp2;

	return true;
}

enum transcoder intel_pipe_to_cpu_transcoder(struct drm_i915_private *dev_priv,
					     enum pipe pipe)
{
	struct drm_crtc *crtc = dev_priv->pipe_to_crtc_mapping[pipe];
	struct intel_crtc *intel_crtc = to_intel_crtc(crtc);

	return intel_crtc->cpu_transcoder;
}

static void ironlake_wait_for_vblank(struct drm_device *dev, int pipe)
{
	struct drm_i915_private *dev_priv = dev->dev_private;
	u32 frame, frame_reg = PIPEFRAME(pipe);

	frame = I915_READ(frame_reg);

	if (wait_for(I915_READ_NOTRACE(frame_reg) != frame, 50))
		DRM_DEBUG_KMS("vblank wait timed out\n");
}

/**
 * intel_wait_for_vblank - wait for vblank on a given pipe
 * @dev: drm device
 * @pipe: pipe to wait for
 *
 * Wait for vblank to occur on a given pipe.  Needed for various bits of
 * mode setting code.
 */
void intel_wait_for_vblank(struct drm_device *dev, int pipe)
{
	struct drm_i915_private *dev_priv = dev->dev_private;
	int pipestat_reg = PIPESTAT(pipe);

	if (INTEL_INFO(dev)->gen >= 5) {
		ironlake_wait_for_vblank(dev, pipe);
		return;
	}

	/* Clear existing vblank status. Note this will clear any other
	 * sticky status fields as well.
	 *
	 * This races with i915_driver_irq_handler() with the result
	 * that either function could miss a vblank event.  Here it is not
	 * fatal, as we will either wait upon the next vblank interrupt or
	 * timeout.  Generally speaking intel_wait_for_vblank() is only
	 * called during modeset at which time the GPU should be idle and
	 * should *not* be performing page flips and thus not waiting on
	 * vblanks...
	 * Currently, the result of us stealing a vblank from the irq
	 * handler is that a single frame will be skipped during swapbuffers.
	 */
	I915_WRITE(pipestat_reg,
		   I915_READ(pipestat_reg) | PIPE_VBLANK_INTERRUPT_STATUS);

	/* Wait for vblank interrupt bit to set */
	if (wait_for(I915_READ(pipestat_reg) &
		     PIPE_VBLANK_INTERRUPT_STATUS,
		     50))
		DRM_DEBUG_KMS("vblank wait timed out\n");
}

/*
 * intel_wait_for_pipe_off - wait for pipe to turn off
 * @dev: drm device
 * @pipe: pipe to wait for
 *
 * After disabling a pipe, we can't wait for vblank in the usual way,
 * spinning on the vblank interrupt status bit, since we won't actually
 * see an interrupt when the pipe is disabled.
 *
 * On Gen4 and above:
 *   wait for the pipe register state bit to turn off
 *
 * Otherwise:
 *   wait for the display line value to settle (it usually
 *   ends up stopping at the start of the next frame).
 *
 */
void intel_wait_for_pipe_off(struct drm_device *dev, int pipe)
{
	struct drm_i915_private *dev_priv = dev->dev_private;
	enum transcoder cpu_transcoder = intel_pipe_to_cpu_transcoder(dev_priv,
								      pipe);

	if (INTEL_INFO(dev)->gen >= 4) {
		int reg = PIPECONF(cpu_transcoder);

		/* Wait for the Pipe State to go off */
		if (wait_for((I915_READ(reg) & I965_PIPECONF_ACTIVE) == 0,
			     100))
			WARN(1, "pipe_off wait timed out\n");
	} else {
		u32 last_line, line_mask;
		int reg = PIPEDSL(pipe);
		unsigned long timeout = jiffies + msecs_to_jiffies(100);

		if (IS_GEN2(dev))
			line_mask = DSL_LINEMASK_GEN2;
		else
			line_mask = DSL_LINEMASK_GEN3;

		/* Wait for the display line to settle */
		do {
			last_line = I915_READ(reg) & line_mask;
			mdelay(5);
		} while (((I915_READ(reg) & line_mask) != last_line) &&
			 time_after(timeout, jiffies));
		if (time_after(jiffies, timeout))
			WARN(1, "pipe_off wait timed out\n");
	}
}

/*
 * ibx_digital_port_connected - is the specified port connected?
 * @dev_priv: i915 private structure
 * @port: the port to test
 *
 * Returns true if @port is connected, false otherwise.
 */
bool ibx_digital_port_connected(struct drm_i915_private *dev_priv,
				struct intel_digital_port *port)
{
	u32 bit;

	if (HAS_PCH_IBX(dev_priv->dev)) {
		switch(port->port) {
		case PORT_B:
			bit = SDE_PORTB_HOTPLUG;
			break;
		case PORT_C:
			bit = SDE_PORTC_HOTPLUG;
			break;
		case PORT_D:
			bit = SDE_PORTD_HOTPLUG;
			break;
		default:
			return true;
		}
	} else {
		switch(port->port) {
		case PORT_B:
			bit = SDE_PORTB_HOTPLUG_CPT;
			break;
		case PORT_C:
			bit = SDE_PORTC_HOTPLUG_CPT;
			break;
		case PORT_D:
			bit = SDE_PORTD_HOTPLUG_CPT;
			break;
		default:
			return true;
		}
	}

	return I915_READ(SDEISR) & bit;
}

static const char *state_string(bool enabled)
{
	return enabled ? "on" : "off";
}

/* Only for pre-ILK configs */
static void assert_pll(struct drm_i915_private *dev_priv,
		       enum pipe pipe, bool state)
{
	int reg;
	u32 val;
	bool cur_state;

	reg = DPLL(pipe);
	val = I915_READ(reg);
	cur_state = !!(val & DPLL_VCO_ENABLE);
	WARN(cur_state != state,
	     "PLL state assertion failure (expected %s, current %s)\n",
	     state_string(state), state_string(cur_state));
}
#define assert_pll_enabled(d, p) assert_pll(d, p, true)
#define assert_pll_disabled(d, p) assert_pll(d, p, false)

/* For ILK+ */
static void assert_pch_pll(struct drm_i915_private *dev_priv,
			   struct intel_pch_pll *pll,
			   struct intel_crtc *crtc,
			   bool state)
{
	u32 val;
	bool cur_state;

	if (HAS_PCH_LPT(dev_priv->dev)) {
		DRM_DEBUG_DRIVER("LPT detected: skipping PCH PLL test\n");
		return;
	}

	if (WARN (!pll,
		  "asserting PCH PLL %s with no PLL\n", state_string(state)))
		return;

	val = I915_READ(pll->pll_reg);
	cur_state = !!(val & DPLL_VCO_ENABLE);
	WARN(cur_state != state,
	     "PCH PLL state for reg %x assertion failure (expected %s, current %s), val=%08x\n",
	     pll->pll_reg, state_string(state), state_string(cur_state), val);

	/* Make sure the selected PLL is correctly attached to the transcoder */
	if (crtc && HAS_PCH_CPT(dev_priv->dev)) {
		u32 pch_dpll;

		pch_dpll = I915_READ(PCH_DPLL_SEL);
		cur_state = pll->pll_reg == _PCH_DPLL_B;
		if (!WARN(((pch_dpll >> (4 * crtc->pipe)) & 1) != cur_state,
			  "PLL[%d] not attached to this transcoder %d: %08x\n",
			  cur_state, crtc->pipe, pch_dpll)) {
			cur_state = !!(val >> (4*crtc->pipe + 3));
			WARN(cur_state != state,
			     "PLL[%d] not %s on this transcoder %d: %08x\n",
			     pll->pll_reg == _PCH_DPLL_B,
			     state_string(state),
			     crtc->pipe,
			     val);
		}
	}
}
#define assert_pch_pll_enabled(d, p, c) assert_pch_pll(d, p, c, true)
#define assert_pch_pll_disabled(d, p, c) assert_pch_pll(d, p, c, false)

static void assert_fdi_tx(struct drm_i915_private *dev_priv,
			  enum pipe pipe, bool state)
{
	int reg;
	u32 val;
	bool cur_state;
	enum transcoder cpu_transcoder = intel_pipe_to_cpu_transcoder(dev_priv,
								      pipe);

	if (HAS_DDI(dev_priv->dev)) {
		/* DDI does not have a specific FDI_TX register */
		reg = TRANS_DDI_FUNC_CTL(cpu_transcoder);
		val = I915_READ(reg);
		cur_state = !!(val & TRANS_DDI_FUNC_ENABLE);
	} else {
		reg = FDI_TX_CTL(pipe);
		val = I915_READ(reg);
		cur_state = !!(val & FDI_TX_ENABLE);
	}
	WARN(cur_state != state,
	     "FDI TX state assertion failure (expected %s, current %s)\n",
	     state_string(state), state_string(cur_state));
}
#define assert_fdi_tx_enabled(d, p) assert_fdi_tx(d, p, true)
#define assert_fdi_tx_disabled(d, p) assert_fdi_tx(d, p, false)

static void assert_fdi_rx(struct drm_i915_private *dev_priv,
			  enum pipe pipe, bool state)
{
	int reg;
	u32 val;
	bool cur_state;

	reg = FDI_RX_CTL(pipe);
	val = I915_READ(reg);
	cur_state = !!(val & FDI_RX_ENABLE);
	WARN(cur_state != state,
	     "FDI RX state assertion failure (expected %s, current %s)\n",
	     state_string(state), state_string(cur_state));
}
#define assert_fdi_rx_enabled(d, p) assert_fdi_rx(d, p, true)
#define assert_fdi_rx_disabled(d, p) assert_fdi_rx(d, p, false)

static void assert_fdi_tx_pll_enabled(struct drm_i915_private *dev_priv,
				      enum pipe pipe)
{
	int reg;
	u32 val;

	/* ILK FDI PLL is always enabled */
	if (dev_priv->info->gen == 5)
		return;

	/* On Haswell, DDI ports are responsible for the FDI PLL setup */
	if (HAS_DDI(dev_priv->dev))
		return;

	reg = FDI_TX_CTL(pipe);
	val = I915_READ(reg);
	WARN(!(val & FDI_TX_PLL_ENABLE), "FDI TX PLL assertion failure, should be active but is disabled\n");
}

static void assert_fdi_rx_pll_enabled(struct drm_i915_private *dev_priv,
				      enum pipe pipe)
{
	int reg;
	u32 val;

	reg = FDI_RX_CTL(pipe);
	val = I915_READ(reg);
	WARN(!(val & FDI_RX_PLL_ENABLE), "FDI RX PLL assertion failure, should be active but is disabled\n");
}

static void assert_panel_unlocked(struct drm_i915_private *dev_priv,
				  enum pipe pipe)
{
	int pp_reg, lvds_reg;
	u32 val;
	enum pipe panel_pipe = PIPE_A;
	bool locked = true;

	if (HAS_PCH_SPLIT(dev_priv->dev)) {
		pp_reg = PCH_PP_CONTROL;
		lvds_reg = PCH_LVDS;
	} else {
		pp_reg = PP_CONTROL;
		lvds_reg = LVDS;
	}

	val = I915_READ(pp_reg);
	if (!(val & PANEL_POWER_ON) ||
	    ((val & PANEL_UNLOCK_REGS) == PANEL_UNLOCK_REGS))
		locked = false;

	if (I915_READ(lvds_reg) & LVDS_PIPEB_SELECT)
		panel_pipe = PIPE_B;

	WARN(panel_pipe == pipe && locked,
	     "panel assertion failure, pipe %c regs locked\n",
	     pipe_name(pipe));
}

void assert_pipe(struct drm_i915_private *dev_priv,
		 enum pipe pipe, bool state)
{
	int reg;
	u32 val;
	bool cur_state;
	enum transcoder cpu_transcoder = intel_pipe_to_cpu_transcoder(dev_priv,
								      pipe);

	/* if we need the pipe A quirk it must be always on */
	if (pipe == PIPE_A && dev_priv->quirks & QUIRK_PIPEA_FORCE)
		state = true;

	if (IS_HASWELL(dev_priv->dev) && cpu_transcoder != TRANSCODER_EDP &&
	    !(I915_READ(HSW_PWR_WELL_DRIVER) & HSW_PWR_WELL_ENABLE)) {
		cur_state = false;
	} else {
		reg = PIPECONF(cpu_transcoder);
		val = I915_READ(reg);
		cur_state = !!(val & PIPECONF_ENABLE);
	}

	WARN(cur_state != state,
	     "pipe %c assertion failure (expected %s, current %s)\n",
	     pipe_name(pipe), state_string(state), state_string(cur_state));
}

static void assert_plane(struct drm_i915_private *dev_priv,
			 enum plane plane, bool state)
{
	int reg;
	u32 val;
	bool cur_state;

	reg = DSPCNTR(plane);
	val = I915_READ(reg);
	cur_state = !!(val & DISPLAY_PLANE_ENABLE);
	WARN(cur_state != state,
	     "plane %c assertion failure (expected %s, current %s)\n",
	     plane_name(plane), state_string(state), state_string(cur_state));
}

#define assert_plane_enabled(d, p) assert_plane(d, p, true)
#define assert_plane_disabled(d, p) assert_plane(d, p, false)

static void assert_planes_disabled(struct drm_i915_private *dev_priv,
				   enum pipe pipe)
{
	int reg, i;
	u32 val;
	int cur_pipe;

	/* Planes are fixed to pipes on ILK+ */
	if (HAS_PCH_SPLIT(dev_priv->dev) || IS_VALLEYVIEW(dev_priv->dev)) {
		reg = DSPCNTR(pipe);
		val = I915_READ(reg);
		WARN((val & DISPLAY_PLANE_ENABLE),
		     "plane %c assertion failure, should be disabled but not\n",
		     plane_name(pipe));
		return;
	}

	/* Need to check both planes against the pipe */
	for (i = 0; i < 2; i++) {
		reg = DSPCNTR(i);
		val = I915_READ(reg);
		cur_pipe = (val & DISPPLANE_SEL_PIPE_MASK) >>
			DISPPLANE_SEL_PIPE_SHIFT;
		WARN((val & DISPLAY_PLANE_ENABLE) && pipe == cur_pipe,
		     "plane %c assertion failure, should be off on pipe %c but is still active\n",
		     plane_name(i), pipe_name(pipe));
	}
}

static void assert_sprites_disabled(struct drm_i915_private *dev_priv,
				    enum pipe pipe)
{
	int reg, i;
	u32 val;

	if (!IS_VALLEYVIEW(dev_priv->dev))
		return;

	/* Need to check both planes against the pipe */
	for (i = 0; i < dev_priv->num_plane; i++) {
		reg = SPCNTR(pipe, i);
		val = I915_READ(reg);
		WARN((val & SP_ENABLE),
		     "sprite %d assertion failure, should be off on pipe %c but is still active\n",
		     pipe * 2 + i, pipe_name(pipe));
	}
}

static void assert_pch_refclk_enabled(struct drm_i915_private *dev_priv)
{
	u32 val;
	bool enabled;

	if (HAS_PCH_LPT(dev_priv->dev)) {
		DRM_DEBUG_DRIVER("LPT does not has PCH refclk, skipping check\n");
		return;
	}

	val = I915_READ(PCH_DREF_CONTROL);
	enabled = !!(val & (DREF_SSC_SOURCE_MASK | DREF_NONSPREAD_SOURCE_MASK |
			    DREF_SUPERSPREAD_SOURCE_MASK));
	WARN(!enabled, "PCH refclk assertion failure, should be active but is disabled\n");
}

static void assert_transcoder_disabled(struct drm_i915_private *dev_priv,
				       enum pipe pipe)
{
	int reg;
	u32 val;
	bool enabled;

	reg = TRANSCONF(pipe);
	val = I915_READ(reg);
	enabled = !!(val & TRANS_ENABLE);
	WARN(enabled,
	     "transcoder assertion failed, should be off on pipe %c but is still active\n",
	     pipe_name(pipe));
}

static bool dp_pipe_enabled(struct drm_i915_private *dev_priv,
			    enum pipe pipe, u32 port_sel, u32 val)
{
	if ((val & DP_PORT_EN) == 0)
		return false;

	if (HAS_PCH_CPT(dev_priv->dev)) {
		u32	trans_dp_ctl_reg = TRANS_DP_CTL(pipe);
		u32	trans_dp_ctl = I915_READ(trans_dp_ctl_reg);
		if ((trans_dp_ctl & TRANS_DP_PORT_SEL_MASK) != port_sel)
			return false;
	} else {
		if ((val & DP_PIPE_MASK) != (pipe << 30))
			return false;
	}
	return true;
}

static bool hdmi_pipe_enabled(struct drm_i915_private *dev_priv,
			      enum pipe pipe, u32 val)
{
	if ((val & SDVO_ENABLE) == 0)
		return false;

	if (HAS_PCH_CPT(dev_priv->dev)) {
		if ((val & SDVO_PIPE_SEL_MASK_CPT) != SDVO_PIPE_SEL_CPT(pipe))
			return false;
	} else {
		if ((val & SDVO_PIPE_SEL_MASK) != SDVO_PIPE_SEL(pipe))
			return false;
	}
	return true;
}

static bool lvds_pipe_enabled(struct drm_i915_private *dev_priv,
			      enum pipe pipe, u32 val)
{
	if ((val & LVDS_PORT_EN) == 0)
		return false;

	if (HAS_PCH_CPT(dev_priv->dev)) {
		if ((val & PORT_TRANS_SEL_MASK) != PORT_TRANS_SEL_CPT(pipe))
			return false;
	} else {
		if ((val & LVDS_PIPE_MASK) != LVDS_PIPE(pipe))
			return false;
	}
	return true;
}

static bool adpa_pipe_enabled(struct drm_i915_private *dev_priv,
			      enum pipe pipe, u32 val)
{
	if ((val & ADPA_DAC_ENABLE) == 0)
		return false;
	if (HAS_PCH_CPT(dev_priv->dev)) {
		if ((val & PORT_TRANS_SEL_MASK) != PORT_TRANS_SEL_CPT(pipe))
			return false;
	} else {
		if ((val & ADPA_PIPE_SELECT_MASK) != ADPA_PIPE_SELECT(pipe))
			return false;
	}
	return true;
}

static void assert_pch_dp_disabled(struct drm_i915_private *dev_priv,
				   enum pipe pipe, int reg, u32 port_sel)
{
	u32 val = I915_READ(reg);
	WARN(dp_pipe_enabled(dev_priv, pipe, port_sel, val),
	     "PCH DP (0x%08x) enabled on transcoder %c, should be disabled\n",
	     reg, pipe_name(pipe));

	WARN(HAS_PCH_IBX(dev_priv->dev) && (val & DP_PORT_EN) == 0
	     && (val & DP_PIPEB_SELECT),
	     "IBX PCH dp port still using transcoder B\n");
}

static void assert_pch_hdmi_disabled(struct drm_i915_private *dev_priv,
				     enum pipe pipe, int reg)
{
	u32 val = I915_READ(reg);
	WARN(hdmi_pipe_enabled(dev_priv, pipe, val),
	     "PCH HDMI (0x%08x) enabled on transcoder %c, should be disabled\n",
	     reg, pipe_name(pipe));

	WARN(HAS_PCH_IBX(dev_priv->dev) && (val & SDVO_ENABLE) == 0
	     && (val & SDVO_PIPE_B_SELECT),
	     "IBX PCH hdmi port still using transcoder B\n");
}

static void assert_pch_ports_disabled(struct drm_i915_private *dev_priv,
				      enum pipe pipe)
{
	int reg;
	u32 val;

	assert_pch_dp_disabled(dev_priv, pipe, PCH_DP_B, TRANS_DP_PORT_SEL_B);
	assert_pch_dp_disabled(dev_priv, pipe, PCH_DP_C, TRANS_DP_PORT_SEL_C);
	assert_pch_dp_disabled(dev_priv, pipe, PCH_DP_D, TRANS_DP_PORT_SEL_D);

	reg = PCH_ADPA;
	val = I915_READ(reg);
	WARN(adpa_pipe_enabled(dev_priv, pipe, val),
	     "PCH VGA enabled on transcoder %c, should be disabled\n",
	     pipe_name(pipe));

	reg = PCH_LVDS;
	val = I915_READ(reg);
	WARN(lvds_pipe_enabled(dev_priv, pipe, val),
	     "PCH LVDS enabled on transcoder %c, should be disabled\n",
	     pipe_name(pipe));

	assert_pch_hdmi_disabled(dev_priv, pipe, PCH_HDMIB);
	assert_pch_hdmi_disabled(dev_priv, pipe, PCH_HDMIC);
	assert_pch_hdmi_disabled(dev_priv, pipe, PCH_HDMID);
}

/**
 * intel_enable_pll - enable a PLL
 * @dev_priv: i915 private structure
 * @pipe: pipe PLL to enable
 *
 * Enable @pipe's PLL so we can start pumping pixels from a plane.  Check to
 * make sure the PLL reg is writable first though, since the panel write
 * protect mechanism may be enabled.
 *
 * Note!  This is for pre-ILK only.
 *
 * Unfortunately needed by dvo_ns2501 since the dvo depends on it running.
 */
static void intel_enable_pll(struct drm_i915_private *dev_priv, enum pipe pipe)
{
	int reg;
	u32 val;

	/* No really, not for ILK+ */
	BUG_ON(!IS_VALLEYVIEW(dev_priv->dev) && dev_priv->info->gen >= 5);

	/* PLL is protected by panel, make sure we can write it */
	if (IS_MOBILE(dev_priv->dev) && !IS_I830(dev_priv->dev))
		assert_panel_unlocked(dev_priv, pipe);

	reg = DPLL(pipe);
	val = I915_READ(reg);
	val |= DPLL_VCO_ENABLE;

	/* We do this three times for luck */
	I915_WRITE(reg, val);
	POSTING_READ(reg);
	udelay(150); /* wait for warmup */
	I915_WRITE(reg, val);
	POSTING_READ(reg);
	udelay(150); /* wait for warmup */
	I915_WRITE(reg, val);
	POSTING_READ(reg);
	udelay(150); /* wait for warmup */
}

/**
 * intel_disable_pll - disable a PLL
 * @dev_priv: i915 private structure
 * @pipe: pipe PLL to disable
 *
 * Disable the PLL for @pipe, making sure the pipe is off first.
 *
 * Note!  This is for pre-ILK only.
 */
static void intel_disable_pll(struct drm_i915_private *dev_priv, enum pipe pipe)
{
	int reg;
	u32 val;

	/* Don't disable pipe A or pipe A PLLs if needed */
	if (pipe == PIPE_A && (dev_priv->quirks & QUIRK_PIPEA_FORCE))
		return;

	/* Make sure the pipe isn't still relying on us */
	assert_pipe_disabled(dev_priv, pipe);

	reg = DPLL(pipe);
	val = I915_READ(reg);
	val &= ~DPLL_VCO_ENABLE;
	I915_WRITE(reg, val);
	POSTING_READ(reg);
}

/* SBI access */
static void
intel_sbi_write(struct drm_i915_private *dev_priv, u16 reg, u32 value,
		enum intel_sbi_destination destination)
{
	u32 tmp;

	WARN_ON(!mutex_is_locked(&dev_priv->dpio_lock));

	if (wait_for((I915_READ(SBI_CTL_STAT) & SBI_BUSY) == 0,
				100)) {
		DRM_ERROR("timeout waiting for SBI to become ready\n");
		return;
	}

	I915_WRITE(SBI_ADDR, (reg << 16));
	I915_WRITE(SBI_DATA, value);

	if (destination == SBI_ICLK)
		tmp = SBI_CTL_DEST_ICLK | SBI_CTL_OP_CRWR;
	else
		tmp = SBI_CTL_DEST_MPHY | SBI_CTL_OP_IOWR;
	I915_WRITE(SBI_CTL_STAT, SBI_BUSY | tmp);

	if (wait_for((I915_READ(SBI_CTL_STAT) & (SBI_BUSY | SBI_RESPONSE_FAIL)) == 0,
				100)) {
		DRM_ERROR("timeout waiting for SBI to complete write transaction\n");
		return;
	}
}

static u32
intel_sbi_read(struct drm_i915_private *dev_priv, u16 reg,
	       enum intel_sbi_destination destination)
{
	u32 value = 0;
	WARN_ON(!mutex_is_locked(&dev_priv->dpio_lock));

	if (wait_for((I915_READ(SBI_CTL_STAT) & SBI_BUSY) == 0,
				100)) {
		DRM_ERROR("timeout waiting for SBI to become ready\n");
		return 0;
	}

	I915_WRITE(SBI_ADDR, (reg << 16));

	if (destination == SBI_ICLK)
		value = SBI_CTL_DEST_ICLK | SBI_CTL_OP_CRRD;
	else
		value = SBI_CTL_DEST_MPHY | SBI_CTL_OP_IORD;
	I915_WRITE(SBI_CTL_STAT, value | SBI_BUSY);

	if (wait_for((I915_READ(SBI_CTL_STAT) & (SBI_BUSY | SBI_RESPONSE_FAIL)) == 0,
				100)) {
		DRM_ERROR("timeout waiting for SBI to complete read transaction\n");
		return 0;
	}

	return I915_READ(SBI_DATA);
}

/**
 * ironlake_enable_pch_pll - enable PCH PLL
 * @dev_priv: i915 private structure
 * @pipe: pipe PLL to enable
 *
 * The PCH PLL needs to be enabled before the PCH transcoder, since it
 * drives the transcoder clock.
 */
static void ironlake_enable_pch_pll(struct intel_crtc *intel_crtc)
{
	struct drm_i915_private *dev_priv = intel_crtc->base.dev->dev_private;
	struct intel_pch_pll *pll;
	int reg;
	u32 val;

	/* PCH PLLs only available on ILK, SNB and IVB */
	BUG_ON(dev_priv->info->gen < 5);
	pll = intel_crtc->pch_pll;
	if (pll == NULL)
		return;

	if (WARN_ON(pll->refcount == 0))
		return;

	DRM_DEBUG_KMS("enable PCH PLL %x (active %d, on? %d)for crtc %d\n",
		      pll->pll_reg, pll->active, pll->on,
		      intel_crtc->base.base.id);

	/* PCH refclock must be enabled first */
	assert_pch_refclk_enabled(dev_priv);

	if (pll->active++ && pll->on) {
		assert_pch_pll_enabled(dev_priv, pll, NULL);
		return;
	}

	DRM_DEBUG_KMS("enabling PCH PLL %x\n", pll->pll_reg);

	reg = pll->pll_reg;
	val = I915_READ(reg);
	val |= DPLL_VCO_ENABLE;
	I915_WRITE(reg, val);
	POSTING_READ(reg);
	udelay(200);

	pll->on = true;
}

static void intel_disable_pch_pll(struct intel_crtc *intel_crtc)
{
	struct drm_i915_private *dev_priv = intel_crtc->base.dev->dev_private;
	struct intel_pch_pll *pll = intel_crtc->pch_pll;
	int reg;
	u32 val;

	/* PCH only available on ILK+ */
	BUG_ON(dev_priv->info->gen < 5);
	if (pll == NULL)
	       return;

	if (WARN_ON(pll->refcount == 0))
		return;

	DRM_DEBUG_KMS("disable PCH PLL %x (active %d, on? %d) for crtc %d\n",
		      pll->pll_reg, pll->active, pll->on,
		      intel_crtc->base.base.id);

	if (WARN_ON(pll->active == 0)) {
		assert_pch_pll_disabled(dev_priv, pll, NULL);
		return;
	}

	if (--pll->active) {
		assert_pch_pll_enabled(dev_priv, pll, NULL);
		return;
	}

	DRM_DEBUG_KMS("disabling PCH PLL %x\n", pll->pll_reg);

	/* Make sure transcoder isn't still depending on us */
	assert_transcoder_disabled(dev_priv, intel_crtc->pipe);

	reg = pll->pll_reg;
	val = I915_READ(reg);
	val &= ~DPLL_VCO_ENABLE;
	I915_WRITE(reg, val);
	POSTING_READ(reg);
	udelay(200);

	pll->on = false;
}

static void ironlake_enable_pch_transcoder(struct drm_i915_private *dev_priv,
					   enum pipe pipe)
{
	struct drm_device *dev = dev_priv->dev;
	struct drm_crtc *crtc = dev_priv->pipe_to_crtc_mapping[pipe];
	uint32_t reg, val, pipeconf_val;

	/* PCH only available on ILK+ */
	BUG_ON(dev_priv->info->gen < 5);

	/* Make sure PCH DPLL is enabled */
	assert_pch_pll_enabled(dev_priv,
			       to_intel_crtc(crtc)->pch_pll,
			       to_intel_crtc(crtc));

	/* FDI must be feeding us bits for PCH ports */
	assert_fdi_tx_enabled(dev_priv, pipe);
	assert_fdi_rx_enabled(dev_priv, pipe);

	if (HAS_PCH_CPT(dev)) {
		/* Workaround: Set the timing override bit before enabling the
		 * pch transcoder. */
		reg = TRANS_CHICKEN2(pipe);
		val = I915_READ(reg);
		val |= TRANS_CHICKEN2_TIMING_OVERRIDE;
		I915_WRITE(reg, val);
	}

	reg = TRANSCONF(pipe);
	val = I915_READ(reg);
	pipeconf_val = I915_READ(PIPECONF(pipe));

	if (HAS_PCH_IBX(dev_priv->dev)) {
		/*
		 * make the BPC in transcoder be consistent with
		 * that in pipeconf reg.
		 */
		val &= ~PIPECONF_BPC_MASK;
		val |= pipeconf_val & PIPECONF_BPC_MASK;
	}

	val &= ~TRANS_INTERLACE_MASK;
	if ((pipeconf_val & PIPECONF_INTERLACE_MASK) == PIPECONF_INTERLACED_ILK)
		if (HAS_PCH_IBX(dev_priv->dev) &&
		    intel_pipe_has_type(crtc, INTEL_OUTPUT_SDVO))
			val |= TRANS_LEGACY_INTERLACED_ILK;
		else
			val |= TRANS_INTERLACED;
	else
		val |= TRANS_PROGRESSIVE;

	I915_WRITE(reg, val | TRANS_ENABLE);
	if (wait_for(I915_READ(reg) & TRANS_STATE_ENABLE, 100))
		DRM_ERROR("failed to enable transcoder %d\n", pipe);
}

static void lpt_enable_pch_transcoder(struct drm_i915_private *dev_priv,
				      enum transcoder cpu_transcoder)
{
	u32 val, pipeconf_val;

	/* PCH only available on ILK+ */
	BUG_ON(dev_priv->info->gen < 5);

	/* FDI must be feeding us bits for PCH ports */
	assert_fdi_tx_enabled(dev_priv, (enum pipe) cpu_transcoder);
	assert_fdi_rx_enabled(dev_priv, TRANSCODER_A);

	/* Workaround: set timing override bit. */
	val = I915_READ(_TRANSA_CHICKEN2);
	val |= TRANS_CHICKEN2_TIMING_OVERRIDE;
	I915_WRITE(_TRANSA_CHICKEN2, val);

	val = TRANS_ENABLE;
	pipeconf_val = I915_READ(PIPECONF(cpu_transcoder));

	if ((pipeconf_val & PIPECONF_INTERLACE_MASK_HSW) ==
	    PIPECONF_INTERLACED_ILK)
		val |= TRANS_INTERLACED;
	else
		val |= TRANS_PROGRESSIVE;

	I915_WRITE(TRANSCONF(TRANSCODER_A), val);
	if (wait_for(I915_READ(_TRANSACONF) & TRANS_STATE_ENABLE, 100))
		DRM_ERROR("Failed to enable PCH transcoder\n");
}

static void ironlake_disable_pch_transcoder(struct drm_i915_private *dev_priv,
					    enum pipe pipe)
{
	struct drm_device *dev = dev_priv->dev;
	uint32_t reg, val;

	/* FDI relies on the transcoder */
	assert_fdi_tx_disabled(dev_priv, pipe);
	assert_fdi_rx_disabled(dev_priv, pipe);

	/* Ports must be off as well */
	assert_pch_ports_disabled(dev_priv, pipe);

	reg = TRANSCONF(pipe);
	val = I915_READ(reg);
	val &= ~TRANS_ENABLE;
	I915_WRITE(reg, val);
	/* wait for PCH transcoder off, transcoder state */
	if (wait_for((I915_READ(reg) & TRANS_STATE_ENABLE) == 0, 50))
		DRM_ERROR("failed to disable transcoder %d\n", pipe);

	if (!HAS_PCH_IBX(dev)) {
		/* Workaround: Clear the timing override chicken bit again. */
		reg = TRANS_CHICKEN2(pipe);
		val = I915_READ(reg);
		val &= ~TRANS_CHICKEN2_TIMING_OVERRIDE;
		I915_WRITE(reg, val);
	}
}

static void lpt_disable_pch_transcoder(struct drm_i915_private *dev_priv)
{
	u32 val;

	val = I915_READ(_TRANSACONF);
	val &= ~TRANS_ENABLE;
	I915_WRITE(_TRANSACONF, val);
	/* wait for PCH transcoder off, transcoder state */
	if (wait_for((I915_READ(_TRANSACONF) & TRANS_STATE_ENABLE) == 0, 50))
		DRM_ERROR("Failed to disable PCH transcoder\n");

	/* Workaround: clear timing override bit. */
	val = I915_READ(_TRANSA_CHICKEN2);
	val &= ~TRANS_CHICKEN2_TIMING_OVERRIDE;
	I915_WRITE(_TRANSA_CHICKEN2, val);
}

/**
 * intel_enable_pipe - enable a pipe, asserting requirements
 * @dev_priv: i915 private structure
 * @pipe: pipe to enable
 * @pch_port: on ILK+, is this pipe driving a PCH port or not
 *
 * Enable @pipe, making sure that various hardware specific requirements
 * are met, if applicable, e.g. PLL enabled, LVDS pairs enabled, etc.
 *
 * @pipe should be %PIPE_A or %PIPE_B.
 *
 * Will wait until the pipe is actually running (i.e. first vblank) before
 * returning.
 */
static void intel_enable_pipe(struct drm_i915_private *dev_priv, enum pipe pipe,
			      bool pch_port)
{
	enum transcoder cpu_transcoder = intel_pipe_to_cpu_transcoder(dev_priv,
								      pipe);
	enum pipe pch_transcoder;
	int reg;
	u32 val;

	if (HAS_PCH_LPT(dev_priv->dev))
		pch_transcoder = TRANSCODER_A;
	else
		pch_transcoder = pipe;

	/*
	 * A pipe without a PLL won't actually be able to drive bits from
	 * a plane.  On ILK+ the pipe PLLs are integrated, so we don't
	 * need the check.
	 */
	if (!HAS_PCH_SPLIT(dev_priv->dev))
		assert_pll_enabled(dev_priv, pipe);
	else {
		if (pch_port) {
			/* if driving the PCH, we need FDI enabled */
			assert_fdi_rx_pll_enabled(dev_priv, pch_transcoder);
			assert_fdi_tx_pll_enabled(dev_priv,
						  (enum pipe) cpu_transcoder);
		}
		/* FIXME: assert CPU port conditions for SNB+ */
	}

	reg = PIPECONF(cpu_transcoder);
	val = I915_READ(reg);
	if (val & PIPECONF_ENABLE)
		return;

	I915_WRITE(reg, val | PIPECONF_ENABLE);
	intel_wait_for_vblank(dev_priv->dev, pipe);
}

/**
 * intel_disable_pipe - disable a pipe, asserting requirements
 * @dev_priv: i915 private structure
 * @pipe: pipe to disable
 *
 * Disable @pipe, making sure that various hardware specific requirements
 * are met, if applicable, e.g. plane disabled, panel fitter off, etc.
 *
 * @pipe should be %PIPE_A or %PIPE_B.
 *
 * Will wait until the pipe has shut down before returning.
 */
static void intel_disable_pipe(struct drm_i915_private *dev_priv,
			       enum pipe pipe)
{
	enum transcoder cpu_transcoder = intel_pipe_to_cpu_transcoder(dev_priv,
								      pipe);
	int reg;
	u32 val;

	/*
	 * Make sure planes won't keep trying to pump pixels to us,
	 * or we might hang the display.
	 */
	assert_planes_disabled(dev_priv, pipe);
	assert_sprites_disabled(dev_priv, pipe);

	/* Don't disable pipe A or pipe A PLLs if needed */
	if (pipe == PIPE_A && (dev_priv->quirks & QUIRK_PIPEA_FORCE))
		return;

	reg = PIPECONF(cpu_transcoder);
	val = I915_READ(reg);
	if ((val & PIPECONF_ENABLE) == 0)
		return;

	I915_WRITE(reg, val & ~PIPECONF_ENABLE);
	intel_wait_for_pipe_off(dev_priv->dev, pipe);
}

/*
 * Plane regs are double buffered, going from enabled->disabled needs a
 * trigger in order to latch.  The display address reg provides this.
 */
void intel_flush_display_plane(struct drm_i915_private *dev_priv,
				      enum plane plane)
{
	if (dev_priv->info->gen >= 4)
		I915_WRITE(DSPSURF(plane), I915_READ(DSPSURF(plane)));
	else
		I915_WRITE(DSPADDR(plane), I915_READ(DSPADDR(plane)));
}

/**
 * intel_enable_plane - enable a display plane on a given pipe
 * @dev_priv: i915 private structure
 * @plane: plane to enable
 * @pipe: pipe being fed
 *
 * Enable @plane on @pipe, making sure that @pipe is running first.
 */
static void intel_enable_plane(struct drm_i915_private *dev_priv,
			       enum plane plane, enum pipe pipe)
{
	int reg;
	u32 val;

	/* If the pipe isn't enabled, we can't pump pixels and may hang */
	assert_pipe_enabled(dev_priv, pipe);

	reg = DSPCNTR(plane);
	val = I915_READ(reg);
	if (val & DISPLAY_PLANE_ENABLE)
		return;

	I915_WRITE(reg, val | DISPLAY_PLANE_ENABLE);
	intel_flush_display_plane(dev_priv, plane);
	intel_wait_for_vblank(dev_priv->dev, pipe);
}

/**
 * intel_disable_plane - disable a display plane
 * @dev_priv: i915 private structure
 * @plane: plane to disable
 * @pipe: pipe consuming the data
 *
 * Disable @plane; should be an independent operation.
 */
static void intel_disable_plane(struct drm_i915_private *dev_priv,
				enum plane plane, enum pipe pipe)
{
	int reg;
	u32 val;

	reg = DSPCNTR(plane);
	val = I915_READ(reg);
	if ((val & DISPLAY_PLANE_ENABLE) == 0)
		return;

	I915_WRITE(reg, val & ~DISPLAY_PLANE_ENABLE);
	intel_flush_display_plane(dev_priv, plane);
	intel_wait_for_vblank(dev_priv->dev, pipe);
}

static bool need_vtd_wa(struct drm_device *dev)
{
#ifdef CONFIG_INTEL_IOMMU
	if (INTEL_INFO(dev)->gen >= 6 && intel_iommu_gfx_mapped)
		return true;
#endif
	return false;
}

int
intel_pin_and_fence_fb_obj(struct drm_device *dev,
			   struct drm_i915_gem_object *obj,
			   struct intel_ring_buffer *pipelined)
{
	struct drm_i915_private *dev_priv = dev->dev_private;
	u32 alignment;
	int ret;

	switch (obj->tiling_mode) {
	case I915_TILING_NONE:
		if (IS_BROADWATER(dev) || IS_CRESTLINE(dev))
			alignment = 128 * 1024;
		else if (INTEL_INFO(dev)->gen >= 4)
			alignment = 4 * 1024;
		else
			alignment = 64 * 1024;
		break;
	case I915_TILING_X:
		/* pin() will align the object as required by fence */
		alignment = 0;
		break;
	case I915_TILING_Y:
		/* FIXME: Is this true? */
		DRM_ERROR("Y tiled not allowed for scan out buffers\n");
		return -EINVAL;
	default:
		BUG();
	}

	/* Note that the w/a also requires 64 PTE of padding following the
	 * bo. We currently fill all unused PTE with the shadow page and so
	 * we should always have valid PTE following the scanout preventing
	 * the VT-d warning.
	 */
	if (need_vtd_wa(dev) && alignment < 256 * 1024)
		alignment = 256 * 1024;

	dev_priv->mm.interruptible = false;
	ret = i915_gem_object_pin_to_display_plane(obj, alignment, pipelined);
	if (ret)
		goto err_interruptible;

	/* Install a fence for tiled scan-out. Pre-i965 always needs a
	 * fence, whereas 965+ only requires a fence if using
	 * framebuffer compression.  For simplicity, we always install
	 * a fence as the cost is not that onerous.
	 */
	ret = i915_gem_object_get_fence(obj);
	if (ret)
		goto err_unpin;

	i915_gem_object_pin_fence(obj);

	dev_priv->mm.interruptible = true;
	return 0;

err_unpin:
	i915_gem_object_unpin(obj);
err_interruptible:
	dev_priv->mm.interruptible = true;
	return ret;
}

void intel_unpin_fb_obj(struct drm_i915_gem_object *obj)
{
	i915_gem_object_unpin_fence(obj);
	i915_gem_object_unpin(obj);
}

/* Computes the linear offset to the base tile and adjusts x, y. bytes per pixel
 * is assumed to be a power-of-two. */
unsigned long intel_gen4_compute_page_offset(int *x, int *y,
					     unsigned int tiling_mode,
					     unsigned int cpp,
					     unsigned int pitch)
{
	if (tiling_mode != I915_TILING_NONE) {
		unsigned int tile_rows, tiles;

		tile_rows = *y / 8;
		*y %= 8;

		tiles = *x / (512/cpp);
		*x %= 512/cpp;

		return tile_rows * pitch * 8 + tiles * 4096;
	} else {
		unsigned int offset;

		offset = *y * pitch + *x * cpp;
		*y = 0;
		*x = (offset & 4095) / cpp;
		return offset & -4096;
	}
}

static int i9xx_update_plane(struct drm_crtc *crtc, struct drm_framebuffer *fb,
			     int x, int y)
{
	struct drm_device *dev = crtc->dev;
	struct drm_i915_private *dev_priv = dev->dev_private;
	struct intel_crtc *intel_crtc = to_intel_crtc(crtc);
	struct intel_framebuffer *intel_fb;
	struct drm_i915_gem_object *obj;
	int plane = intel_crtc->plane;
	unsigned long linear_offset;
	u32 dspcntr;
	u32 reg;

	switch (plane) {
	case 0:
	case 1:
		break;
	default:
		DRM_ERROR("Can't update plane %d in SAREA\n", plane);
		return -EINVAL;
	}

	intel_fb = to_intel_framebuffer(fb);
	obj = intel_fb->obj;

	reg = DSPCNTR(plane);
	dspcntr = I915_READ(reg);
	/* Mask out pixel format bits in case we change it */
	dspcntr &= ~DISPPLANE_PIXFORMAT_MASK;
	switch (fb->pixel_format) {
	case DRM_FORMAT_C8:
		dspcntr |= DISPPLANE_8BPP;
		break;
	case DRM_FORMAT_XRGB1555:
	case DRM_FORMAT_ARGB1555:
		dspcntr |= DISPPLANE_BGRX555;
		break;
	case DRM_FORMAT_RGB565:
		dspcntr |= DISPPLANE_BGRX565;
		break;
	case DRM_FORMAT_XRGB8888:
	case DRM_FORMAT_ARGB8888:
		dspcntr |= DISPPLANE_BGRX888;
		break;
	case DRM_FORMAT_XBGR8888:
	case DRM_FORMAT_ABGR8888:
		dspcntr |= DISPPLANE_RGBX888;
		break;
	case DRM_FORMAT_XRGB2101010:
	case DRM_FORMAT_ARGB2101010:
		dspcntr |= DISPPLANE_BGRX101010;
		break;
	case DRM_FORMAT_XBGR2101010:
	case DRM_FORMAT_ABGR2101010:
		dspcntr |= DISPPLANE_RGBX101010;
		break;
	default:
		BUG();
	}

	if (INTEL_INFO(dev)->gen >= 4) {
		if (obj->tiling_mode != I915_TILING_NONE)
			dspcntr |= DISPPLANE_TILED;
		else
			dspcntr &= ~DISPPLANE_TILED;
	}

	I915_WRITE(reg, dspcntr);

	linear_offset = y * fb->pitches[0] + x * (fb->bits_per_pixel / 8);

	if (INTEL_INFO(dev)->gen >= 4) {
		intel_crtc->dspaddr_offset =
			intel_gen4_compute_page_offset(&x, &y, obj->tiling_mode,
						       fb->bits_per_pixel / 8,
						       fb->pitches[0]);
		linear_offset -= intel_crtc->dspaddr_offset;
	} else {
		intel_crtc->dspaddr_offset = linear_offset;
	}

	DRM_DEBUG_KMS("Writing base %08X %08lX %d %d %d\n",
		      obj->gtt_offset, linear_offset, x, y, fb->pitches[0]);
	I915_WRITE(DSPSTRIDE(plane), fb->pitches[0]);
	if (INTEL_INFO(dev)->gen >= 4) {
		I915_MODIFY_DISPBASE(DSPSURF(plane),
				     obj->gtt_offset + intel_crtc->dspaddr_offset);
		I915_WRITE(DSPTILEOFF(plane), (y << 16) | x);
		I915_WRITE(DSPLINOFF(plane), linear_offset);
	} else
		I915_WRITE(DSPADDR(plane), obj->gtt_offset + linear_offset);
	POSTING_READ(reg);

	return 0;
}

static int ironlake_update_plane(struct drm_crtc *crtc,
				 struct drm_framebuffer *fb, int x, int y)
{
	struct drm_device *dev = crtc->dev;
	struct drm_i915_private *dev_priv = dev->dev_private;
	struct intel_crtc *intel_crtc = to_intel_crtc(crtc);
	struct intel_framebuffer *intel_fb;
	struct drm_i915_gem_object *obj;
	int plane = intel_crtc->plane;
	unsigned long linear_offset;
	u32 dspcntr;
	u32 reg;

	switch (plane) {
	case 0:
	case 1:
	case 2:
		break;
	default:
		DRM_ERROR("Can't update plane %d in SAREA\n", plane);
		return -EINVAL;
	}

	intel_fb = to_intel_framebuffer(fb);
	obj = intel_fb->obj;

	reg = DSPCNTR(plane);
	dspcntr = I915_READ(reg);
	/* Mask out pixel format bits in case we change it */
	dspcntr &= ~DISPPLANE_PIXFORMAT_MASK;
	switch (fb->pixel_format) {
	case DRM_FORMAT_C8:
		dspcntr |= DISPPLANE_8BPP;
		break;
	case DRM_FORMAT_RGB565:
		dspcntr |= DISPPLANE_BGRX565;
		break;
	case DRM_FORMAT_XRGB8888:
	case DRM_FORMAT_ARGB8888:
		dspcntr |= DISPPLANE_BGRX888;
		break;
	case DRM_FORMAT_XBGR8888:
	case DRM_FORMAT_ABGR8888:
		dspcntr |= DISPPLANE_RGBX888;
		break;
	case DRM_FORMAT_XRGB2101010:
	case DRM_FORMAT_ARGB2101010:
		dspcntr |= DISPPLANE_BGRX101010;
		break;
	case DRM_FORMAT_XBGR2101010:
	case DRM_FORMAT_ABGR2101010:
		dspcntr |= DISPPLANE_RGBX101010;
		break;
	default:
		BUG();
	}

	if (obj->tiling_mode != I915_TILING_NONE)
		dspcntr |= DISPPLANE_TILED;
	else
		dspcntr &= ~DISPPLANE_TILED;

	/* must disable */
	dspcntr |= DISPPLANE_TRICKLE_FEED_DISABLE;

	I915_WRITE(reg, dspcntr);

	linear_offset = y * fb->pitches[0] + x * (fb->bits_per_pixel / 8);
	intel_crtc->dspaddr_offset =
		intel_gen4_compute_page_offset(&x, &y, obj->tiling_mode,
					       fb->bits_per_pixel / 8,
					       fb->pitches[0]);
	linear_offset -= intel_crtc->dspaddr_offset;

	DRM_DEBUG_KMS("Writing base %08X %08lX %d %d %d\n",
		      obj->gtt_offset, linear_offset, x, y, fb->pitches[0]);
	I915_WRITE(DSPSTRIDE(plane), fb->pitches[0]);
	I915_MODIFY_DISPBASE(DSPSURF(plane),
			     obj->gtt_offset + intel_crtc->dspaddr_offset);
	if (IS_HASWELL(dev)) {
		I915_WRITE(DSPOFFSET(plane), (y << 16) | x);
	} else {
		I915_WRITE(DSPTILEOFF(plane), (y << 16) | x);
		I915_WRITE(DSPLINOFF(plane), linear_offset);
	}
	POSTING_READ(reg);

	return 0;
}

/* Assume fb object is pinned & idle & fenced and just update base pointers */
static int
intel_pipe_set_base_atomic(struct drm_crtc *crtc, struct drm_framebuffer *fb,
			   int x, int y, enum mode_set_atomic state)
{
	struct drm_device *dev = crtc->dev;
	struct drm_i915_private *dev_priv = dev->dev_private;

	if (dev_priv->display.disable_fbc)
		dev_priv->display.disable_fbc(dev);
	intel_increase_pllclock(crtc);

	return dev_priv->display.update_plane(crtc, fb, x, y);
}

void intel_display_handle_reset(struct drm_device *dev)
{
	struct drm_i915_private *dev_priv = dev->dev_private;
	struct drm_crtc *crtc;

	/*
	 * Flips in the rings have been nuked by the reset,
	 * so complete all pending flips so that user space
	 * will get its events and not get stuck.
	 *
	 * Also update the base address of all primary
	 * planes to the the last fb to make sure we're
	 * showing the correct fb after a reset.
	 *
	 * Need to make two loops over the crtcs so that we
	 * don't try to grab a crtc mutex before the
	 * pending_flip_queue really got woken up.
	 */

	list_for_each_entry(crtc, &dev->mode_config.crtc_list, head) {
		struct intel_crtc *intel_crtc = to_intel_crtc(crtc);
		enum plane plane = intel_crtc->plane;

		intel_prepare_page_flip(dev, plane);
		intel_finish_page_flip_plane(dev, plane);
	}

	list_for_each_entry(crtc, &dev->mode_config.crtc_list, head) {
		struct intel_crtc *intel_crtc = to_intel_crtc(crtc);

		mutex_lock(&crtc->mutex);
		if (intel_crtc->active)
			dev_priv->display.update_plane(crtc, crtc->fb,
						       crtc->x, crtc->y);
		mutex_unlock(&crtc->mutex);
	}
}

static int
intel_finish_fb(struct drm_framebuffer *old_fb)
{
	struct drm_i915_gem_object *obj = to_intel_framebuffer(old_fb)->obj;
	struct drm_i915_private *dev_priv = obj->base.dev->dev_private;
	bool was_interruptible = dev_priv->mm.interruptible;
	int ret;

	/* Big Hammer, we also need to ensure that any pending
	 * MI_WAIT_FOR_EVENT inside a user batch buffer on the
	 * current scanout is retired before unpinning the old
	 * framebuffer.
	 *
	 * This should only fail upon a hung GPU, in which case we
	 * can safely continue.
	 */
	dev_priv->mm.interruptible = false;
	ret = i915_gem_object_finish_gpu(obj);
	dev_priv->mm.interruptible = was_interruptible;

	return ret;
}

static void intel_crtc_update_sarea_pos(struct drm_crtc *crtc, int x, int y)
{
	struct drm_device *dev = crtc->dev;
	struct drm_i915_master_private *master_priv;
	struct intel_crtc *intel_crtc = to_intel_crtc(crtc);

	if (!dev->primary->master)
		return;

	master_priv = dev->primary->master->driver_priv;
	if (!master_priv->sarea_priv)
		return;

	switch (intel_crtc->pipe) {
	case 0:
		master_priv->sarea_priv->pipeA_x = x;
		master_priv->sarea_priv->pipeA_y = y;
		break;
	case 1:
		master_priv->sarea_priv->pipeB_x = x;
		master_priv->sarea_priv->pipeB_y = y;
		break;
	default:
		break;
	}
}

static int
intel_pipe_set_base(struct drm_crtc *crtc, int x, int y,
		    struct drm_framebuffer *fb)
{
	struct drm_device *dev = crtc->dev;
	struct drm_i915_private *dev_priv = dev->dev_private;
	struct intel_crtc *intel_crtc = to_intel_crtc(crtc);
	struct drm_framebuffer *old_fb;
	int ret;

	/* no fb bound */
	if (!fb) {
		DRM_ERROR("No FB bound\n");
		return 0;
	}

	if (intel_crtc->plane > INTEL_INFO(dev)->num_pipes) {
		DRM_ERROR("no plane for crtc: plane %d, num_pipes %d\n",
				intel_crtc->plane,
				INTEL_INFO(dev)->num_pipes);
		return -EINVAL;
	}

	mutex_lock(&dev->struct_mutex);
	ret = intel_pin_and_fence_fb_obj(dev,
					 to_intel_framebuffer(fb)->obj,
					 NULL);
	if (ret != 0) {
		mutex_unlock(&dev->struct_mutex);
		DRM_ERROR("pin & fence failed\n");
		return ret;
	}

	ret = dev_priv->display.update_plane(crtc, fb, x, y);
	if (ret) {
		intel_unpin_fb_obj(to_intel_framebuffer(fb)->obj);
		mutex_unlock(&dev->struct_mutex);
		DRM_ERROR("failed to update base address\n");
		return ret;
	}

	old_fb = crtc->fb;
	crtc->fb = fb;
	crtc->x = x;
	crtc->y = y;

	if (old_fb) {
		intel_wait_for_vblank(dev, intel_crtc->pipe);
		intel_unpin_fb_obj(to_intel_framebuffer(old_fb)->obj);
	}

	intel_update_fbc(dev);
	mutex_unlock(&dev->struct_mutex);

	intel_crtc_update_sarea_pos(crtc, x, y);

	return 0;
}

static void intel_fdi_normal_train(struct drm_crtc *crtc)
{
	struct drm_device *dev = crtc->dev;
	struct drm_i915_private *dev_priv = dev->dev_private;
	struct intel_crtc *intel_crtc = to_intel_crtc(crtc);
	int pipe = intel_crtc->pipe;
	u32 reg, temp;

	/* enable normal train */
	reg = FDI_TX_CTL(pipe);
	temp = I915_READ(reg);
	if (IS_IVYBRIDGE(dev)) {
		temp &= ~FDI_LINK_TRAIN_NONE_IVB;
		temp |= FDI_LINK_TRAIN_NONE_IVB | FDI_TX_ENHANCE_FRAME_ENABLE;
	} else {
		temp &= ~FDI_LINK_TRAIN_NONE;
		temp |= FDI_LINK_TRAIN_NONE | FDI_TX_ENHANCE_FRAME_ENABLE;
	}
	I915_WRITE(reg, temp);

	reg = FDI_RX_CTL(pipe);
	temp = I915_READ(reg);
	if (HAS_PCH_CPT(dev)) {
		temp &= ~FDI_LINK_TRAIN_PATTERN_MASK_CPT;
		temp |= FDI_LINK_TRAIN_NORMAL_CPT;
	} else {
		temp &= ~FDI_LINK_TRAIN_NONE;
		temp |= FDI_LINK_TRAIN_NONE;
	}
	I915_WRITE(reg, temp | FDI_RX_ENHANCE_FRAME_ENABLE);

	/* wait one idle pattern time */
	POSTING_READ(reg);
	udelay(1000);

	/* IVB wants error correction enabled */
	if (IS_IVYBRIDGE(dev))
		I915_WRITE(reg, I915_READ(reg) | FDI_FS_ERRC_ENABLE |
			   FDI_FE_ERRC_ENABLE);
}

static void ivb_modeset_global_resources(struct drm_device *dev)
{
	struct drm_i915_private *dev_priv = dev->dev_private;
	struct intel_crtc *pipe_B_crtc =
		to_intel_crtc(dev_priv->pipe_to_crtc_mapping[PIPE_B]);
	struct intel_crtc *pipe_C_crtc =
		to_intel_crtc(dev_priv->pipe_to_crtc_mapping[PIPE_C]);
	uint32_t temp;

	/* When everything is off disable fdi C so that we could enable fdi B
	 * with all lanes. XXX: This misses the case where a pipe is not using
	 * any pch resources and so doesn't need any fdi lanes. */
	if (!pipe_B_crtc->base.enabled && !pipe_C_crtc->base.enabled) {
		WARN_ON(I915_READ(FDI_RX_CTL(PIPE_B)) & FDI_RX_ENABLE);
		WARN_ON(I915_READ(FDI_RX_CTL(PIPE_C)) & FDI_RX_ENABLE);

		temp = I915_READ(SOUTH_CHICKEN1);
		temp &= ~FDI_BC_BIFURCATION_SELECT;
		DRM_DEBUG_KMS("disabling fdi C rx\n");
		I915_WRITE(SOUTH_CHICKEN1, temp);
	}
}

/* The FDI link training functions for ILK/Ibexpeak. */
static void ironlake_fdi_link_train(struct drm_crtc *crtc)
{
	struct drm_device *dev = crtc->dev;
	struct drm_i915_private *dev_priv = dev->dev_private;
	struct intel_crtc *intel_crtc = to_intel_crtc(crtc);
	int pipe = intel_crtc->pipe;
	int plane = intel_crtc->plane;
	u32 reg, temp, tries;

	/* FDI needs bits from pipe & plane first */
	assert_pipe_enabled(dev_priv, pipe);
	assert_plane_enabled(dev_priv, plane);

	/* Train 1: umask FDI RX Interrupt symbol_lock and bit_lock bit
	   for train result */
	reg = FDI_RX_IMR(pipe);
	temp = I915_READ(reg);
	temp &= ~FDI_RX_SYMBOL_LOCK;
	temp &= ~FDI_RX_BIT_LOCK;
	I915_WRITE(reg, temp);
	I915_READ(reg);
	udelay(150);

	/* enable CPU FDI TX and PCH FDI RX */
	reg = FDI_TX_CTL(pipe);
	temp = I915_READ(reg);
	temp &= ~(7 << 19);
	temp |= (intel_crtc->fdi_lanes - 1) << 19;
	temp &= ~FDI_LINK_TRAIN_NONE;
	temp |= FDI_LINK_TRAIN_PATTERN_1;
	I915_WRITE(reg, temp | FDI_TX_ENABLE);

	reg = FDI_RX_CTL(pipe);
	temp = I915_READ(reg);
	temp &= ~FDI_LINK_TRAIN_NONE;
	temp |= FDI_LINK_TRAIN_PATTERN_1;
	I915_WRITE(reg, temp | FDI_RX_ENABLE);

	POSTING_READ(reg);
	udelay(150);

	/* Ironlake workaround, enable clock pointer after FDI enable*/
	I915_WRITE(FDI_RX_CHICKEN(pipe), FDI_RX_PHASE_SYNC_POINTER_OVR);
	I915_WRITE(FDI_RX_CHICKEN(pipe), FDI_RX_PHASE_SYNC_POINTER_OVR |
		   FDI_RX_PHASE_SYNC_POINTER_EN);

	reg = FDI_RX_IIR(pipe);
	for (tries = 0; tries < 5; tries++) {
		temp = I915_READ(reg);
		DRM_DEBUG_KMS("FDI_RX_IIR 0x%x\n", temp);

		if ((temp & FDI_RX_BIT_LOCK)) {
			DRM_DEBUG_KMS("FDI train 1 done.\n");
			I915_WRITE(reg, temp | FDI_RX_BIT_LOCK);
			break;
		}
	}
	if (tries == 5)
		DRM_ERROR("FDI train 1 fail!\n");

	/* Train 2 */
	reg = FDI_TX_CTL(pipe);
	temp = I915_READ(reg);
	temp &= ~FDI_LINK_TRAIN_NONE;
	temp |= FDI_LINK_TRAIN_PATTERN_2;
	I915_WRITE(reg, temp);

	reg = FDI_RX_CTL(pipe);
	temp = I915_READ(reg);
	temp &= ~FDI_LINK_TRAIN_NONE;
	temp |= FDI_LINK_TRAIN_PATTERN_2;
	I915_WRITE(reg, temp);

	POSTING_READ(reg);
	udelay(150);

	reg = FDI_RX_IIR(pipe);
	for (tries = 0; tries < 5; tries++) {
		temp = I915_READ(reg);
		DRM_DEBUG_KMS("FDI_RX_IIR 0x%x\n", temp);

		if (temp & FDI_RX_SYMBOL_LOCK) {
			I915_WRITE(reg, temp | FDI_RX_SYMBOL_LOCK);
			DRM_DEBUG_KMS("FDI train 2 done.\n");
			break;
		}
	}
	if (tries == 5)
		DRM_ERROR("FDI train 2 fail!\n");

	DRM_DEBUG_KMS("FDI train done\n");

}

static const int snb_b_fdi_train_param[] = {
	FDI_LINK_TRAIN_400MV_0DB_SNB_B,
	FDI_LINK_TRAIN_400MV_6DB_SNB_B,
	FDI_LINK_TRAIN_600MV_3_5DB_SNB_B,
	FDI_LINK_TRAIN_800MV_0DB_SNB_B,
};

/* The FDI link training functions for SNB/Cougarpoint. */
static void gen6_fdi_link_train(struct drm_crtc *crtc)
{
	struct drm_device *dev = crtc->dev;
	struct drm_i915_private *dev_priv = dev->dev_private;
	struct intel_crtc *intel_crtc = to_intel_crtc(crtc);
	int pipe = intel_crtc->pipe;
	u32 reg, temp, i, retry;

	/* Train 1: umask FDI RX Interrupt symbol_lock and bit_lock bit
	   for train result */
	reg = FDI_RX_IMR(pipe);
	temp = I915_READ(reg);
	temp &= ~FDI_RX_SYMBOL_LOCK;
	temp &= ~FDI_RX_BIT_LOCK;
	I915_WRITE(reg, temp);

	POSTING_READ(reg);
	udelay(150);

	/* enable CPU FDI TX and PCH FDI RX */
	reg = FDI_TX_CTL(pipe);
	temp = I915_READ(reg);
	temp &= ~(7 << 19);
	temp |= (intel_crtc->fdi_lanes - 1) << 19;
	temp &= ~FDI_LINK_TRAIN_NONE;
	temp |= FDI_LINK_TRAIN_PATTERN_1;
	temp &= ~FDI_LINK_TRAIN_VOL_EMP_MASK;
	/* SNB-B */
	temp |= FDI_LINK_TRAIN_400MV_0DB_SNB_B;
	I915_WRITE(reg, temp | FDI_TX_ENABLE);

	I915_WRITE(FDI_RX_MISC(pipe),
		   FDI_RX_TP1_TO_TP2_48 | FDI_RX_FDI_DELAY_90);

	reg = FDI_RX_CTL(pipe);
	temp = I915_READ(reg);
	if (HAS_PCH_CPT(dev)) {
		temp &= ~FDI_LINK_TRAIN_PATTERN_MASK_CPT;
		temp |= FDI_LINK_TRAIN_PATTERN_1_CPT;
	} else {
		temp &= ~FDI_LINK_TRAIN_NONE;
		temp |= FDI_LINK_TRAIN_PATTERN_1;
	}
	I915_WRITE(reg, temp | FDI_RX_ENABLE);

	POSTING_READ(reg);
	udelay(150);

	for (i = 0; i < 4; i++) {
		reg = FDI_TX_CTL(pipe);
		temp = I915_READ(reg);
		temp &= ~FDI_LINK_TRAIN_VOL_EMP_MASK;
		temp |= snb_b_fdi_train_param[i];
		I915_WRITE(reg, temp);

		POSTING_READ(reg);
		udelay(500);

		for (retry = 0; retry < 5; retry++) {
			reg = FDI_RX_IIR(pipe);
			temp = I915_READ(reg);
			DRM_DEBUG_KMS("FDI_RX_IIR 0x%x\n", temp);
			if (temp & FDI_RX_BIT_LOCK) {
				I915_WRITE(reg, temp | FDI_RX_BIT_LOCK);
				DRM_DEBUG_KMS("FDI train 1 done.\n");
				break;
			}
			udelay(50);
		}
		if (retry < 5)
			break;
	}
	if (i == 4)
		DRM_ERROR("FDI train 1 fail!\n");

	/* Train 2 */
	reg = FDI_TX_CTL(pipe);
	temp = I915_READ(reg);
	temp &= ~FDI_LINK_TRAIN_NONE;
	temp |= FDI_LINK_TRAIN_PATTERN_2;
	if (IS_GEN6(dev)) {
		temp &= ~FDI_LINK_TRAIN_VOL_EMP_MASK;
		/* SNB-B */
		temp |= FDI_LINK_TRAIN_400MV_0DB_SNB_B;
	}
	I915_WRITE(reg, temp);

	reg = FDI_RX_CTL(pipe);
	temp = I915_READ(reg);
	if (HAS_PCH_CPT(dev)) {
		temp &= ~FDI_LINK_TRAIN_PATTERN_MASK_CPT;
		temp |= FDI_LINK_TRAIN_PATTERN_2_CPT;
	} else {
		temp &= ~FDI_LINK_TRAIN_NONE;
		temp |= FDI_LINK_TRAIN_PATTERN_2;
	}
	I915_WRITE(reg, temp);

	POSTING_READ(reg);
	udelay(150);

	for (i = 0; i < 4; i++) {
		reg = FDI_TX_CTL(pipe);
		temp = I915_READ(reg);
		temp &= ~FDI_LINK_TRAIN_VOL_EMP_MASK;
		temp |= snb_b_fdi_train_param[i];
		I915_WRITE(reg, temp);

		POSTING_READ(reg);
		udelay(500);

		for (retry = 0; retry < 5; retry++) {
			reg = FDI_RX_IIR(pipe);
			temp = I915_READ(reg);
			DRM_DEBUG_KMS("FDI_RX_IIR 0x%x\n", temp);
			if (temp & FDI_RX_SYMBOL_LOCK) {
				I915_WRITE(reg, temp | FDI_RX_SYMBOL_LOCK);
				DRM_DEBUG_KMS("FDI train 2 done.\n");
				break;
			}
			udelay(50);
		}
		if (retry < 5)
			break;
	}
	if (i == 4)
		DRM_ERROR("FDI train 2 fail!\n");

	DRM_DEBUG_KMS("FDI train done.\n");
}

/* Manual link training for Ivy Bridge A0 parts */
static void ivb_manual_fdi_link_train(struct drm_crtc *crtc)
{
	struct drm_device *dev = crtc->dev;
	struct drm_i915_private *dev_priv = dev->dev_private;
	struct intel_crtc *intel_crtc = to_intel_crtc(crtc);
	int pipe = intel_crtc->pipe;
	u32 reg, temp, i;

	/* Train 1: umask FDI RX Interrupt symbol_lock and bit_lock bit
	   for train result */
	reg = FDI_RX_IMR(pipe);
	temp = I915_READ(reg);
	temp &= ~FDI_RX_SYMBOL_LOCK;
	temp &= ~FDI_RX_BIT_LOCK;
	I915_WRITE(reg, temp);

	POSTING_READ(reg);
	udelay(150);

	DRM_DEBUG_KMS("FDI_RX_IIR before link train 0x%x\n",
		      I915_READ(FDI_RX_IIR(pipe)));

	/* enable CPU FDI TX and PCH FDI RX */
	reg = FDI_TX_CTL(pipe);
	temp = I915_READ(reg);
	temp &= ~(7 << 19);
	temp |= (intel_crtc->fdi_lanes - 1) << 19;
	temp &= ~(FDI_LINK_TRAIN_AUTO | FDI_LINK_TRAIN_NONE_IVB);
	temp |= FDI_LINK_TRAIN_PATTERN_1_IVB;
	temp &= ~FDI_LINK_TRAIN_VOL_EMP_MASK;
	temp |= FDI_LINK_TRAIN_400MV_0DB_SNB_B;
	temp |= FDI_COMPOSITE_SYNC;
	I915_WRITE(reg, temp | FDI_TX_ENABLE);

	I915_WRITE(FDI_RX_MISC(pipe),
		   FDI_RX_TP1_TO_TP2_48 | FDI_RX_FDI_DELAY_90);

	reg = FDI_RX_CTL(pipe);
	temp = I915_READ(reg);
	temp &= ~FDI_LINK_TRAIN_AUTO;
	temp &= ~FDI_LINK_TRAIN_PATTERN_MASK_CPT;
	temp |= FDI_LINK_TRAIN_PATTERN_1_CPT;
	temp |= FDI_COMPOSITE_SYNC;
	I915_WRITE(reg, temp | FDI_RX_ENABLE);

	POSTING_READ(reg);
	udelay(150);

	for (i = 0; i < 4; i++) {
		reg = FDI_TX_CTL(pipe);
		temp = I915_READ(reg);
		temp &= ~FDI_LINK_TRAIN_VOL_EMP_MASK;
		temp |= snb_b_fdi_train_param[i];
		I915_WRITE(reg, temp);

		POSTING_READ(reg);
		udelay(500);

		reg = FDI_RX_IIR(pipe);
		temp = I915_READ(reg);
		DRM_DEBUG_KMS("FDI_RX_IIR 0x%x\n", temp);

		if (temp & FDI_RX_BIT_LOCK ||
		    (I915_READ(reg) & FDI_RX_BIT_LOCK)) {
			I915_WRITE(reg, temp | FDI_RX_BIT_LOCK);
			DRM_DEBUG_KMS("FDI train 1 done, level %i.\n", i);
			break;
		}
	}
	if (i == 4)
		DRM_ERROR("FDI train 1 fail!\n");

	/* Train 2 */
	reg = FDI_TX_CTL(pipe);
	temp = I915_READ(reg);
	temp &= ~FDI_LINK_TRAIN_NONE_IVB;
	temp |= FDI_LINK_TRAIN_PATTERN_2_IVB;
	temp &= ~FDI_LINK_TRAIN_VOL_EMP_MASK;
	temp |= FDI_LINK_TRAIN_400MV_0DB_SNB_B;
	I915_WRITE(reg, temp);

	reg = FDI_RX_CTL(pipe);
	temp = I915_READ(reg);
	temp &= ~FDI_LINK_TRAIN_PATTERN_MASK_CPT;
	temp |= FDI_LINK_TRAIN_PATTERN_2_CPT;
	I915_WRITE(reg, temp);

	POSTING_READ(reg);
	udelay(150);

	for (i = 0; i < 4; i++) {
		reg = FDI_TX_CTL(pipe);
		temp = I915_READ(reg);
		temp &= ~FDI_LINK_TRAIN_VOL_EMP_MASK;
		temp |= snb_b_fdi_train_param[i];
		I915_WRITE(reg, temp);

		POSTING_READ(reg);
		udelay(500);

		reg = FDI_RX_IIR(pipe);
		temp = I915_READ(reg);
		DRM_DEBUG_KMS("FDI_RX_IIR 0x%x\n", temp);

		if (temp & FDI_RX_SYMBOL_LOCK) {
			I915_WRITE(reg, temp | FDI_RX_SYMBOL_LOCK);
			DRM_DEBUG_KMS("FDI train 2 done, level %i.\n", i);
			break;
		}
	}
	if (i == 4)
		DRM_ERROR("FDI train 2 fail!\n");

	DRM_DEBUG_KMS("FDI train done.\n");
}

static void ironlake_fdi_pll_enable(struct intel_crtc *intel_crtc)
{
	struct drm_device *dev = intel_crtc->base.dev;
	struct drm_i915_private *dev_priv = dev->dev_private;
	int pipe = intel_crtc->pipe;
	u32 reg, temp;


	/* enable PCH FDI RX PLL, wait warmup plus DMI latency */
	reg = FDI_RX_CTL(pipe);
	temp = I915_READ(reg);
	temp &= ~((0x7 << 19) | (0x7 << 16));
	temp |= (intel_crtc->fdi_lanes - 1) << 19;
	temp |= (I915_READ(PIPECONF(pipe)) & PIPECONF_BPC_MASK) << 11;
	I915_WRITE(reg, temp | FDI_RX_PLL_ENABLE);

	POSTING_READ(reg);
	udelay(200);

	/* Switch from Rawclk to PCDclk */
	temp = I915_READ(reg);
	I915_WRITE(reg, temp | FDI_PCDCLK);

	POSTING_READ(reg);
	udelay(200);

	/* Enable CPU FDI TX PLL, always on for Ironlake */
	reg = FDI_TX_CTL(pipe);
	temp = I915_READ(reg);
	if ((temp & FDI_TX_PLL_ENABLE) == 0) {
		I915_WRITE(reg, temp | FDI_TX_PLL_ENABLE);

		POSTING_READ(reg);
		udelay(100);
	}
}

static void ironlake_fdi_pll_disable(struct intel_crtc *intel_crtc)
{
	struct drm_device *dev = intel_crtc->base.dev;
	struct drm_i915_private *dev_priv = dev->dev_private;
	int pipe = intel_crtc->pipe;
	u32 reg, temp;

	/* Switch from PCDclk to Rawclk */
	reg = FDI_RX_CTL(pipe);
	temp = I915_READ(reg);
	I915_WRITE(reg, temp & ~FDI_PCDCLK);

	/* Disable CPU FDI TX PLL */
	reg = FDI_TX_CTL(pipe);
	temp = I915_READ(reg);
	I915_WRITE(reg, temp & ~FDI_TX_PLL_ENABLE);

	POSTING_READ(reg);
	udelay(100);

	reg = FDI_RX_CTL(pipe);
	temp = I915_READ(reg);
	I915_WRITE(reg, temp & ~FDI_RX_PLL_ENABLE);

	/* Wait for the clocks to turn off. */
	POSTING_READ(reg);
	udelay(100);
}

static void ironlake_fdi_disable(struct drm_crtc *crtc)
{
	struct drm_device *dev = crtc->dev;
	struct drm_i915_private *dev_priv = dev->dev_private;
	struct intel_crtc *intel_crtc = to_intel_crtc(crtc);
	int pipe = intel_crtc->pipe;
	u32 reg, temp;

	/* disable CPU FDI tx and PCH FDI rx */
	reg = FDI_TX_CTL(pipe);
	temp = I915_READ(reg);
	I915_WRITE(reg, temp & ~FDI_TX_ENABLE);
	POSTING_READ(reg);

	reg = FDI_RX_CTL(pipe);
	temp = I915_READ(reg);
	temp &= ~(0x7 << 16);
	temp |= (I915_READ(PIPECONF(pipe)) & PIPECONF_BPC_MASK) << 11;
	I915_WRITE(reg, temp & ~FDI_RX_ENABLE);

	POSTING_READ(reg);
	udelay(100);

	/* Ironlake workaround, disable clock pointer after downing FDI */
	if (HAS_PCH_IBX(dev)) {
		I915_WRITE(FDI_RX_CHICKEN(pipe), FDI_RX_PHASE_SYNC_POINTER_OVR);
	}

	/* still set train pattern 1 */
	reg = FDI_TX_CTL(pipe);
	temp = I915_READ(reg);
	temp &= ~FDI_LINK_TRAIN_NONE;
	temp |= FDI_LINK_TRAIN_PATTERN_1;
	I915_WRITE(reg, temp);

	reg = FDI_RX_CTL(pipe);
	temp = I915_READ(reg);
	if (HAS_PCH_CPT(dev)) {
		temp &= ~FDI_LINK_TRAIN_PATTERN_MASK_CPT;
		temp |= FDI_LINK_TRAIN_PATTERN_1_CPT;
	} else {
		temp &= ~FDI_LINK_TRAIN_NONE;
		temp |= FDI_LINK_TRAIN_PATTERN_1;
	}
	/* BPC in FDI rx is consistent with that in PIPECONF */
	temp &= ~(0x07 << 16);
	temp |= (I915_READ(PIPECONF(pipe)) & PIPECONF_BPC_MASK) << 11;
	I915_WRITE(reg, temp);

	POSTING_READ(reg);
	udelay(100);
}

static bool intel_crtc_has_pending_flip(struct drm_crtc *crtc)
{
	struct drm_device *dev = crtc->dev;
	struct drm_i915_private *dev_priv = dev->dev_private;
	struct intel_crtc *intel_crtc = to_intel_crtc(crtc);
	unsigned long flags;
	bool pending;

	if (i915_reset_in_progress(&dev_priv->gpu_error) ||
	    intel_crtc->reset_counter != atomic_read(&dev_priv->gpu_error.reset_counter))
		return false;

	spin_lock_irqsave(&dev->event_lock, flags);
	pending = to_intel_crtc(crtc)->unpin_work != NULL;
	spin_unlock_irqrestore(&dev->event_lock, flags);

	return pending;
}

static void intel_crtc_wait_for_pending_flips(struct drm_crtc *crtc)
{
	struct drm_device *dev = crtc->dev;
	struct drm_i915_private *dev_priv = dev->dev_private;

	if (crtc->fb == NULL)
		return;

	WARN_ON(waitqueue_active(&dev_priv->pending_flip_queue));

	wait_event(dev_priv->pending_flip_queue,
		   !intel_crtc_has_pending_flip(crtc));

	mutex_lock(&dev->struct_mutex);
	intel_finish_fb(crtc->fb);
	mutex_unlock(&dev->struct_mutex);
}

/* Program iCLKIP clock to the desired frequency */
static void lpt_program_iclkip(struct drm_crtc *crtc)
{
	struct drm_device *dev = crtc->dev;
	struct drm_i915_private *dev_priv = dev->dev_private;
	u32 divsel, phaseinc, auxdiv, phasedir = 0;
	u32 temp;

	mutex_lock(&dev_priv->dpio_lock);

	/* It is necessary to ungate the pixclk gate prior to programming
	 * the divisors, and gate it back when it is done.
	 */
	I915_WRITE(PIXCLK_GATE, PIXCLK_GATE_GATE);

	/* Disable SSCCTL */
	intel_sbi_write(dev_priv, SBI_SSCCTL6,
			intel_sbi_read(dev_priv, SBI_SSCCTL6, SBI_ICLK) |
				SBI_SSCCTL_DISABLE,
			SBI_ICLK);

	/* 20MHz is a corner case which is out of range for the 7-bit divisor */
	if (crtc->mode.clock == 20000) {
		auxdiv = 1;
		divsel = 0x41;
		phaseinc = 0x20;
	} else {
		/* The iCLK virtual clock root frequency is in MHz,
		 * but the crtc->mode.clock in in KHz. To get the divisors,
		 * it is necessary to divide one by another, so we
		 * convert the virtual clock precision to KHz here for higher
		 * precision.
		 */
		u32 iclk_virtual_root_freq = 172800 * 1000;
		u32 iclk_pi_range = 64;
		u32 desired_divisor, msb_divisor_value, pi_value;

		desired_divisor = (iclk_virtual_root_freq / crtc->mode.clock);
		msb_divisor_value = desired_divisor / iclk_pi_range;
		pi_value = desired_divisor % iclk_pi_range;

		auxdiv = 0;
		divsel = msb_divisor_value - 2;
		phaseinc = pi_value;
	}

	/* This should not happen with any sane values */
	WARN_ON(SBI_SSCDIVINTPHASE_DIVSEL(divsel) &
		~SBI_SSCDIVINTPHASE_DIVSEL_MASK);
	WARN_ON(SBI_SSCDIVINTPHASE_DIR(phasedir) &
		~SBI_SSCDIVINTPHASE_INCVAL_MASK);

	DRM_DEBUG_KMS("iCLKIP clock: found settings for %dKHz refresh rate: auxdiv=%x, divsel=%x, phasedir=%x, phaseinc=%x\n",
			crtc->mode.clock,
			auxdiv,
			divsel,
			phasedir,
			phaseinc);

	/* Program SSCDIVINTPHASE6 */
	temp = intel_sbi_read(dev_priv, SBI_SSCDIVINTPHASE6, SBI_ICLK);
	temp &= ~SBI_SSCDIVINTPHASE_DIVSEL_MASK;
	temp |= SBI_SSCDIVINTPHASE_DIVSEL(divsel);
	temp &= ~SBI_SSCDIVINTPHASE_INCVAL_MASK;
	temp |= SBI_SSCDIVINTPHASE_INCVAL(phaseinc);
	temp |= SBI_SSCDIVINTPHASE_DIR(phasedir);
	temp |= SBI_SSCDIVINTPHASE_PROPAGATE;
	intel_sbi_write(dev_priv, SBI_SSCDIVINTPHASE6, temp, SBI_ICLK);

	/* Program SSCAUXDIV */
	temp = intel_sbi_read(dev_priv, SBI_SSCAUXDIV6, SBI_ICLK);
	temp &= ~SBI_SSCAUXDIV_FINALDIV2SEL(1);
	temp |= SBI_SSCAUXDIV_FINALDIV2SEL(auxdiv);
	intel_sbi_write(dev_priv, SBI_SSCAUXDIV6, temp, SBI_ICLK);

	/* Enable modulator and associated divider */
	temp = intel_sbi_read(dev_priv, SBI_SSCCTL6, SBI_ICLK);
	temp &= ~SBI_SSCCTL_DISABLE;
	intel_sbi_write(dev_priv, SBI_SSCCTL6, temp, SBI_ICLK);

	/* Wait for initialization time */
	udelay(24);

	I915_WRITE(PIXCLK_GATE, PIXCLK_GATE_UNGATE);

	mutex_unlock(&dev_priv->dpio_lock);
}

/*
 * Enable PCH resources required for PCH ports:
 *   - PCH PLLs
 *   - FDI training & RX/TX
 *   - update transcoder timings
 *   - DP transcoding bits
 *   - transcoder
 */
static void ironlake_pch_enable(struct drm_crtc *crtc)
{
	struct drm_device *dev = crtc->dev;
	struct drm_i915_private *dev_priv = dev->dev_private;
	struct intel_crtc *intel_crtc = to_intel_crtc(crtc);
	int pipe = intel_crtc->pipe;
	u32 reg, temp;

	assert_transcoder_disabled(dev_priv, pipe);

	/* Write the TU size bits before fdi link training, so that error
	 * detection works. */
	I915_WRITE(FDI_RX_TUSIZE1(pipe),
		   I915_READ(PIPE_DATA_M1(pipe)) & TU_SIZE_MASK);

	/* For PCH output, training FDI link */
	dev_priv->display.fdi_link_train(crtc);

	/* XXX: pch pll's can be enabled any time before we enable the PCH
	 * transcoder, and we actually should do this to not upset any PCH
	 * transcoder that already use the clock when we share it.
	 *
	 * Note that enable_pch_pll tries to do the right thing, but get_pch_pll
	 * unconditionally resets the pll - we need that to have the right LVDS
	 * enable sequence. */
	ironlake_enable_pch_pll(intel_crtc);

	if (HAS_PCH_CPT(dev)) {
		u32 sel;

		temp = I915_READ(PCH_DPLL_SEL);
		switch (pipe) {
		default:
		case 0:
			temp |= TRANSA_DPLL_ENABLE;
			sel = TRANSA_DPLLB_SEL;
			break;
		case 1:
			temp |= TRANSB_DPLL_ENABLE;
			sel = TRANSB_DPLLB_SEL;
			break;
		case 2:
			temp |= TRANSC_DPLL_ENABLE;
			sel = TRANSC_DPLLB_SEL;
			break;
		}
		if (intel_crtc->pch_pll->pll_reg == _PCH_DPLL_B)
			temp |= sel;
		else
			temp &= ~sel;
		I915_WRITE(PCH_DPLL_SEL, temp);
	}

	/* set transcoder timing, panel must allow it */
	assert_panel_unlocked(dev_priv, pipe);
	I915_WRITE(TRANS_HTOTAL(pipe), I915_READ(HTOTAL(pipe)));
	I915_WRITE(TRANS_HBLANK(pipe), I915_READ(HBLANK(pipe)));
	I915_WRITE(TRANS_HSYNC(pipe),  I915_READ(HSYNC(pipe)));

	I915_WRITE(TRANS_VTOTAL(pipe), I915_READ(VTOTAL(pipe)));
	I915_WRITE(TRANS_VBLANK(pipe), I915_READ(VBLANK(pipe)));
	I915_WRITE(TRANS_VSYNC(pipe),  I915_READ(VSYNC(pipe)));
	I915_WRITE(TRANS_VSYNCSHIFT(pipe),  I915_READ(VSYNCSHIFT(pipe)));

	intel_fdi_normal_train(crtc);

	/* For PCH DP, enable TRANS_DP_CTL */
	if (HAS_PCH_CPT(dev) &&
	    (intel_pipe_has_type(crtc, INTEL_OUTPUT_DISPLAYPORT) ||
	     intel_pipe_has_type(crtc, INTEL_OUTPUT_EDP))) {
		u32 bpc = (I915_READ(PIPECONF(pipe)) & PIPECONF_BPC_MASK) >> 5;
		reg = TRANS_DP_CTL(pipe);
		temp = I915_READ(reg);
		temp &= ~(TRANS_DP_PORT_SEL_MASK |
			  TRANS_DP_SYNC_MASK |
			  TRANS_DP_BPC_MASK);
		temp |= (TRANS_DP_OUTPUT_ENABLE |
			 TRANS_DP_ENH_FRAMING);
		temp |= bpc << 9; /* same format but at 11:9 */

		if (crtc->mode.flags & DRM_MODE_FLAG_PHSYNC)
			temp |= TRANS_DP_HSYNC_ACTIVE_HIGH;
		if (crtc->mode.flags & DRM_MODE_FLAG_PVSYNC)
			temp |= TRANS_DP_VSYNC_ACTIVE_HIGH;

		switch (intel_trans_dp_port_sel(crtc)) {
		case PCH_DP_B:
			temp |= TRANS_DP_PORT_SEL_B;
			break;
		case PCH_DP_C:
			temp |= TRANS_DP_PORT_SEL_C;
			break;
		case PCH_DP_D:
			temp |= TRANS_DP_PORT_SEL_D;
			break;
		default:
			BUG();
		}

		I915_WRITE(reg, temp);
	}

	ironlake_enable_pch_transcoder(dev_priv, pipe);
}

static void lpt_pch_enable(struct drm_crtc *crtc)
{
	struct drm_device *dev = crtc->dev;
	struct drm_i915_private *dev_priv = dev->dev_private;
	struct intel_crtc *intel_crtc = to_intel_crtc(crtc);
	enum transcoder cpu_transcoder = intel_crtc->cpu_transcoder;

	assert_transcoder_disabled(dev_priv, TRANSCODER_A);

	lpt_program_iclkip(crtc);

	/* Set transcoder timing. */
	I915_WRITE(_TRANS_HTOTAL_A, I915_READ(HTOTAL(cpu_transcoder)));
	I915_WRITE(_TRANS_HBLANK_A, I915_READ(HBLANK(cpu_transcoder)));
	I915_WRITE(_TRANS_HSYNC_A,  I915_READ(HSYNC(cpu_transcoder)));

	I915_WRITE(_TRANS_VTOTAL_A, I915_READ(VTOTAL(cpu_transcoder)));
	I915_WRITE(_TRANS_VBLANK_A, I915_READ(VBLANK(cpu_transcoder)));
	I915_WRITE(_TRANS_VSYNC_A,  I915_READ(VSYNC(cpu_transcoder)));
	I915_WRITE(_TRANS_VSYNCSHIFT_A, I915_READ(VSYNCSHIFT(cpu_transcoder)));

	lpt_enable_pch_transcoder(dev_priv, cpu_transcoder);
}

static void intel_put_pch_pll(struct intel_crtc *intel_crtc)
{
	struct intel_pch_pll *pll = intel_crtc->pch_pll;

	if (pll == NULL)
		return;

	if (pll->refcount == 0) {
		WARN(1, "bad PCH PLL refcount\n");
		return;
	}

	--pll->refcount;
	intel_crtc->pch_pll = NULL;
}

static struct intel_pch_pll *intel_get_pch_pll(struct intel_crtc *intel_crtc, u32 dpll, u32 fp)
{
	struct drm_i915_private *dev_priv = intel_crtc->base.dev->dev_private;
	struct intel_pch_pll *pll;
	int i;

	pll = intel_crtc->pch_pll;
	if (pll) {
		DRM_DEBUG_KMS("CRTC:%d reusing existing PCH PLL %x\n",
			      intel_crtc->base.base.id, pll->pll_reg);
		goto prepare;
	}

	if (HAS_PCH_IBX(dev_priv->dev)) {
		/* Ironlake PCH has a fixed PLL->PCH pipe mapping. */
		i = intel_crtc->pipe;
		pll = &dev_priv->pch_plls[i];

		DRM_DEBUG_KMS("CRTC:%d using pre-allocated PCH PLL %x\n",
			      intel_crtc->base.base.id, pll->pll_reg);

		goto found;
	}

	for (i = 0; i < dev_priv->num_pch_pll; i++) {
		pll = &dev_priv->pch_plls[i];

		/* Only want to check enabled timings first */
		if (pll->refcount == 0)
			continue;

		if (dpll == (I915_READ(pll->pll_reg) & 0x7fffffff) &&
		    fp == I915_READ(pll->fp0_reg)) {
			DRM_DEBUG_KMS("CRTC:%d sharing existing PCH PLL %x (refcount %d, ative %d)\n",
				      intel_crtc->base.base.id,
				      pll->pll_reg, pll->refcount, pll->active);

			goto found;
		}
	}

	/* Ok no matching timings, maybe there's a free one? */
	for (i = 0; i < dev_priv->num_pch_pll; i++) {
		pll = &dev_priv->pch_plls[i];
		if (pll->refcount == 0) {
			DRM_DEBUG_KMS("CRTC:%d allocated PCH PLL %x\n",
				      intel_crtc->base.base.id, pll->pll_reg);
			goto found;
		}
	}

	return NULL;

found:
	intel_crtc->pch_pll = pll;
	pll->refcount++;
	DRM_DEBUG_DRIVER("using pll %d for pipe %d\n", i, intel_crtc->pipe);
prepare: /* separate function? */
	DRM_DEBUG_DRIVER("switching PLL %x off\n", pll->pll_reg);

	/* Wait for the clocks to stabilize before rewriting the regs */
	I915_WRITE(pll->pll_reg, dpll & ~DPLL_VCO_ENABLE);
	POSTING_READ(pll->pll_reg);
	udelay(150);

	I915_WRITE(pll->fp0_reg, fp);
	I915_WRITE(pll->pll_reg, dpll & ~DPLL_VCO_ENABLE);
	pll->on = false;
	return pll;
}

void intel_cpt_verify_modeset(struct drm_device *dev, int pipe)
{
	struct drm_i915_private *dev_priv = dev->dev_private;
	int dslreg = PIPEDSL(pipe);
	u32 temp;

	temp = I915_READ(dslreg);
	udelay(500);
	if (wait_for(I915_READ(dslreg) != temp, 5)) {
		if (wait_for(I915_READ(dslreg) != temp, 5))
			DRM_ERROR("mode set failed: pipe %d stuck\n", pipe);
	}
}

static void ironlake_crtc_enable(struct drm_crtc *crtc)
{
	struct drm_device *dev = crtc->dev;
	struct drm_i915_private *dev_priv = dev->dev_private;
	struct intel_crtc *intel_crtc = to_intel_crtc(crtc);
	struct intel_encoder *encoder;
	int pipe = intel_crtc->pipe;
	int plane = intel_crtc->plane;
	u32 temp;

	WARN_ON(!crtc->enabled);

	if (intel_crtc->active)
		return;

	intel_crtc->active = true;
	intel_update_watermarks(dev);

	if (intel_pipe_has_type(crtc, INTEL_OUTPUT_LVDS)) {
		temp = I915_READ(PCH_LVDS);
		if ((temp & LVDS_PORT_EN) == 0)
			I915_WRITE(PCH_LVDS, temp | LVDS_PORT_EN);
	}


	if (intel_crtc->config.has_pch_encoder) {
		/* Note: FDI PLL enabling _must_ be done before we enable the
		 * cpu pipes, hence this is separate from all the other fdi/pch
		 * enabling. */
		ironlake_fdi_pll_enable(intel_crtc);
	} else {
		assert_fdi_tx_disabled(dev_priv, pipe);
		assert_fdi_rx_disabled(dev_priv, pipe);
	}

	for_each_encoder_on_crtc(dev, crtc, encoder)
		if (encoder->pre_enable)
			encoder->pre_enable(encoder);

	/* Enable panel fitting for LVDS */
	if (dev_priv->pch_pf_size &&
	    (intel_pipe_has_type(crtc, INTEL_OUTPUT_LVDS) ||
	     intel_pipe_has_type(crtc, INTEL_OUTPUT_EDP))) {
		/* Force use of hard-coded filter coefficients
		 * as some pre-programmed values are broken,
		 * e.g. x201.
		 */
		if (IS_IVYBRIDGE(dev))
			I915_WRITE(PF_CTL(pipe), PF_ENABLE | PF_FILTER_MED_3x3 |
						 PF_PIPE_SEL_IVB(pipe));
		else
			I915_WRITE(PF_CTL(pipe), PF_ENABLE | PF_FILTER_MED_3x3);
		I915_WRITE(PF_WIN_POS(pipe), dev_priv->pch_pf_pos);
		I915_WRITE(PF_WIN_SZ(pipe), dev_priv->pch_pf_size);
	}

	/*
	 * On ILK+ LUT must be loaded before the pipe is running but with
	 * clocks enabled
	 */
	intel_crtc_load_lut(crtc);

	intel_enable_pipe(dev_priv, pipe,
			  intel_crtc->config.has_pch_encoder);
	intel_enable_plane(dev_priv, plane, pipe);

	if (intel_crtc->config.has_pch_encoder)
		ironlake_pch_enable(crtc);

	mutex_lock(&dev->struct_mutex);
	intel_update_fbc(dev);
	mutex_unlock(&dev->struct_mutex);

	intel_crtc_update_cursor(crtc, true);

	for_each_encoder_on_crtc(dev, crtc, encoder)
		encoder->enable(encoder);

	if (HAS_PCH_CPT(dev))
		intel_cpt_verify_modeset(dev, intel_crtc->pipe);

	/*
	 * There seems to be a race in PCH platform hw (at least on some
	 * outputs) where an enabled pipe still completes any pageflip right
	 * away (as if the pipe is off) instead of waiting for vblank. As soon
	 * as the first vblank happend, everything works as expected. Hence just
	 * wait for one vblank before returning to avoid strange things
	 * happening.
	 */
	intel_wait_for_vblank(dev, intel_crtc->pipe);
}

static void haswell_crtc_enable(struct drm_crtc *crtc)
{
	struct drm_device *dev = crtc->dev;
	struct drm_i915_private *dev_priv = dev->dev_private;
	struct intel_crtc *intel_crtc = to_intel_crtc(crtc);
	struct intel_encoder *encoder;
	int pipe = intel_crtc->pipe;
	int plane = intel_crtc->plane;

	WARN_ON(!crtc->enabled);

	if (intel_crtc->active)
		return;

	intel_crtc->active = true;
	intel_update_watermarks(dev);

	if (intel_crtc->config.has_pch_encoder)
		dev_priv->display.fdi_link_train(crtc);

	for_each_encoder_on_crtc(dev, crtc, encoder)
		if (encoder->pre_enable)
			encoder->pre_enable(encoder);

	intel_ddi_enable_pipe_clock(intel_crtc);

	/* Enable panel fitting for eDP */
	if (dev_priv->pch_pf_size &&
	    intel_pipe_has_type(crtc, INTEL_OUTPUT_EDP)) {
		/* Force use of hard-coded filter coefficients
		 * as some pre-programmed values are broken,
		 * e.g. x201.
		 */
		I915_WRITE(PF_CTL(pipe), PF_ENABLE | PF_FILTER_MED_3x3 |
					 PF_PIPE_SEL_IVB(pipe));
		I915_WRITE(PF_WIN_POS(pipe), dev_priv->pch_pf_pos);
		I915_WRITE(PF_WIN_SZ(pipe), dev_priv->pch_pf_size);
	}

	/*
	 * On ILK+ LUT must be loaded before the pipe is running but with
	 * clocks enabled
	 */
	intel_crtc_load_lut(crtc);

	intel_ddi_set_pipe_settings(crtc);
	intel_ddi_enable_transcoder_func(crtc);

	intel_enable_pipe(dev_priv, pipe,
			  intel_crtc->config.has_pch_encoder);
	intel_enable_plane(dev_priv, plane, pipe);

	if (intel_crtc->config.has_pch_encoder)
		lpt_pch_enable(crtc);

	mutex_lock(&dev->struct_mutex);
	intel_update_fbc(dev);
	mutex_unlock(&dev->struct_mutex);

	intel_crtc_update_cursor(crtc, true);

	for_each_encoder_on_crtc(dev, crtc, encoder)
		encoder->enable(encoder);

	/*
	 * There seems to be a race in PCH platform hw (at least on some
	 * outputs) where an enabled pipe still completes any pageflip right
	 * away (as if the pipe is off) instead of waiting for vblank. As soon
	 * as the first vblank happend, everything works as expected. Hence just
	 * wait for one vblank before returning to avoid strange things
	 * happening.
	 */
	intel_wait_for_vblank(dev, intel_crtc->pipe);
}

static void ironlake_crtc_disable(struct drm_crtc *crtc)
{
	struct drm_device *dev = crtc->dev;
	struct drm_i915_private *dev_priv = dev->dev_private;
	struct intel_crtc *intel_crtc = to_intel_crtc(crtc);
	struct intel_encoder *encoder;
	int pipe = intel_crtc->pipe;
	int plane = intel_crtc->plane;
	u32 reg, temp;


	if (!intel_crtc->active)
		return;

	for_each_encoder_on_crtc(dev, crtc, encoder)
		encoder->disable(encoder);

	intel_crtc_wait_for_pending_flips(crtc);
	drm_vblank_off(dev, pipe);
	intel_crtc_update_cursor(crtc, false);

	intel_disable_plane(dev_priv, plane, pipe);

	if (dev_priv->cfb_plane == plane)
		intel_disable_fbc(dev);

	intel_disable_pipe(dev_priv, pipe);

	/* Disable PF */
	I915_WRITE(PF_CTL(pipe), 0);
	I915_WRITE(PF_WIN_SZ(pipe), 0);

	for_each_encoder_on_crtc(dev, crtc, encoder)
		if (encoder->post_disable)
			encoder->post_disable(encoder);

	ironlake_fdi_disable(crtc);

	ironlake_disable_pch_transcoder(dev_priv, pipe);

	if (HAS_PCH_CPT(dev)) {
		/* disable TRANS_DP_CTL */
		reg = TRANS_DP_CTL(pipe);
		temp = I915_READ(reg);
		temp &= ~(TRANS_DP_OUTPUT_ENABLE | TRANS_DP_PORT_SEL_MASK);
		temp |= TRANS_DP_PORT_SEL_NONE;
		I915_WRITE(reg, temp);

		/* disable DPLL_SEL */
		temp = I915_READ(PCH_DPLL_SEL);
		switch (pipe) {
		case 0:
			temp &= ~(TRANSA_DPLL_ENABLE | TRANSA_DPLLB_SEL);
			break;
		case 1:
			temp &= ~(TRANSB_DPLL_ENABLE | TRANSB_DPLLB_SEL);
			break;
		case 2:
			/* C shares PLL A or B */
			temp &= ~(TRANSC_DPLL_ENABLE | TRANSC_DPLLB_SEL);
			break;
		default:
			BUG(); /* wtf */
		}
		I915_WRITE(PCH_DPLL_SEL, temp);
	}

	/* disable PCH DPLL */
	intel_disable_pch_pll(intel_crtc);

	ironlake_fdi_pll_disable(intel_crtc);

	intel_crtc->active = false;
	intel_update_watermarks(dev);

	mutex_lock(&dev->struct_mutex);
	intel_update_fbc(dev);
	mutex_unlock(&dev->struct_mutex);
}

static void haswell_crtc_disable(struct drm_crtc *crtc)
{
	struct drm_device *dev = crtc->dev;
	struct drm_i915_private *dev_priv = dev->dev_private;
	struct intel_crtc *intel_crtc = to_intel_crtc(crtc);
	struct intel_encoder *encoder;
	int pipe = intel_crtc->pipe;
	int plane = intel_crtc->plane;
	enum transcoder cpu_transcoder = intel_crtc->cpu_transcoder;

	if (!intel_crtc->active)
		return;

	for_each_encoder_on_crtc(dev, crtc, encoder)
		encoder->disable(encoder);

	intel_crtc_wait_for_pending_flips(crtc);
	drm_vblank_off(dev, pipe);
	intel_crtc_update_cursor(crtc, false);

	intel_disable_plane(dev_priv, plane, pipe);

	if (dev_priv->cfb_plane == plane)
		intel_disable_fbc(dev);

	intel_disable_pipe(dev_priv, pipe);

	intel_ddi_disable_transcoder_func(dev_priv, cpu_transcoder);

	/* Disable PF */
	I915_WRITE(PF_CTL(pipe), 0);
	I915_WRITE(PF_WIN_SZ(pipe), 0);

	intel_ddi_disable_pipe_clock(intel_crtc);

	for_each_encoder_on_crtc(dev, crtc, encoder)
		if (encoder->post_disable)
			encoder->post_disable(encoder);

	if (intel_crtc->config.has_pch_encoder) {
		lpt_disable_pch_transcoder(dev_priv);
		intel_ddi_fdi_disable(crtc);
	}

	intel_crtc->active = false;
	intel_update_watermarks(dev);

	mutex_lock(&dev->struct_mutex);
	intel_update_fbc(dev);
	mutex_unlock(&dev->struct_mutex);
}

static void ironlake_crtc_off(struct drm_crtc *crtc)
{
	struct intel_crtc *intel_crtc = to_intel_crtc(crtc);
	intel_put_pch_pll(intel_crtc);
}

static void haswell_crtc_off(struct drm_crtc *crtc)
{
	struct intel_crtc *intel_crtc = to_intel_crtc(crtc);

	/* Stop saying we're using TRANSCODER_EDP because some other CRTC might
	 * start using it. */
	intel_crtc->cpu_transcoder = (enum transcoder) intel_crtc->pipe;

	intel_ddi_put_crtc_pll(crtc);
}

static void intel_crtc_dpms_overlay(struct intel_crtc *intel_crtc, bool enable)
{
	if (!enable && intel_crtc->overlay) {
		struct drm_device *dev = intel_crtc->base.dev;
		struct drm_i915_private *dev_priv = dev->dev_private;

		mutex_lock(&dev->struct_mutex);
		dev_priv->mm.interruptible = false;
		(void) intel_overlay_switch_off(intel_crtc->overlay);
		dev_priv->mm.interruptible = true;
		mutex_unlock(&dev->struct_mutex);
	}

	/* Let userspace switch the overlay on again. In most cases userspace
	 * has to recompute where to put it anyway.
	 */
}

/**
 * i9xx_fixup_plane - ugly workaround for G45 to fire up the hardware
 * cursor plane briefly if not already running after enabling the display
 * plane.
 * This workaround avoids occasional blank screens when self refresh is
 * enabled.
 */
static void
g4x_fixup_plane(struct drm_i915_private *dev_priv, enum pipe pipe)
{
	u32 cntl = I915_READ(CURCNTR(pipe));

	if ((cntl & CURSOR_MODE) == 0) {
		u32 fw_bcl_self = I915_READ(FW_BLC_SELF);

		I915_WRITE(FW_BLC_SELF, fw_bcl_self & ~FW_BLC_SELF_EN);
		I915_WRITE(CURCNTR(pipe), CURSOR_MODE_64_ARGB_AX);
		intel_wait_for_vblank(dev_priv->dev, pipe);
		I915_WRITE(CURCNTR(pipe), cntl);
		I915_WRITE(CURBASE(pipe), I915_READ(CURBASE(pipe)));
		I915_WRITE(FW_BLC_SELF, fw_bcl_self);
	}
}

static void i9xx_crtc_enable(struct drm_crtc *crtc)
{
	struct drm_device *dev = crtc->dev;
	struct drm_i915_private *dev_priv = dev->dev_private;
	struct intel_crtc *intel_crtc = to_intel_crtc(crtc);
	struct intel_encoder *encoder;
	int pipe = intel_crtc->pipe;
	int plane = intel_crtc->plane;

	WARN_ON(!crtc->enabled);

	if (intel_crtc->active)
		return;

	intel_crtc->active = true;
	intel_update_watermarks(dev);

	intel_enable_pll(dev_priv, pipe);

	for_each_encoder_on_crtc(dev, crtc, encoder)
		if (encoder->pre_enable)
			encoder->pre_enable(encoder);

	intel_enable_pipe(dev_priv, pipe, false);
	intel_enable_plane(dev_priv, plane, pipe);
	if (IS_G4X(dev))
		g4x_fixup_plane(dev_priv, pipe);

	intel_crtc_load_lut(crtc);
	intel_update_fbc(dev);

	/* Give the overlay scaler a chance to enable if it's on this pipe */
	intel_crtc_dpms_overlay(intel_crtc, true);
	intel_crtc_update_cursor(crtc, true);

	for_each_encoder_on_crtc(dev, crtc, encoder)
		encoder->enable(encoder);
}

static void i9xx_crtc_disable(struct drm_crtc *crtc)
{
	struct drm_device *dev = crtc->dev;
	struct drm_i915_private *dev_priv = dev->dev_private;
	struct intel_crtc *intel_crtc = to_intel_crtc(crtc);
	struct intel_encoder *encoder;
	int pipe = intel_crtc->pipe;
	int plane = intel_crtc->plane;
	u32 pctl;


	if (!intel_crtc->active)
		return;

	for_each_encoder_on_crtc(dev, crtc, encoder)
		encoder->disable(encoder);

	/* Give the overlay scaler a chance to disable if it's on this pipe */
	intel_crtc_wait_for_pending_flips(crtc);
	drm_vblank_off(dev, pipe);
	intel_crtc_dpms_overlay(intel_crtc, false);
	intel_crtc_update_cursor(crtc, false);

	if (dev_priv->cfb_plane == plane)
		intel_disable_fbc(dev);

	intel_disable_plane(dev_priv, plane, pipe);
	intel_disable_pipe(dev_priv, pipe);

	/* Disable pannel fitter if it is on this pipe. */
	pctl = I915_READ(PFIT_CONTROL);
	if ((pctl & PFIT_ENABLE) &&
	    ((pctl & PFIT_PIPE_MASK) >> PFIT_PIPE_SHIFT) == pipe)
		I915_WRITE(PFIT_CONTROL, 0);

	intel_disable_pll(dev_priv, pipe);

	intel_crtc->active = false;
	intel_update_fbc(dev);
	intel_update_watermarks(dev);
}

static void i9xx_crtc_off(struct drm_crtc *crtc)
{
}

static void intel_crtc_update_sarea(struct drm_crtc *crtc,
				    bool enabled)
{
	struct drm_device *dev = crtc->dev;
	struct drm_i915_master_private *master_priv;
	struct intel_crtc *intel_crtc = to_intel_crtc(crtc);
	int pipe = intel_crtc->pipe;

	if (!dev->primary->master)
		return;

	master_priv = dev->primary->master->driver_priv;
	if (!master_priv->sarea_priv)
		return;

	switch (pipe) {
	case 0:
		master_priv->sarea_priv->pipeA_w = enabled ? crtc->mode.hdisplay : 0;
		master_priv->sarea_priv->pipeA_h = enabled ? crtc->mode.vdisplay : 0;
		break;
	case 1:
		master_priv->sarea_priv->pipeB_w = enabled ? crtc->mode.hdisplay : 0;
		master_priv->sarea_priv->pipeB_h = enabled ? crtc->mode.vdisplay : 0;
		break;
	default:
		DRM_ERROR("Can't update pipe %c in SAREA\n", pipe_name(pipe));
		break;
	}
}

/**
 * Sets the power management mode of the pipe and plane.
 */
void intel_crtc_update_dpms(struct drm_crtc *crtc)
{
	struct drm_device *dev = crtc->dev;
	struct drm_i915_private *dev_priv = dev->dev_private;
	struct intel_encoder *intel_encoder;
	bool enable = false;

	for_each_encoder_on_crtc(dev, crtc, intel_encoder)
		enable |= intel_encoder->connectors_active;

	if (enable)
		dev_priv->display.crtc_enable(crtc);
	else
		dev_priv->display.crtc_disable(crtc);

	intel_crtc_update_sarea(crtc, enable);
}

static void intel_crtc_disable(struct drm_crtc *crtc)
{
	struct drm_device *dev = crtc->dev;
	struct drm_connector *connector;
	struct drm_i915_private *dev_priv = dev->dev_private;
	struct intel_crtc *intel_crtc = to_intel_crtc(crtc);

	/* crtc should still be enabled when we disable it. */
	WARN_ON(!crtc->enabled);

	intel_crtc->eld_vld = false;
	dev_priv->display.crtc_disable(crtc);
	intel_crtc_update_sarea(crtc, false);
	dev_priv->display.off(crtc);

	assert_plane_disabled(dev->dev_private, to_intel_crtc(crtc)->plane);
	assert_pipe_disabled(dev->dev_private, to_intel_crtc(crtc)->pipe);

	if (crtc->fb) {
		mutex_lock(&dev->struct_mutex);
		intel_unpin_fb_obj(to_intel_framebuffer(crtc->fb)->obj);
		mutex_unlock(&dev->struct_mutex);
		crtc->fb = NULL;
	}

	/* Update computed state. */
	list_for_each_entry(connector, &dev->mode_config.connector_list, head) {
		if (!connector->encoder || !connector->encoder->crtc)
			continue;

		if (connector->encoder->crtc != crtc)
			continue;

		connector->dpms = DRM_MODE_DPMS_OFF;
		to_intel_encoder(connector->encoder)->connectors_active = false;
	}
}

void intel_modeset_disable(struct drm_device *dev)
{
	struct drm_crtc *crtc;

	list_for_each_entry(crtc, &dev->mode_config.crtc_list, head) {
		if (crtc->enabled)
			intel_crtc_disable(crtc);
	}
}

void intel_encoder_destroy(struct drm_encoder *encoder)
{
	struct intel_encoder *intel_encoder = to_intel_encoder(encoder);

	drm_encoder_cleanup(encoder);
	kfree(intel_encoder);
}

/* Simple dpms helper for encodres with just one connector, no cloning and only
 * one kind of off state. It clamps all !ON modes to fully OFF and changes the
 * state of the entire output pipe. */
void intel_encoder_dpms(struct intel_encoder *encoder, int mode)
{
	if (mode == DRM_MODE_DPMS_ON) {
		encoder->connectors_active = true;

		intel_crtc_update_dpms(encoder->base.crtc);
	} else {
		encoder->connectors_active = false;

		intel_crtc_update_dpms(encoder->base.crtc);
	}
}

/* Cross check the actual hw state with our own modeset state tracking (and it's
 * internal consistency). */
static void intel_connector_check_state(struct intel_connector *connector)
{
	if (connector->get_hw_state(connector)) {
		struct intel_encoder *encoder = connector->encoder;
		struct drm_crtc *crtc;
		bool encoder_enabled;
		enum pipe pipe;

		DRM_DEBUG_KMS("[CONNECTOR:%d:%s]\n",
			      connector->base.base.id,
			      drm_get_connector_name(&connector->base));

		WARN(connector->base.dpms == DRM_MODE_DPMS_OFF,
		     "wrong connector dpms state\n");
		WARN(connector->base.encoder != &encoder->base,
		     "active connector not linked to encoder\n");
		WARN(!encoder->connectors_active,
		     "encoder->connectors_active not set\n");

		encoder_enabled = encoder->get_hw_state(encoder, &pipe);
		WARN(!encoder_enabled, "encoder not enabled\n");
		if (WARN_ON(!encoder->base.crtc))
			return;

		crtc = encoder->base.crtc;

		WARN(!crtc->enabled, "crtc not enabled\n");
		WARN(!to_intel_crtc(crtc)->active, "crtc not active\n");
		WARN(pipe != to_intel_crtc(crtc)->pipe,
		     "encoder active on the wrong pipe\n");
	}
}

/* Even simpler default implementation, if there's really no special case to
 * consider. */
void intel_connector_dpms(struct drm_connector *connector, int mode)
{
	struct intel_encoder *encoder = intel_attached_encoder(connector);

	/* All the simple cases only support two dpms states. */
	if (mode != DRM_MODE_DPMS_ON)
		mode = DRM_MODE_DPMS_OFF;

	if (mode == connector->dpms)
		return;

	connector->dpms = mode;

	/* Only need to change hw state when actually enabled */
	if (encoder->base.crtc)
		intel_encoder_dpms(encoder, mode);
	else
		WARN_ON(encoder->connectors_active != false);

	intel_modeset_check_state(connector->dev);
}

/* Simple connector->get_hw_state implementation for encoders that support only
 * one connector and no cloning and hence the encoder state determines the state
 * of the connector. */
bool intel_connector_get_hw_state(struct intel_connector *connector)
{
	enum pipe pipe = 0;
	struct intel_encoder *encoder = connector->encoder;

	return encoder->get_hw_state(encoder, &pipe);
}

static bool intel_crtc_compute_config(struct drm_crtc *crtc,
				      struct intel_crtc_config *pipe_config)
{
	struct drm_device *dev = crtc->dev;
	struct drm_display_mode *adjusted_mode = &pipe_config->adjusted_mode;

	if (HAS_PCH_SPLIT(dev)) {
		/* FDI link clock is fixed at 2.7G */
		if (pipe_config->requested_mode.clock * 3
		    > IRONLAKE_FDI_FREQ * 4)
			return false;
	}

	/* All interlaced capable intel hw wants timings in frames. Note though
	 * that intel_lvds_mode_fixup does some funny tricks with the crtc
	 * timings, so we need to be careful not to clobber these.*/
	if (!pipe_config->timings_set)
		drm_mode_set_crtcinfo(adjusted_mode, 0);

	/* WaPruneModeWithIncorrectHsyncOffset: Cantiga+ cannot handle modes
	 * with a hsync front porch of 0.
	 */
	if ((INTEL_INFO(dev)->gen > 4 || IS_G4X(dev)) &&
		adjusted_mode->hsync_start == adjusted_mode->hdisplay)
		return false;

	if ((IS_G4X(dev) || IS_VALLEYVIEW(dev)) && pipe_config->pipe_bpp > 10) {
		pipe_config->pipe_bpp = 10*3; /* 12bpc is gen5+ */
	} else if (INTEL_INFO(dev)->gen <= 4 && pipe_config->pipe_bpp > 8) {
		/* only a 8bpc pipe, with 6bpc dither through the panel fitter
		 * for lvds. */
		pipe_config->pipe_bpp = 8*3;
	}

	return true;
}

static int valleyview_get_display_clock_speed(struct drm_device *dev)
{
	return 400000; /* FIXME */
}

static int i945_get_display_clock_speed(struct drm_device *dev)
{
	return 400000;
}

static int i915_get_display_clock_speed(struct drm_device *dev)
{
	return 333000;
}

static int i9xx_misc_get_display_clock_speed(struct drm_device *dev)
{
	return 200000;
}

static int i915gm_get_display_clock_speed(struct drm_device *dev)
{
	u16 gcfgc = 0;

	pci_read_config_word(dev->pdev, GCFGC, &gcfgc);

	if (gcfgc & GC_LOW_FREQUENCY_ENABLE)
		return 133000;
	else {
		switch (gcfgc & GC_DISPLAY_CLOCK_MASK) {
		case GC_DISPLAY_CLOCK_333_MHZ:
			return 333000;
		default:
		case GC_DISPLAY_CLOCK_190_200_MHZ:
			return 190000;
		}
	}
}

static int i865_get_display_clock_speed(struct drm_device *dev)
{
	return 266000;
}

static int i855_get_display_clock_speed(struct drm_device *dev)
{
	u16 hpllcc = 0;
	/* Assume that the hardware is in the high speed state.  This
	 * should be the default.
	 */
	switch (hpllcc & GC_CLOCK_CONTROL_MASK) {
	case GC_CLOCK_133_200:
	case GC_CLOCK_100_200:
		return 200000;
	case GC_CLOCK_166_250:
		return 250000;
	case GC_CLOCK_100_133:
		return 133000;
	}

	/* Shouldn't happen */
	return 0;
}

static int i830_get_display_clock_speed(struct drm_device *dev)
{
	return 133000;
}

static void
intel_reduce_ratio(uint32_t *num, uint32_t *den)
{
	while (*num > 0xffffff || *den > 0xffffff) {
		*num >>= 1;
		*den >>= 1;
	}
}

void
intel_link_compute_m_n(int bits_per_pixel, int nlanes,
		       int pixel_clock, int link_clock,
		       struct intel_link_m_n *m_n)
{
	m_n->tu = 64;
	m_n->gmch_m = bits_per_pixel * pixel_clock;
	m_n->gmch_n = link_clock * nlanes * 8;
	intel_reduce_ratio(&m_n->gmch_m, &m_n->gmch_n);
	m_n->link_m = pixel_clock;
	m_n->link_n = link_clock;
	intel_reduce_ratio(&m_n->link_m, &m_n->link_n);
}

static inline bool intel_panel_use_ssc(struct drm_i915_private *dev_priv)
{
	if (i915_panel_use_ssc >= 0)
		return i915_panel_use_ssc != 0;
	return dev_priv->lvds_use_ssc
		&& !(dev_priv->quirks & QUIRK_LVDS_SSC_DISABLE);
}

static int vlv_get_refclk(struct drm_crtc *crtc)
{
	struct drm_device *dev = crtc->dev;
	struct drm_i915_private *dev_priv = dev->dev_private;
	int refclk = 27000; /* for DP & HDMI */

	return 100000; /* only one validated so far */

	if (intel_pipe_has_type(crtc, INTEL_OUTPUT_ANALOG)) {
		refclk = 96000;
	} else if (intel_pipe_has_type(crtc, INTEL_OUTPUT_LVDS)) {
		if (intel_panel_use_ssc(dev_priv))
			refclk = 100000;
		else
			refclk = 96000;
	} else if (intel_pipe_has_type(crtc, INTEL_OUTPUT_EDP)) {
		refclk = 100000;
	}

	return refclk;
}

static int i9xx_get_refclk(struct drm_crtc *crtc, int num_connectors)
{
	struct drm_device *dev = crtc->dev;
	struct drm_i915_private *dev_priv = dev->dev_private;
	int refclk;

	if (IS_VALLEYVIEW(dev)) {
		refclk = vlv_get_refclk(crtc);
	} else if (intel_pipe_has_type(crtc, INTEL_OUTPUT_LVDS) &&
	    intel_panel_use_ssc(dev_priv) && num_connectors < 2) {
		refclk = dev_priv->lvds_ssc_freq * 1000;
		DRM_DEBUG_KMS("using SSC reference clock of %d MHz\n",
			      refclk / 1000);
	} else if (!IS_GEN2(dev)) {
		refclk = 96000;
	} else {
		refclk = 48000;
	}

	return refclk;
}

static void i9xx_adjust_sdvo_tv_clock(struct intel_crtc *crtc)
{
	unsigned dotclock = crtc->config.adjusted_mode.clock;
	struct dpll *clock = &crtc->config.dpll;

	/* SDVO TV has fixed PLL values depend on its clock range,
	   this mirrors vbios setting. */
	if (dotclock >= 100000 && dotclock < 140500) {
		clock->p1 = 2;
		clock->p2 = 10;
		clock->n = 3;
		clock->m1 = 16;
		clock->m2 = 8;
	} else if (dotclock >= 140500 && dotclock <= 200000) {
		clock->p1 = 1;
		clock->p2 = 10;
		clock->n = 6;
		clock->m1 = 12;
		clock->m2 = 8;
	}

	crtc->config.clock_set = true;
}

static void i9xx_update_pll_dividers(struct intel_crtc *crtc,
				     intel_clock_t *reduced_clock)
{
	struct drm_device *dev = crtc->base.dev;
	struct drm_i915_private *dev_priv = dev->dev_private;
	int pipe = crtc->pipe;
	u32 fp, fp2 = 0;
	struct dpll *clock = &crtc->config.dpll;

	if (IS_PINEVIEW(dev)) {
		fp = (1 << clock->n) << 16 | clock->m1 << 8 | clock->m2;
		if (reduced_clock)
			fp2 = (1 << reduced_clock->n) << 16 |
				reduced_clock->m1 << 8 | reduced_clock->m2;
	} else {
		fp = clock->n << 16 | clock->m1 << 8 | clock->m2;
		if (reduced_clock)
			fp2 = reduced_clock->n << 16 | reduced_clock->m1 << 8 |
				reduced_clock->m2;
	}

	I915_WRITE(FP0(pipe), fp);

	crtc->lowfreq_avail = false;
	if (intel_pipe_has_type(&crtc->base, INTEL_OUTPUT_LVDS) &&
	    reduced_clock && i915_powersave) {
		I915_WRITE(FP1(pipe), fp2);
		crtc->lowfreq_avail = true;
	} else {
		I915_WRITE(FP1(pipe), fp);
	}
}

static void intel_dp_set_m_n(struct intel_crtc *crtc)
{
	if (crtc->config.has_pch_encoder)
		intel_pch_transcoder_set_m_n(crtc, &crtc->config.dp_m_n);
	else
		intel_cpu_transcoder_set_m_n(crtc, &crtc->config.dp_m_n);
}

static void vlv_update_pll(struct intel_crtc *crtc)
{
	struct drm_device *dev = crtc->base.dev;
	struct drm_i915_private *dev_priv = dev->dev_private;
	int pipe = crtc->pipe;
	u32 dpll, mdiv, pdiv;
	u32 bestn, bestm1, bestm2, bestp1, bestp2;
	bool is_sdvo;
	u32 temp;

	mutex_lock(&dev_priv->dpio_lock);

	is_sdvo = intel_pipe_has_type(&crtc->base, INTEL_OUTPUT_SDVO) ||
		intel_pipe_has_type(&crtc->base, INTEL_OUTPUT_HDMI);

	dpll = DPLL_VGA_MODE_DIS;
	dpll |= DPLL_EXT_BUFFER_ENABLE_VLV;
	dpll |= DPLL_REFA_CLK_ENABLE_VLV;
	dpll |= DPLL_INTEGRATED_CLOCK_VLV;

	I915_WRITE(DPLL(pipe), dpll);
	POSTING_READ(DPLL(pipe));

	bestn = crtc->config.dpll.n;
	bestm1 = crtc->config.dpll.m1;
	bestm2 = crtc->config.dpll.m2;
	bestp1 = crtc->config.dpll.p1;
	bestp2 = crtc->config.dpll.p2;

	/*
	 * In Valleyview PLL and program lane counter registers are exposed
	 * through DPIO interface
	 */
	mdiv = ((bestm1 << DPIO_M1DIV_SHIFT) | (bestm2 & DPIO_M2DIV_MASK));
	mdiv |= ((bestp1 << DPIO_P1_SHIFT) | (bestp2 << DPIO_P2_SHIFT));
	mdiv |= ((bestn << DPIO_N_SHIFT));
	mdiv |= (1 << DPIO_POST_DIV_SHIFT);
	mdiv |= (1 << DPIO_K_SHIFT);
	mdiv |= DPIO_ENABLE_CALIBRATION;
	intel_dpio_write(dev_priv, DPIO_DIV(pipe), mdiv);

	intel_dpio_write(dev_priv, DPIO_CORE_CLK(pipe), 0x01000000);

	pdiv = (1 << DPIO_REFSEL_OVERRIDE) | (5 << DPIO_PLL_MODESEL_SHIFT) |
		(3 << DPIO_BIAS_CURRENT_CTL_SHIFT) | (1<<20) |
		(7 << DPIO_PLL_REFCLK_SEL_SHIFT) | (8 << DPIO_DRIVER_CTL_SHIFT) |
		(5 << DPIO_CLK_BIAS_CTL_SHIFT);
	intel_dpio_write(dev_priv, DPIO_REFSFR(pipe), pdiv);

	intel_dpio_write(dev_priv, DPIO_LFP_COEFF(pipe), 0x005f003b);

	dpll |= DPLL_VCO_ENABLE;
	I915_WRITE(DPLL(pipe), dpll);
	POSTING_READ(DPLL(pipe));
	if (wait_for(((I915_READ(DPLL(pipe)) & DPLL_LOCK_VLV) == DPLL_LOCK_VLV), 1))
		DRM_ERROR("DPLL %d failed to lock\n", pipe);

	intel_dpio_write(dev_priv, DPIO_FASTCLK_DISABLE, 0x620);

	if (crtc->config.has_dp_encoder)
		intel_dp_set_m_n(crtc);

	I915_WRITE(DPLL(pipe), dpll);

	/* Wait for the clocks to stabilize. */
	POSTING_READ(DPLL(pipe));
	udelay(150);

	temp = 0;
	if (is_sdvo) {
		temp = 0;
		if (crtc->config.pixel_multiplier > 1) {
			temp = (crtc->config.pixel_multiplier - 1)
				<< DPLL_MD_UDI_MULTIPLIER_SHIFT;
		}
	}
	I915_WRITE(DPLL_MD(pipe), temp);
	POSTING_READ(DPLL_MD(pipe));

	/* Now program lane control registers */
	if(intel_pipe_has_type(&crtc->base, INTEL_OUTPUT_DISPLAYPORT)
	   || intel_pipe_has_type(&crtc->base, INTEL_OUTPUT_HDMI)) {
		temp = 0x1000C4;
		if(pipe == 1)
			temp |= (1 << 21);
		intel_dpio_write(dev_priv, DPIO_DATA_CHANNEL1, temp);
	}

	if(intel_pipe_has_type(&crtc->base, INTEL_OUTPUT_EDP)) {
		temp = 0x1000C4;
		if(pipe == 1)
			temp |= (1 << 21);
		intel_dpio_write(dev_priv, DPIO_DATA_CHANNEL2, temp);
	}

	mutex_unlock(&dev_priv->dpio_lock);
}

static void i9xx_update_pll(struct intel_crtc *crtc,
			    intel_clock_t *reduced_clock,
			    int num_connectors)
{
	struct drm_device *dev = crtc->base.dev;
	struct drm_i915_private *dev_priv = dev->dev_private;
	struct intel_encoder *encoder;
	int pipe = crtc->pipe;
	u32 dpll;
	bool is_sdvo;
	struct dpll *clock = &crtc->config.dpll;

	i9xx_update_pll_dividers(crtc, reduced_clock);

	is_sdvo = intel_pipe_has_type(&crtc->base, INTEL_OUTPUT_SDVO) ||
		intel_pipe_has_type(&crtc->base, INTEL_OUTPUT_HDMI);

	dpll = DPLL_VGA_MODE_DIS;

	if (intel_pipe_has_type(&crtc->base, INTEL_OUTPUT_LVDS))
		dpll |= DPLLB_MODE_LVDS;
	else
		dpll |= DPLLB_MODE_DAC_SERIAL;

	if (is_sdvo) {
		if ((crtc->config.pixel_multiplier > 1) &&
		    (IS_I945G(dev) || IS_I945GM(dev) || IS_G33(dev))) {
			dpll |= (crtc->config.pixel_multiplier - 1)
				<< SDVO_MULTIPLIER_SHIFT_HIRES;
		}
		dpll |= DPLL_DVO_HIGH_SPEED;
	}
	if (intel_pipe_has_type(&crtc->base, INTEL_OUTPUT_DISPLAYPORT))
		dpll |= DPLL_DVO_HIGH_SPEED;

	/* compute bitmask from p1 value */
	if (IS_PINEVIEW(dev))
		dpll |= (1 << (clock->p1 - 1)) << DPLL_FPA01_P1_POST_DIV_SHIFT_PINEVIEW;
	else {
		dpll |= (1 << (clock->p1 - 1)) << DPLL_FPA01_P1_POST_DIV_SHIFT;
		if (IS_G4X(dev) && reduced_clock)
			dpll |= (1 << (reduced_clock->p1 - 1)) << DPLL_FPA1_P1_POST_DIV_SHIFT;
	}
	switch (clock->p2) {
	case 5:
		dpll |= DPLL_DAC_SERIAL_P2_CLOCK_DIV_5;
		break;
	case 7:
		dpll |= DPLLB_LVDS_P2_CLOCK_DIV_7;
		break;
	case 10:
		dpll |= DPLL_DAC_SERIAL_P2_CLOCK_DIV_10;
		break;
	case 14:
		dpll |= DPLLB_LVDS_P2_CLOCK_DIV_14;
		break;
	}
	if (INTEL_INFO(dev)->gen >= 4)
		dpll |= (6 << PLL_LOAD_PULSE_PHASE_SHIFT);

	if (is_sdvo && intel_pipe_has_type(&crtc->base, INTEL_OUTPUT_TVOUT))
		dpll |= PLL_REF_INPUT_TVCLKINBC;
	else if (intel_pipe_has_type(&crtc->base, INTEL_OUTPUT_TVOUT))
		/* XXX: just matching BIOS for now */
		/*	dpll |= PLL_REF_INPUT_TVCLKINBC; */
		dpll |= 3;
	else if (intel_pipe_has_type(&crtc->base, INTEL_OUTPUT_LVDS) &&
		 intel_panel_use_ssc(dev_priv) && num_connectors < 2)
		dpll |= PLLB_REF_INPUT_SPREADSPECTRUMIN;
	else
		dpll |= PLL_REF_INPUT_DREFCLK;

	dpll |= DPLL_VCO_ENABLE;
	I915_WRITE(DPLL(pipe), dpll & ~DPLL_VCO_ENABLE);
	POSTING_READ(DPLL(pipe));
	udelay(150);

	for_each_encoder_on_crtc(dev, &crtc->base, encoder)
		if (encoder->pre_pll_enable)
			encoder->pre_pll_enable(encoder);

	if (crtc->config.has_dp_encoder)
		intel_dp_set_m_n(crtc);

	I915_WRITE(DPLL(pipe), dpll);

	/* Wait for the clocks to stabilize. */
	POSTING_READ(DPLL(pipe));
	udelay(150);

	if (INTEL_INFO(dev)->gen >= 4) {
		u32 temp = 0;
		if (is_sdvo) {
			temp = 0;
			if (crtc->config.pixel_multiplier > 1) {
				temp = (crtc->config.pixel_multiplier - 1)
					<< DPLL_MD_UDI_MULTIPLIER_SHIFT;
			}
		}
		I915_WRITE(DPLL_MD(pipe), temp);
	} else {
		/* The pixel multiplier can only be updated once the
		 * DPLL is enabled and the clocks are stable.
		 *
		 * So write it again.
		 */
		I915_WRITE(DPLL(pipe), dpll);
	}
}

static void i8xx_update_pll(struct intel_crtc *crtc,
			    struct drm_display_mode *adjusted_mode,
			    intel_clock_t *reduced_clock,
			    int num_connectors)
{
	struct drm_device *dev = crtc->base.dev;
	struct drm_i915_private *dev_priv = dev->dev_private;
	struct intel_encoder *encoder;
	int pipe = crtc->pipe;
	u32 dpll;
	struct dpll *clock = &crtc->config.dpll;

	i9xx_update_pll_dividers(crtc, reduced_clock);

	dpll = DPLL_VGA_MODE_DIS;

	if (intel_pipe_has_type(&crtc->base, INTEL_OUTPUT_LVDS)) {
		dpll |= (1 << (clock->p1 - 1)) << DPLL_FPA01_P1_POST_DIV_SHIFT;
	} else {
		if (clock->p1 == 2)
			dpll |= PLL_P1_DIVIDE_BY_TWO;
		else
			dpll |= (clock->p1 - 2) << DPLL_FPA01_P1_POST_DIV_SHIFT;
		if (clock->p2 == 4)
			dpll |= PLL_P2_DIVIDE_BY_4;
	}

<<<<<<< HEAD
	if (intel_pipe_has_type(crtc, INTEL_OUTPUT_LVDS) &&
=======
	if (intel_pipe_has_type(&crtc->base, INTEL_OUTPUT_LVDS) &&
>>>>>>> bae36991
		 intel_panel_use_ssc(dev_priv) && num_connectors < 2)
		dpll |= PLLB_REF_INPUT_SPREADSPECTRUMIN;
	else
		dpll |= PLL_REF_INPUT_DREFCLK;

	dpll |= DPLL_VCO_ENABLE;
	I915_WRITE(DPLL(pipe), dpll & ~DPLL_VCO_ENABLE);
	POSTING_READ(DPLL(pipe));
	udelay(150);

	for_each_encoder_on_crtc(dev, &crtc->base, encoder)
		if (encoder->pre_pll_enable)
			encoder->pre_pll_enable(encoder);

	I915_WRITE(DPLL(pipe), dpll);

	/* Wait for the clocks to stabilize. */
	POSTING_READ(DPLL(pipe));
	udelay(150);

	/* The pixel multiplier can only be updated once the
	 * DPLL is enabled and the clocks are stable.
	 *
	 * So write it again.
	 */
	I915_WRITE(DPLL(pipe), dpll);
}

static void intel_set_pipe_timings(struct intel_crtc *intel_crtc,
				   struct drm_display_mode *mode,
				   struct drm_display_mode *adjusted_mode)
{
	struct drm_device *dev = intel_crtc->base.dev;
	struct drm_i915_private *dev_priv = dev->dev_private;
	enum pipe pipe = intel_crtc->pipe;
	enum transcoder cpu_transcoder = intel_crtc->cpu_transcoder;
	uint32_t vsyncshift;

	if (!IS_GEN2(dev) && adjusted_mode->flags & DRM_MODE_FLAG_INTERLACE) {
		/* the chip adds 2 halflines automatically */
		adjusted_mode->crtc_vtotal -= 1;
		adjusted_mode->crtc_vblank_end -= 1;
		vsyncshift = adjusted_mode->crtc_hsync_start
			     - adjusted_mode->crtc_htotal / 2;
	} else {
		vsyncshift = 0;
	}

	if (INTEL_INFO(dev)->gen > 3)
		I915_WRITE(VSYNCSHIFT(cpu_transcoder), vsyncshift);

	I915_WRITE(HTOTAL(cpu_transcoder),
		   (adjusted_mode->crtc_hdisplay - 1) |
		   ((adjusted_mode->crtc_htotal - 1) << 16));
	I915_WRITE(HBLANK(cpu_transcoder),
		   (adjusted_mode->crtc_hblank_start - 1) |
		   ((adjusted_mode->crtc_hblank_end - 1) << 16));
	I915_WRITE(HSYNC(cpu_transcoder),
		   (adjusted_mode->crtc_hsync_start - 1) |
		   ((adjusted_mode->crtc_hsync_end - 1) << 16));

	I915_WRITE(VTOTAL(cpu_transcoder),
		   (adjusted_mode->crtc_vdisplay - 1) |
		   ((adjusted_mode->crtc_vtotal - 1) << 16));
	I915_WRITE(VBLANK(cpu_transcoder),
		   (adjusted_mode->crtc_vblank_start - 1) |
		   ((adjusted_mode->crtc_vblank_end - 1) << 16));
	I915_WRITE(VSYNC(cpu_transcoder),
		   (adjusted_mode->crtc_vsync_start - 1) |
		   ((adjusted_mode->crtc_vsync_end - 1) << 16));

	/* Workaround: when the EDP input selection is B, the VTOTAL_B must be
	 * programmed with the VTOTAL_EDP value. Same for VTOTAL_C. This is
	 * documented on the DDI_FUNC_CTL register description, EDP Input Select
	 * bits. */
	if (IS_HASWELL(dev) && cpu_transcoder == TRANSCODER_EDP &&
	    (pipe == PIPE_B || pipe == PIPE_C))
		I915_WRITE(VTOTAL(pipe), I915_READ(VTOTAL(cpu_transcoder)));

	/* pipesrc controls the size that is scaled from, which should
	 * always be the user's requested size.
	 */
	I915_WRITE(PIPESRC(pipe),
		   ((mode->hdisplay - 1) << 16) | (mode->vdisplay - 1));
}

static void i9xx_set_pipeconf(struct intel_crtc *intel_crtc)
{
	struct drm_device *dev = intel_crtc->base.dev;
	struct drm_i915_private *dev_priv = dev->dev_private;
	uint32_t pipeconf;

	pipeconf = I915_READ(PIPECONF(intel_crtc->pipe));

	if (intel_crtc->pipe == 0 && INTEL_INFO(dev)->gen < 4) {
		/* Enable pixel doubling when the dot clock is > 90% of the (display)
		 * core speed.
		 *
		 * XXX: No double-wide on 915GM pipe B. Is that the only reason for the
		 * pipe == 0 check?
		 */
		if (intel_crtc->config.requested_mode.clock >
		    dev_priv->display.get_display_clock_speed(dev) * 9 / 10)
			pipeconf |= PIPECONF_DOUBLE_WIDE;
		else
			pipeconf &= ~PIPECONF_DOUBLE_WIDE;
	}

	/* default to 8bpc */
	pipeconf &= ~(PIPECONF_BPC_MASK | PIPECONF_DITHER_EN);
	if (intel_crtc->config.has_dp_encoder) {
		if (intel_crtc->config.dither) {
			pipeconf |= PIPECONF_6BPC |
				    PIPECONF_DITHER_EN |
				    PIPECONF_DITHER_TYPE_SP;
		}
	}

	if (IS_VALLEYVIEW(dev) && intel_pipe_has_type(&intel_crtc->base,
						      INTEL_OUTPUT_EDP)) {
		if (intel_crtc->config.dither) {
			pipeconf |= PIPECONF_6BPC |
					PIPECONF_ENABLE |
					I965_PIPECONF_ACTIVE;
		}
	}

	if (HAS_PIPE_CXSR(dev)) {
		if (intel_crtc->lowfreq_avail) {
			DRM_DEBUG_KMS("enabling CxSR downclocking\n");
			pipeconf |= PIPECONF_CXSR_DOWNCLOCK;
		} else {
			DRM_DEBUG_KMS("disabling CxSR downclocking\n");
			pipeconf &= ~PIPECONF_CXSR_DOWNCLOCK;
		}
	}

	pipeconf &= ~PIPECONF_INTERLACE_MASK;
	if (!IS_GEN2(dev) &&
	    intel_crtc->config.adjusted_mode.flags & DRM_MODE_FLAG_INTERLACE)
		pipeconf |= PIPECONF_INTERLACE_W_FIELD_INDICATION;
	else
		pipeconf |= PIPECONF_PROGRESSIVE;

	if (IS_VALLEYVIEW(dev)) {
		if (intel_crtc->config.limited_color_range)
			pipeconf |= PIPECONF_COLOR_RANGE_SELECT;
		else
			pipeconf &= ~PIPECONF_COLOR_RANGE_SELECT;
	}

	I915_WRITE(PIPECONF(intel_crtc->pipe), pipeconf);
	POSTING_READ(PIPECONF(intel_crtc->pipe));
}

static int i9xx_crtc_mode_set(struct drm_crtc *crtc,
			      int x, int y,
			      struct drm_framebuffer *fb)
{
	struct drm_device *dev = crtc->dev;
	struct drm_i915_private *dev_priv = dev->dev_private;
	struct intel_crtc *intel_crtc = to_intel_crtc(crtc);
	struct drm_display_mode *adjusted_mode =
		&intel_crtc->config.adjusted_mode;
	struct drm_display_mode *mode = &intel_crtc->config.requested_mode;
	int pipe = intel_crtc->pipe;
	int plane = intel_crtc->plane;
	int refclk, num_connectors = 0;
	intel_clock_t clock, reduced_clock;
	u32 dspcntr;
	bool ok, has_reduced_clock = false, is_sdvo = false;
	bool is_lvds = false, is_tv = false;
	struct intel_encoder *encoder;
	const intel_limit_t *limit;
	int ret;

	for_each_encoder_on_crtc(dev, crtc, encoder) {
		switch (encoder->type) {
		case INTEL_OUTPUT_LVDS:
			is_lvds = true;
			break;
		case INTEL_OUTPUT_SDVO:
		case INTEL_OUTPUT_HDMI:
			is_sdvo = true;
			if (encoder->needs_tv_clock)
				is_tv = true;
			break;
		case INTEL_OUTPUT_TVOUT:
			is_tv = true;
			break;
		}

		num_connectors++;
	}

	refclk = i9xx_get_refclk(crtc, num_connectors);

	/*
	 * Returns a set of divisors for the desired target clock with the given
	 * refclk, or FALSE.  The returned values represent the clock equation:
	 * reflck * (5 * (m1 + 2) + (m2 + 2)) / (n + 2) / p1 / p2.
	 */
	limit = intel_limit(crtc, refclk);
	ok = limit->find_pll(limit, crtc, adjusted_mode->clock, refclk, NULL,
			     &clock);
	if (!ok) {
		DRM_ERROR("Couldn't find PLL settings for mode!\n");
		return -EINVAL;
	}

	/* Ensure that the cursor is valid for the new mode before changing... */
	intel_crtc_update_cursor(crtc, true);

	if (is_lvds && dev_priv->lvds_downclock_avail) {
		/*
		 * Ensure we match the reduced clock's P to the target clock.
		 * If the clocks don't match, we can't switch the display clock
		 * by using the FP0/FP1. In such case we will disable the LVDS
		 * downclock feature.
		*/
		has_reduced_clock = limit->find_pll(limit, crtc,
						    dev_priv->lvds_downclock,
						    refclk,
						    &clock,
						    &reduced_clock);
	}
	/* Compat-code for transition, will disappear. */
	if (!intel_crtc->config.clock_set) {
		intel_crtc->config.dpll.n = clock.n;
		intel_crtc->config.dpll.m1 = clock.m1;
		intel_crtc->config.dpll.m2 = clock.m2;
		intel_crtc->config.dpll.p1 = clock.p1;
		intel_crtc->config.dpll.p2 = clock.p2;
	}

	if (is_sdvo && is_tv)
		i9xx_adjust_sdvo_tv_clock(intel_crtc);

	if (IS_GEN2(dev))
		i8xx_update_pll(intel_crtc, adjusted_mode,
				has_reduced_clock ? &reduced_clock : NULL,
				num_connectors);
	else if (IS_VALLEYVIEW(dev))
		vlv_update_pll(intel_crtc);
	else
		i9xx_update_pll(intel_crtc,
				has_reduced_clock ? &reduced_clock : NULL,
				num_connectors);

	/* Set up the display plane register */
	dspcntr = DISPPLANE_GAMMA_ENABLE;

	if (!IS_VALLEYVIEW(dev)) {
		if (pipe == 0)
			dspcntr &= ~DISPPLANE_SEL_PIPE_MASK;
<<<<<<< HEAD
		else
			dspcntr |= DISPPLANE_SEL_PIPE_B;
	}

	if (pipe == 0 && INTEL_INFO(dev)->gen < 4) {
		/* Enable pixel doubling when the dot clock is > 90% of the (display)
		 * core speed.
		 *
		 * XXX: No double-wide on 915GM pipe B. Is that the only reason for the
		 * pipe == 0 check?
		 */
		if (mode->clock >
		    dev_priv->display.get_display_clock_speed(dev) * 9 / 10)
			pipeconf |= PIPECONF_DOUBLE_WIDE;
=======
>>>>>>> bae36991
		else
			dspcntr |= DISPPLANE_SEL_PIPE_B;
	}

	DRM_DEBUG_KMS("Mode for pipe %c:\n", pipe == 0 ? 'A' : 'B');
	drm_mode_debug_printmodeline(mode);

	intel_set_pipe_timings(intel_crtc, mode, adjusted_mode);

	/* pipesrc and dspsize control the size that is scaled from,
	 * which should always be the user's requested size.
	 */
	I915_WRITE(DSPSIZE(plane),
		   ((mode->vdisplay - 1) << 16) |
		   (mode->hdisplay - 1));
	I915_WRITE(DSPPOS(plane), 0);

	i9xx_set_pipeconf(intel_crtc);

	intel_enable_pipe(dev_priv, pipe, false);

	intel_wait_for_vblank(dev, pipe);

	I915_WRITE(DSPCNTR(plane), dspcntr);
	POSTING_READ(DSPCNTR(plane));

	ret = intel_pipe_set_base(crtc, x, y, fb);

	intel_update_watermarks(dev);

	return ret;
}

static bool i9xx_get_pipe_config(struct intel_crtc *crtc,
				 struct intel_crtc_config *pipe_config)
{
	struct drm_device *dev = crtc->base.dev;
	struct drm_i915_private *dev_priv = dev->dev_private;
	uint32_t tmp;

	tmp = I915_READ(PIPECONF(crtc->pipe));
	if (!(tmp & PIPECONF_ENABLE))
		return false;

	return true;
}

static void ironlake_init_pch_refclk(struct drm_device *dev)
{
	struct drm_i915_private *dev_priv = dev->dev_private;
	struct drm_mode_config *mode_config = &dev->mode_config;
	struct intel_encoder *encoder;
	u32 val, final;
	bool has_lvds = false;
	bool has_cpu_edp = false;
	bool has_pch_edp = false;
	bool has_panel = false;
	bool has_ck505 = false;
	bool can_ssc = false;

	/* We need to take the global config into account */
	list_for_each_entry(encoder, &mode_config->encoder_list,
			    base.head) {
		switch (encoder->type) {
		case INTEL_OUTPUT_LVDS:
			has_panel = true;
			has_lvds = true;
			break;
		case INTEL_OUTPUT_EDP:
			has_panel = true;
			if (intel_encoder_is_pch_edp(&encoder->base))
				has_pch_edp = true;
			else
				has_cpu_edp = true;
			break;
		}
	}

	if (HAS_PCH_IBX(dev)) {
		has_ck505 = dev_priv->display_clock_mode;
		can_ssc = has_ck505;
	} else {
		has_ck505 = false;
		can_ssc = true;
	}

	DRM_DEBUG_KMS("has_panel %d has_lvds %d has_pch_edp %d has_cpu_edp %d has_ck505 %d\n",
		      has_panel, has_lvds, has_pch_edp, has_cpu_edp,
		      has_ck505);

	/* Ironlake: try to setup display ref clock before DPLL
	 * enabling. This is only under driver's control after
	 * PCH B stepping, previous chipset stepping should be
	 * ignoring this setting.
	 */
	val = I915_READ(PCH_DREF_CONTROL);

	/* As we must carefully and slowly disable/enable each source in turn,
	 * compute the final state we want first and check if we need to
	 * make any changes at all.
	 */
	final = val;
	final &= ~DREF_NONSPREAD_SOURCE_MASK;
	if (has_ck505)
		final |= DREF_NONSPREAD_CK505_ENABLE;
	else
		final |= DREF_NONSPREAD_SOURCE_ENABLE;

	final &= ~DREF_SSC_SOURCE_MASK;
	final &= ~DREF_CPU_SOURCE_OUTPUT_MASK;
	final &= ~DREF_SSC1_ENABLE;

	if (has_panel) {
		final |= DREF_SSC_SOURCE_ENABLE;

		if (intel_panel_use_ssc(dev_priv) && can_ssc)
			final |= DREF_SSC1_ENABLE;

		if (has_cpu_edp) {
			if (intel_panel_use_ssc(dev_priv) && can_ssc)
				final |= DREF_CPU_SOURCE_OUTPUT_DOWNSPREAD;
			else
				final |= DREF_CPU_SOURCE_OUTPUT_NONSPREAD;
		} else
			final |= DREF_CPU_SOURCE_OUTPUT_DISABLE;
	} else {
		final |= DREF_SSC_SOURCE_DISABLE;
		final |= DREF_CPU_SOURCE_OUTPUT_DISABLE;
	}

	if (final == val)
		return;

	/* Always enable nonspread source */
	val &= ~DREF_NONSPREAD_SOURCE_MASK;

	if (has_ck505)
		val |= DREF_NONSPREAD_CK505_ENABLE;
	else
		val |= DREF_NONSPREAD_SOURCE_ENABLE;

	if (has_panel) {
		val &= ~DREF_SSC_SOURCE_MASK;
		val |= DREF_SSC_SOURCE_ENABLE;

		/* SSC must be turned on before enabling the CPU output  */
		if (intel_panel_use_ssc(dev_priv) && can_ssc) {
			DRM_DEBUG_KMS("Using SSC on panel\n");
			val |= DREF_SSC1_ENABLE;
		} else
			val &= ~DREF_SSC1_ENABLE;

		/* Get SSC going before enabling the outputs */
		I915_WRITE(PCH_DREF_CONTROL, val);
		POSTING_READ(PCH_DREF_CONTROL);
		udelay(200);

		val &= ~DREF_CPU_SOURCE_OUTPUT_MASK;

		/* Enable CPU source on CPU attached eDP */
		if (has_cpu_edp) {
			if (intel_panel_use_ssc(dev_priv) && can_ssc) {
				DRM_DEBUG_KMS("Using SSC on eDP\n");
				val |= DREF_CPU_SOURCE_OUTPUT_DOWNSPREAD;
			}
			else
				val |= DREF_CPU_SOURCE_OUTPUT_NONSPREAD;
		} else
			val |= DREF_CPU_SOURCE_OUTPUT_DISABLE;

		I915_WRITE(PCH_DREF_CONTROL, val);
		POSTING_READ(PCH_DREF_CONTROL);
		udelay(200);
	} else {
		DRM_DEBUG_KMS("Disabling SSC entirely\n");

		val &= ~DREF_CPU_SOURCE_OUTPUT_MASK;

		/* Turn off CPU output */
		val |= DREF_CPU_SOURCE_OUTPUT_DISABLE;

		I915_WRITE(PCH_DREF_CONTROL, val);
		POSTING_READ(PCH_DREF_CONTROL);
		udelay(200);

		/* Turn off the SSC source */
		val &= ~DREF_SSC_SOURCE_MASK;
		val |= DREF_SSC_SOURCE_DISABLE;

		/* Turn off SSC1 */
		val &= ~DREF_SSC1_ENABLE;

		I915_WRITE(PCH_DREF_CONTROL, val);
		POSTING_READ(PCH_DREF_CONTROL);
		udelay(200);
	}

	BUG_ON(val != final);
}

/* Sequence to enable CLKOUT_DP for FDI usage and configure PCH FDI I/O. */
static void lpt_init_pch_refclk(struct drm_device *dev)
{
	struct drm_i915_private *dev_priv = dev->dev_private;
	struct drm_mode_config *mode_config = &dev->mode_config;
	struct intel_encoder *encoder;
	bool has_vga = false;
	bool is_sdv = false;
	u32 tmp;

	list_for_each_entry(encoder, &mode_config->encoder_list, base.head) {
		switch (encoder->type) {
		case INTEL_OUTPUT_ANALOG:
			has_vga = true;
			break;
		}
	}

	if (!has_vga)
		return;

	mutex_lock(&dev_priv->dpio_lock);

	/* XXX: Rip out SDV support once Haswell ships for real. */
	if (IS_HASWELL(dev) && (dev->pci_device & 0xFF00) == 0x0C00)
		is_sdv = true;

	tmp = intel_sbi_read(dev_priv, SBI_SSCCTL, SBI_ICLK);
	tmp &= ~SBI_SSCCTL_DISABLE;
	tmp |= SBI_SSCCTL_PATHALT;
	intel_sbi_write(dev_priv, SBI_SSCCTL, tmp, SBI_ICLK);

	udelay(24);

	tmp = intel_sbi_read(dev_priv, SBI_SSCCTL, SBI_ICLK);
	tmp &= ~SBI_SSCCTL_PATHALT;
	intel_sbi_write(dev_priv, SBI_SSCCTL, tmp, SBI_ICLK);

	if (!is_sdv) {
		tmp = I915_READ(SOUTH_CHICKEN2);
		tmp |= FDI_MPHY_IOSFSB_RESET_CTL;
		I915_WRITE(SOUTH_CHICKEN2, tmp);

		if (wait_for_atomic_us(I915_READ(SOUTH_CHICKEN2) &
				       FDI_MPHY_IOSFSB_RESET_STATUS, 100))
			DRM_ERROR("FDI mPHY reset assert timeout\n");

		tmp = I915_READ(SOUTH_CHICKEN2);
		tmp &= ~FDI_MPHY_IOSFSB_RESET_CTL;
		I915_WRITE(SOUTH_CHICKEN2, tmp);

		if (wait_for_atomic_us((I915_READ(SOUTH_CHICKEN2) &
				        FDI_MPHY_IOSFSB_RESET_STATUS) == 0,
				       100))
			DRM_ERROR("FDI mPHY reset de-assert timeout\n");
	}

	tmp = intel_sbi_read(dev_priv, 0x8008, SBI_MPHY);
	tmp &= ~(0xFF << 24);
	tmp |= (0x12 << 24);
	intel_sbi_write(dev_priv, 0x8008, tmp, SBI_MPHY);

	if (!is_sdv) {
		tmp = intel_sbi_read(dev_priv, 0x808C, SBI_MPHY);
		tmp &= ~(0x3 << 6);
		tmp |= (1 << 6) | (1 << 0);
		intel_sbi_write(dev_priv, 0x808C, tmp, SBI_MPHY);
	}

	if (is_sdv) {
		tmp = intel_sbi_read(dev_priv, 0x800C, SBI_MPHY);
		tmp |= 0x7FFF;
		intel_sbi_write(dev_priv, 0x800C, tmp, SBI_MPHY);
	}

	tmp = intel_sbi_read(dev_priv, 0x2008, SBI_MPHY);
	tmp |= (1 << 11);
	intel_sbi_write(dev_priv, 0x2008, tmp, SBI_MPHY);

	tmp = intel_sbi_read(dev_priv, 0x2108, SBI_MPHY);
	tmp |= (1 << 11);
	intel_sbi_write(dev_priv, 0x2108, tmp, SBI_MPHY);

	if (is_sdv) {
		tmp = intel_sbi_read(dev_priv, 0x2038, SBI_MPHY);
		tmp |= (0x3F << 24) | (0xF << 20) | (0xF << 16);
		intel_sbi_write(dev_priv, 0x2038, tmp, SBI_MPHY);

		tmp = intel_sbi_read(dev_priv, 0x2138, SBI_MPHY);
		tmp |= (0x3F << 24) | (0xF << 20) | (0xF << 16);
		intel_sbi_write(dev_priv, 0x2138, tmp, SBI_MPHY);

		tmp = intel_sbi_read(dev_priv, 0x203C, SBI_MPHY);
		tmp |= (0x3F << 8);
		intel_sbi_write(dev_priv, 0x203C, tmp, SBI_MPHY);

		tmp = intel_sbi_read(dev_priv, 0x213C, SBI_MPHY);
		tmp |= (0x3F << 8);
		intel_sbi_write(dev_priv, 0x213C, tmp, SBI_MPHY);
	}

	tmp = intel_sbi_read(dev_priv, 0x206C, SBI_MPHY);
	tmp |= (1 << 24) | (1 << 21) | (1 << 18);
	intel_sbi_write(dev_priv, 0x206C, tmp, SBI_MPHY);

	tmp = intel_sbi_read(dev_priv, 0x216C, SBI_MPHY);
	tmp |= (1 << 24) | (1 << 21) | (1 << 18);
	intel_sbi_write(dev_priv, 0x216C, tmp, SBI_MPHY);

	if (!is_sdv) {
		tmp = intel_sbi_read(dev_priv, 0x2080, SBI_MPHY);
		tmp &= ~(7 << 13);
		tmp |= (5 << 13);
		intel_sbi_write(dev_priv, 0x2080, tmp, SBI_MPHY);

		tmp = intel_sbi_read(dev_priv, 0x2180, SBI_MPHY);
		tmp &= ~(7 << 13);
		tmp |= (5 << 13);
		intel_sbi_write(dev_priv, 0x2180, tmp, SBI_MPHY);
	}

	tmp = intel_sbi_read(dev_priv, 0x208C, SBI_MPHY);
	tmp &= ~0xFF;
	tmp |= 0x1C;
	intel_sbi_write(dev_priv, 0x208C, tmp, SBI_MPHY);

	tmp = intel_sbi_read(dev_priv, 0x218C, SBI_MPHY);
	tmp &= ~0xFF;
	tmp |= 0x1C;
	intel_sbi_write(dev_priv, 0x218C, tmp, SBI_MPHY);

	tmp = intel_sbi_read(dev_priv, 0x2098, SBI_MPHY);
	tmp &= ~(0xFF << 16);
	tmp |= (0x1C << 16);
	intel_sbi_write(dev_priv, 0x2098, tmp, SBI_MPHY);

	tmp = intel_sbi_read(dev_priv, 0x2198, SBI_MPHY);
	tmp &= ~(0xFF << 16);
	tmp |= (0x1C << 16);
	intel_sbi_write(dev_priv, 0x2198, tmp, SBI_MPHY);

	if (!is_sdv) {
		tmp = intel_sbi_read(dev_priv, 0x20C4, SBI_MPHY);
		tmp |= (1 << 27);
		intel_sbi_write(dev_priv, 0x20C4, tmp, SBI_MPHY);

		tmp = intel_sbi_read(dev_priv, 0x21C4, SBI_MPHY);
		tmp |= (1 << 27);
		intel_sbi_write(dev_priv, 0x21C4, tmp, SBI_MPHY);

		tmp = intel_sbi_read(dev_priv, 0x20EC, SBI_MPHY);
		tmp &= ~(0xF << 28);
		tmp |= (4 << 28);
		intel_sbi_write(dev_priv, 0x20EC, tmp, SBI_MPHY);

		tmp = intel_sbi_read(dev_priv, 0x21EC, SBI_MPHY);
		tmp &= ~(0xF << 28);
		tmp |= (4 << 28);
		intel_sbi_write(dev_priv, 0x21EC, tmp, SBI_MPHY);
	}

	/* ULT uses SBI_GEN0, but ULT doesn't have VGA, so we don't care. */
	tmp = intel_sbi_read(dev_priv, SBI_DBUFF0, SBI_ICLK);
	tmp |= SBI_DBUFF0_ENABLE;
	intel_sbi_write(dev_priv, SBI_DBUFF0, tmp, SBI_ICLK);

	mutex_unlock(&dev_priv->dpio_lock);
}

/*
 * Initialize reference clocks when the driver loads
 */
void intel_init_pch_refclk(struct drm_device *dev)
{
	if (HAS_PCH_IBX(dev) || HAS_PCH_CPT(dev))
		ironlake_init_pch_refclk(dev);
	else if (HAS_PCH_LPT(dev))
		lpt_init_pch_refclk(dev);
}

static int ironlake_get_refclk(struct drm_crtc *crtc)
{
	struct drm_device *dev = crtc->dev;
	struct drm_i915_private *dev_priv = dev->dev_private;
	struct intel_encoder *encoder;
	struct intel_encoder *edp_encoder = NULL;
	int num_connectors = 0;
	bool is_lvds = false;

	for_each_encoder_on_crtc(dev, crtc, encoder) {
		switch (encoder->type) {
		case INTEL_OUTPUT_LVDS:
			is_lvds = true;
			break;
		case INTEL_OUTPUT_EDP:
			edp_encoder = encoder;
			break;
		}
		num_connectors++;
	}

	if (is_lvds && intel_panel_use_ssc(dev_priv) && num_connectors < 2) {
		DRM_DEBUG_KMS("using SSC reference clock of %d MHz\n",
			      dev_priv->lvds_ssc_freq);
		return dev_priv->lvds_ssc_freq * 1000;
	}

	return 120000;
}

static void ironlake_set_pipeconf(struct drm_crtc *crtc,
				  struct drm_display_mode *adjusted_mode,
				  bool dither)
{
	struct drm_i915_private *dev_priv = crtc->dev->dev_private;
	struct intel_crtc *intel_crtc = to_intel_crtc(crtc);
	int pipe = intel_crtc->pipe;
	uint32_t val;

	val = I915_READ(PIPECONF(pipe));

	val &= ~PIPECONF_BPC_MASK;
	switch (intel_crtc->config.pipe_bpp) {
	case 18:
		val |= PIPECONF_6BPC;
		break;
	case 24:
		val |= PIPECONF_8BPC;
		break;
	case 30:
		val |= PIPECONF_10BPC;
		break;
	case 36:
		val |= PIPECONF_12BPC;
		break;
	default:
		/* Case prevented by intel_choose_pipe_bpp_dither. */
		BUG();
	}

	val &= ~(PIPECONF_DITHER_EN | PIPECONF_DITHER_TYPE_MASK);
	if (dither)
		val |= (PIPECONF_DITHER_EN | PIPECONF_DITHER_TYPE_SP);

	val &= ~PIPECONF_INTERLACE_MASK;
	if (adjusted_mode->flags & DRM_MODE_FLAG_INTERLACE)
		val |= PIPECONF_INTERLACED_ILK;
	else
		val |= PIPECONF_PROGRESSIVE;

	if (intel_crtc->config.limited_color_range)
		val |= PIPECONF_COLOR_RANGE_SELECT;
	else
		val &= ~PIPECONF_COLOR_RANGE_SELECT;

	I915_WRITE(PIPECONF(pipe), val);
	POSTING_READ(PIPECONF(pipe));
}

/*
 * Set up the pipe CSC unit.
 *
 * Currently only full range RGB to limited range RGB conversion
 * is supported, but eventually this should handle various
 * RGB<->YCbCr scenarios as well.
 */
static void intel_set_pipe_csc(struct drm_crtc *crtc)
{
	struct drm_device *dev = crtc->dev;
	struct drm_i915_private *dev_priv = dev->dev_private;
	struct intel_crtc *intel_crtc = to_intel_crtc(crtc);
	int pipe = intel_crtc->pipe;
	uint16_t coeff = 0x7800; /* 1.0 */

	/*
	 * TODO: Check what kind of values actually come out of the pipe
	 * with these coeff/postoff values and adjust to get the best
	 * accuracy. Perhaps we even need to take the bpc value into
	 * consideration.
	 */

	if (intel_crtc->config.limited_color_range)
		coeff = ((235 - 16) * (1 << 12) / 255) & 0xff8; /* 0.xxx... */

	/*
	 * GY/GU and RY/RU should be the other way around according
	 * to BSpec, but reality doesn't agree. Just set them up in
	 * a way that results in the correct picture.
	 */
	I915_WRITE(PIPE_CSC_COEFF_RY_GY(pipe), coeff << 16);
	I915_WRITE(PIPE_CSC_COEFF_BY(pipe), 0);

	I915_WRITE(PIPE_CSC_COEFF_RU_GU(pipe), coeff);
	I915_WRITE(PIPE_CSC_COEFF_BU(pipe), 0);

	I915_WRITE(PIPE_CSC_COEFF_RV_GV(pipe), 0);
	I915_WRITE(PIPE_CSC_COEFF_BV(pipe), coeff << 16);

	I915_WRITE(PIPE_CSC_PREOFF_HI(pipe), 0);
	I915_WRITE(PIPE_CSC_PREOFF_ME(pipe), 0);
	I915_WRITE(PIPE_CSC_PREOFF_LO(pipe), 0);

	if (INTEL_INFO(dev)->gen > 6) {
		uint16_t postoff = 0;

		if (intel_crtc->config.limited_color_range)
			postoff = (16 * (1 << 13) / 255) & 0x1fff;

		I915_WRITE(PIPE_CSC_POSTOFF_HI(pipe), postoff);
		I915_WRITE(PIPE_CSC_POSTOFF_ME(pipe), postoff);
		I915_WRITE(PIPE_CSC_POSTOFF_LO(pipe), postoff);

		I915_WRITE(PIPE_CSC_MODE(pipe), 0);
	} else {
		uint32_t mode = CSC_MODE_YUV_TO_RGB;

		if (intel_crtc->config.limited_color_range)
			mode |= CSC_BLACK_SCREEN_OFFSET;

		I915_WRITE(PIPE_CSC_MODE(pipe), mode);
	}
}

static void haswell_set_pipeconf(struct drm_crtc *crtc,
				 struct drm_display_mode *adjusted_mode,
				 bool dither)
{
	struct drm_i915_private *dev_priv = crtc->dev->dev_private;
	struct intel_crtc *intel_crtc = to_intel_crtc(crtc);
	enum transcoder cpu_transcoder = intel_crtc->cpu_transcoder;
	uint32_t val;

	val = I915_READ(PIPECONF(cpu_transcoder));

	val &= ~(PIPECONF_DITHER_EN | PIPECONF_DITHER_TYPE_MASK);
	if (dither)
		val |= (PIPECONF_DITHER_EN | PIPECONF_DITHER_TYPE_SP);

	val &= ~PIPECONF_INTERLACE_MASK_HSW;
	if (adjusted_mode->flags & DRM_MODE_FLAG_INTERLACE)
		val |= PIPECONF_INTERLACED_ILK;
	else
		val |= PIPECONF_PROGRESSIVE;

	I915_WRITE(PIPECONF(cpu_transcoder), val);
	POSTING_READ(PIPECONF(cpu_transcoder));
}

static bool ironlake_compute_clocks(struct drm_crtc *crtc,
				    struct drm_display_mode *adjusted_mode,
				    intel_clock_t *clock,
				    bool *has_reduced_clock,
				    intel_clock_t *reduced_clock)
{
	struct drm_device *dev = crtc->dev;
	struct drm_i915_private *dev_priv = dev->dev_private;
	struct intel_encoder *intel_encoder;
	int refclk;
	const intel_limit_t *limit;
	bool ret, is_sdvo = false, is_tv = false, is_lvds = false;

	for_each_encoder_on_crtc(dev, crtc, intel_encoder) {
		switch (intel_encoder->type) {
		case INTEL_OUTPUT_LVDS:
			is_lvds = true;
			break;
		case INTEL_OUTPUT_SDVO:
		case INTEL_OUTPUT_HDMI:
			is_sdvo = true;
			if (intel_encoder->needs_tv_clock)
				is_tv = true;
			break;
		case INTEL_OUTPUT_TVOUT:
			is_tv = true;
			break;
		}
	}

	refclk = ironlake_get_refclk(crtc);

	/*
	 * Returns a set of divisors for the desired target clock with the given
	 * refclk, or FALSE.  The returned values represent the clock equation:
	 * reflck * (5 * (m1 + 2) + (m2 + 2)) / (n + 2) / p1 / p2.
	 */
	limit = intel_limit(crtc, refclk);
	ret = limit->find_pll(limit, crtc, adjusted_mode->clock, refclk, NULL,
			      clock);
	if (!ret)
		return false;

	if (is_lvds && dev_priv->lvds_downclock_avail) {
		/*
		 * Ensure we match the reduced clock's P to the target clock.
		 * If the clocks don't match, we can't switch the display clock
		 * by using the FP0/FP1. In such case we will disable the LVDS
		 * downclock feature.
		*/
		*has_reduced_clock = limit->find_pll(limit, crtc,
						     dev_priv->lvds_downclock,
						     refclk,
						     clock,
						     reduced_clock);
	}

	if (is_sdvo && is_tv)
		i9xx_adjust_sdvo_tv_clock(to_intel_crtc(crtc));

	return true;
}

static void cpt_enable_fdi_bc_bifurcation(struct drm_device *dev)
{
	struct drm_i915_private *dev_priv = dev->dev_private;
	uint32_t temp;

	temp = I915_READ(SOUTH_CHICKEN1);
	if (temp & FDI_BC_BIFURCATION_SELECT)
		return;

	WARN_ON(I915_READ(FDI_RX_CTL(PIPE_B)) & FDI_RX_ENABLE);
	WARN_ON(I915_READ(FDI_RX_CTL(PIPE_C)) & FDI_RX_ENABLE);

	temp |= FDI_BC_BIFURCATION_SELECT;
	DRM_DEBUG_KMS("enabling fdi C rx\n");
	I915_WRITE(SOUTH_CHICKEN1, temp);
	POSTING_READ(SOUTH_CHICKEN1);
}

static bool ironlake_check_fdi_lanes(struct intel_crtc *intel_crtc)
{
	struct drm_device *dev = intel_crtc->base.dev;
	struct drm_i915_private *dev_priv = dev->dev_private;
	struct intel_crtc *pipe_B_crtc =
		to_intel_crtc(dev_priv->pipe_to_crtc_mapping[PIPE_B]);

	DRM_DEBUG_KMS("checking fdi config on pipe %i, lanes %i\n",
		      intel_crtc->pipe, intel_crtc->fdi_lanes);
	if (intel_crtc->fdi_lanes > 4) {
		DRM_DEBUG_KMS("invalid fdi lane config on pipe %i: %i lanes\n",
			      intel_crtc->pipe, intel_crtc->fdi_lanes);
		/* Clamp lanes to avoid programming the hw with bogus values. */
		intel_crtc->fdi_lanes = 4;

		return false;
	}

	if (INTEL_INFO(dev)->num_pipes == 2)
		return true;

	switch (intel_crtc->pipe) {
	case PIPE_A:
		return true;
	case PIPE_B:
		if (dev_priv->pipe_to_crtc_mapping[PIPE_C]->enabled &&
		    intel_crtc->fdi_lanes > 2) {
			DRM_DEBUG_KMS("invalid shared fdi lane config on pipe %i: %i lanes\n",
				      intel_crtc->pipe, intel_crtc->fdi_lanes);
			/* Clamp lanes to avoid programming the hw with bogus values. */
			intel_crtc->fdi_lanes = 2;

			return false;
		}

		if (intel_crtc->fdi_lanes > 2)
			WARN_ON(I915_READ(SOUTH_CHICKEN1) & FDI_BC_BIFURCATION_SELECT);
		else
			cpt_enable_fdi_bc_bifurcation(dev);

		return true;
	case PIPE_C:
		if (!pipe_B_crtc->base.enabled || pipe_B_crtc->fdi_lanes <= 2) {
			if (intel_crtc->fdi_lanes > 2) {
				DRM_DEBUG_KMS("invalid shared fdi lane config on pipe %i: %i lanes\n",
					      intel_crtc->pipe, intel_crtc->fdi_lanes);
				/* Clamp lanes to avoid programming the hw with bogus values. */
				intel_crtc->fdi_lanes = 2;

				return false;
			}
		} else {
			DRM_DEBUG_KMS("fdi link B uses too many lanes to enable link C\n");
			return false;
		}

		cpt_enable_fdi_bc_bifurcation(dev);

		return true;
	default:
		BUG();
	}
}

int ironlake_get_lanes_required(int target_clock, int link_bw, int bpp)
{
	/*
	 * Account for spread spectrum to avoid
	 * oversubscribing the link. Max center spread
	 * is 2.5%; use 5% for safety's sake.
	 */
	u32 bps = target_clock * bpp * 21 / 20;
	return bps / (link_bw * 8) + 1;
}

void intel_pch_transcoder_set_m_n(struct intel_crtc *crtc,
				  struct intel_link_m_n *m_n)
{
	struct drm_device *dev = crtc->base.dev;
	struct drm_i915_private *dev_priv = dev->dev_private;
	int pipe = crtc->pipe;

	I915_WRITE(TRANSDATA_M1(pipe), TU_SIZE(m_n->tu) | m_n->gmch_m);
	I915_WRITE(TRANSDATA_N1(pipe), m_n->gmch_n);
	I915_WRITE(TRANSDPLINK_M1(pipe), m_n->link_m);
	I915_WRITE(TRANSDPLINK_N1(pipe), m_n->link_n);
}

void intel_cpu_transcoder_set_m_n(struct intel_crtc *crtc,
				  struct intel_link_m_n *m_n)
{
	struct drm_device *dev = crtc->base.dev;
	struct drm_i915_private *dev_priv = dev->dev_private;
	int pipe = crtc->pipe;
	enum transcoder transcoder = crtc->cpu_transcoder;

	if (INTEL_INFO(dev)->gen >= 5) {
		I915_WRITE(PIPE_DATA_M1(transcoder), TU_SIZE(m_n->tu) | m_n->gmch_m);
		I915_WRITE(PIPE_DATA_N1(transcoder), m_n->gmch_n);
		I915_WRITE(PIPE_LINK_M1(transcoder), m_n->link_m);
		I915_WRITE(PIPE_LINK_N1(transcoder), m_n->link_n);
	} else {
		I915_WRITE(PIPE_GMCH_DATA_M(pipe), TU_SIZE(m_n->tu) | m_n->gmch_m);
		I915_WRITE(PIPE_GMCH_DATA_N(pipe), m_n->gmch_n);
		I915_WRITE(PIPE_DP_LINK_M(pipe), m_n->link_m);
		I915_WRITE(PIPE_DP_LINK_N(pipe), m_n->link_n);
	}
}

static void ironlake_fdi_set_m_n(struct drm_crtc *crtc)
{
	struct drm_device *dev = crtc->dev;
	struct intel_crtc *intel_crtc = to_intel_crtc(crtc);
	struct drm_display_mode *adjusted_mode =
		&intel_crtc->config.adjusted_mode;
	struct intel_link_m_n m_n = {0};
	int target_clock, lane, link_bw;

	/* FDI is a binary signal running at ~2.7GHz, encoding
	 * each output octet as 10 bits. The actual frequency
	 * is stored as a divider into a 100MHz clock, and the
	 * mode pixel clock is stored in units of 1KHz.
	 * Hence the bw of each lane in terms of the mode signal
	 * is:
	 */
	link_bw = intel_fdi_link_freq(dev) * MHz(100)/KHz(1)/10;

	if (intel_crtc->config.pixel_target_clock)
		target_clock = intel_crtc->config.pixel_target_clock;
	else
		target_clock = adjusted_mode->clock;

	lane = ironlake_get_lanes_required(target_clock, link_bw,
					   intel_crtc->config.pipe_bpp);

	intel_crtc->fdi_lanes = lane;

	if (intel_crtc->config.pixel_multiplier > 1)
		link_bw *= intel_crtc->config.pixel_multiplier;
	intel_link_compute_m_n(intel_crtc->config.pipe_bpp, lane, target_clock,
			       link_bw, &m_n);

	intel_cpu_transcoder_set_m_n(intel_crtc, &m_n);
}

static uint32_t ironlake_compute_dpll(struct intel_crtc *intel_crtc,
				      intel_clock_t *clock, u32 fp)
{
	struct drm_crtc *crtc = &intel_crtc->base;
	struct drm_device *dev = crtc->dev;
	struct drm_i915_private *dev_priv = dev->dev_private;
	struct intel_encoder *intel_encoder;
	uint32_t dpll;
	int factor, num_connectors = 0;
	bool is_lvds = false, is_sdvo = false, is_tv = false;

	for_each_encoder_on_crtc(dev, crtc, intel_encoder) {
		switch (intel_encoder->type) {
		case INTEL_OUTPUT_LVDS:
			is_lvds = true;
			break;
		case INTEL_OUTPUT_SDVO:
		case INTEL_OUTPUT_HDMI:
			is_sdvo = true;
			if (intel_encoder->needs_tv_clock)
				is_tv = true;
			break;
		case INTEL_OUTPUT_TVOUT:
			is_tv = true;
			break;
		}

		num_connectors++;
	}

	/* Enable autotuning of the PLL clock (if permissible) */
	factor = 21;
	if (is_lvds) {
		if ((intel_panel_use_ssc(dev_priv) &&
		     dev_priv->lvds_ssc_freq == 100) ||
		    intel_is_dual_link_lvds(dev))
			factor = 25;
	} else if (is_sdvo && is_tv)
		factor = 20;

	if (clock->m < factor * clock->n)
		fp |= FP_CB_TUNE;

	dpll = 0;

	if (is_lvds)
		dpll |= DPLLB_MODE_LVDS;
	else
		dpll |= DPLLB_MODE_DAC_SERIAL;
	if (is_sdvo) {
		if (intel_crtc->config.pixel_multiplier > 1) {
			dpll |= (intel_crtc->config.pixel_multiplier - 1)
				<< PLL_REF_SDVO_HDMI_MULTIPLIER_SHIFT;
		}
		dpll |= DPLL_DVO_HIGH_SPEED;
	}
	if (intel_crtc->config.has_dp_encoder &&
	    intel_crtc->config.has_pch_encoder)
		dpll |= DPLL_DVO_HIGH_SPEED;

	/* compute bitmask from p1 value */
	dpll |= (1 << (clock->p1 - 1)) << DPLL_FPA01_P1_POST_DIV_SHIFT;
	/* also FPA1 */
	dpll |= (1 << (clock->p1 - 1)) << DPLL_FPA1_P1_POST_DIV_SHIFT;

	switch (clock->p2) {
	case 5:
		dpll |= DPLL_DAC_SERIAL_P2_CLOCK_DIV_5;
		break;
	case 7:
		dpll |= DPLLB_LVDS_P2_CLOCK_DIV_7;
		break;
	case 10:
		dpll |= DPLL_DAC_SERIAL_P2_CLOCK_DIV_10;
		break;
	case 14:
		dpll |= DPLLB_LVDS_P2_CLOCK_DIV_14;
		break;
	}

	if (is_sdvo && is_tv)
		dpll |= PLL_REF_INPUT_TVCLKINBC;
	else if (is_tv)
		/* XXX: just matching BIOS for now */
		/*	dpll |= PLL_REF_INPUT_TVCLKINBC; */
		dpll |= 3;
	else if (is_lvds && intel_panel_use_ssc(dev_priv) && num_connectors < 2)
		dpll |= PLLB_REF_INPUT_SPREADSPECTRUMIN;
	else
		dpll |= PLL_REF_INPUT_DREFCLK;

	return dpll;
}

static int ironlake_crtc_mode_set(struct drm_crtc *crtc,
				  int x, int y,
				  struct drm_framebuffer *fb)
{
	struct drm_device *dev = crtc->dev;
	struct drm_i915_private *dev_priv = dev->dev_private;
	struct intel_crtc *intel_crtc = to_intel_crtc(crtc);
	struct drm_display_mode *adjusted_mode =
		&intel_crtc->config.adjusted_mode;
	struct drm_display_mode *mode = &intel_crtc->config.requested_mode;
	int pipe = intel_crtc->pipe;
	int plane = intel_crtc->plane;
	int num_connectors = 0;
	intel_clock_t clock, reduced_clock;
	u32 dpll, fp = 0, fp2 = 0;
	bool ok, has_reduced_clock = false;
	bool is_lvds = false;
	struct intel_encoder *encoder;
	int ret;
	bool dither, fdi_config_ok;

	for_each_encoder_on_crtc(dev, crtc, encoder) {
		switch (encoder->type) {
		case INTEL_OUTPUT_LVDS:
			is_lvds = true;
			break;
		}

		num_connectors++;
	}

	WARN(!(HAS_PCH_IBX(dev) || HAS_PCH_CPT(dev)),
	     "Unexpected PCH type %d\n", INTEL_PCH_TYPE(dev));

	intel_crtc->cpu_transcoder = pipe;

	ok = ironlake_compute_clocks(crtc, adjusted_mode, &clock,
				     &has_reduced_clock, &reduced_clock);
	if (!ok) {
		DRM_ERROR("Couldn't find PLL settings for mode!\n");
		return -EINVAL;
	}
	/* Compat-code for transition, will disappear. */
	if (!intel_crtc->config.clock_set) {
		intel_crtc->config.dpll.n = clock.n;
		intel_crtc->config.dpll.m1 = clock.m1;
		intel_crtc->config.dpll.m2 = clock.m2;
		intel_crtc->config.dpll.p1 = clock.p1;
		intel_crtc->config.dpll.p2 = clock.p2;
	}

	/* Ensure that the cursor is valid for the new mode before changing... */
	intel_crtc_update_cursor(crtc, true);

	/* determine panel color depth */
	dither = intel_crtc->config.dither;
	if (is_lvds && dev_priv->lvds_dither)
		dither = true;

	fp = clock.n << 16 | clock.m1 << 8 | clock.m2;
	if (has_reduced_clock)
		fp2 = reduced_clock.n << 16 | reduced_clock.m1 << 8 |
			reduced_clock.m2;

	dpll = ironlake_compute_dpll(intel_crtc, &clock, fp);

	DRM_DEBUG_KMS("Mode for pipe %d:\n", pipe);
	drm_mode_debug_printmodeline(mode);

	/* CPU eDP is the only output that doesn't need a PCH PLL of its own. */
	if (intel_crtc->config.has_pch_encoder) {
		struct intel_pch_pll *pll;

		pll = intel_get_pch_pll(intel_crtc, dpll, fp);
		if (pll == NULL) {
			DRM_DEBUG_DRIVER("failed to find PLL for pipe %d\n",
					 pipe);
			return -EINVAL;
		}
	} else
		intel_put_pch_pll(intel_crtc);

	if (intel_crtc->config.has_dp_encoder)
		intel_dp_set_m_n(intel_crtc);

	for_each_encoder_on_crtc(dev, crtc, encoder)
		if (encoder->pre_pll_enable)
			encoder->pre_pll_enable(encoder);

	if (intel_crtc->pch_pll) {
		I915_WRITE(intel_crtc->pch_pll->pll_reg, dpll);

		/* Wait for the clocks to stabilize. */
		POSTING_READ(intel_crtc->pch_pll->pll_reg);
		udelay(150);

		/* The pixel multiplier can only be updated once the
		 * DPLL is enabled and the clocks are stable.
		 *
		 * So write it again.
		 */
		I915_WRITE(intel_crtc->pch_pll->pll_reg, dpll);
	}

	intel_crtc->lowfreq_avail = false;
	if (intel_crtc->pch_pll) {
		if (is_lvds && has_reduced_clock && i915_powersave) {
			I915_WRITE(intel_crtc->pch_pll->fp1_reg, fp2);
			intel_crtc->lowfreq_avail = true;
		} else {
			I915_WRITE(intel_crtc->pch_pll->fp1_reg, fp);
		}
	}

	intel_set_pipe_timings(intel_crtc, mode, adjusted_mode);

	/* Note, this also computes intel_crtc->fdi_lanes which is used below in
	 * ironlake_check_fdi_lanes. */
	intel_crtc->fdi_lanes = 0;
	if (intel_crtc->config.has_pch_encoder)
		ironlake_fdi_set_m_n(crtc);

	fdi_config_ok = ironlake_check_fdi_lanes(intel_crtc);

	ironlake_set_pipeconf(crtc, adjusted_mode, dither);

	intel_wait_for_vblank(dev, pipe);

	/* Set up the display plane register */
	I915_WRITE(DSPCNTR(plane), DISPPLANE_GAMMA_ENABLE);
	POSTING_READ(DSPCNTR(plane));

	ret = intel_pipe_set_base(crtc, x, y, fb);

	intel_update_watermarks(dev);

	intel_update_linetime_watermarks(dev, pipe, adjusted_mode);

	return fdi_config_ok ? ret : -EINVAL;
}

static bool ironlake_get_pipe_config(struct intel_crtc *crtc,
				     struct intel_crtc_config *pipe_config)
{
	struct drm_device *dev = crtc->base.dev;
	struct drm_i915_private *dev_priv = dev->dev_private;
	uint32_t tmp;

	tmp = I915_READ(PIPECONF(crtc->pipe));
	if (!(tmp & PIPECONF_ENABLE))
		return false;

	if (I915_READ(TRANSCONF(crtc->pipe)) & TRANS_ENABLE)
		pipe_config->has_pch_encoder = true;

	return true;
}

static void haswell_modeset_global_resources(struct drm_device *dev)
{
	struct drm_i915_private *dev_priv = dev->dev_private;
	bool enable = false;
	struct intel_crtc *crtc;
	struct intel_encoder *encoder;

	list_for_each_entry(crtc, &dev->mode_config.crtc_list, base.head) {
		if (crtc->pipe != PIPE_A && crtc->base.enabled)
			enable = true;
		/* XXX: Should check for edp transcoder here, but thanks to init
		 * sequence that's not yet available. Just in case desktop eDP
		 * on PORT D is possible on haswell, too. */
	}

	list_for_each_entry(encoder, &dev->mode_config.encoder_list,
			    base.head) {
		if (encoder->type != INTEL_OUTPUT_EDP &&
		    encoder->connectors_active)
			enable = true;
	}

	/* Even the eDP panel fitter is outside the always-on well. */
	if (dev_priv->pch_pf_size)
		enable = true;

	intel_set_power_well(dev, enable);
}

static int haswell_crtc_mode_set(struct drm_crtc *crtc,
				 int x, int y,
				 struct drm_framebuffer *fb)
{
	struct drm_device *dev = crtc->dev;
	struct drm_i915_private *dev_priv = dev->dev_private;
	struct intel_crtc *intel_crtc = to_intel_crtc(crtc);
	struct drm_display_mode *adjusted_mode =
		&intel_crtc->config.adjusted_mode;
	struct drm_display_mode *mode = &intel_crtc->config.requested_mode;
	int pipe = intel_crtc->pipe;
	int plane = intel_crtc->plane;
	int num_connectors = 0;
	bool is_cpu_edp = false;
	struct intel_encoder *encoder;
	int ret;
	bool dither;

	for_each_encoder_on_crtc(dev, crtc, encoder) {
		switch (encoder->type) {
		case INTEL_OUTPUT_EDP:
			if (!intel_encoder_is_pch_edp(&encoder->base))
				is_cpu_edp = true;
			break;
		}

		num_connectors++;
	}

	if (is_cpu_edp)
		intel_crtc->cpu_transcoder = TRANSCODER_EDP;
	else
		intel_crtc->cpu_transcoder = pipe;

	/* We are not sure yet this won't happen. */
	WARN(!HAS_PCH_LPT(dev), "Unexpected PCH type %d\n",
	     INTEL_PCH_TYPE(dev));

	WARN(num_connectors != 1, "%d connectors attached to pipe %c\n",
	     num_connectors, pipe_name(pipe));

	WARN_ON(I915_READ(PIPECONF(intel_crtc->cpu_transcoder)) &
		(PIPECONF_ENABLE | I965_PIPECONF_ACTIVE));

	WARN_ON(I915_READ(DSPCNTR(plane)) & DISPLAY_PLANE_ENABLE);

	if (!intel_ddi_pll_mode_set(crtc, adjusted_mode->clock))
		return -EINVAL;

	/* Ensure that the cursor is valid for the new mode before changing... */
	intel_crtc_update_cursor(crtc, true);

	/* determine panel color depth */
	dither = intel_crtc->config.dither;

	DRM_DEBUG_KMS("Mode for pipe %d:\n", pipe);
	drm_mode_debug_printmodeline(mode);

	if (intel_crtc->config.has_dp_encoder)
		intel_dp_set_m_n(intel_crtc);

	intel_crtc->lowfreq_avail = false;

	intel_set_pipe_timings(intel_crtc, mode, adjusted_mode);

	if (intel_crtc->config.has_pch_encoder)
		ironlake_fdi_set_m_n(crtc);

	haswell_set_pipeconf(crtc, adjusted_mode, dither);

	intel_set_pipe_csc(crtc);

	/* Set up the display plane register */
	I915_WRITE(DSPCNTR(plane), DISPPLANE_GAMMA_ENABLE | DISPPLANE_PIPE_CSC_ENABLE);
	POSTING_READ(DSPCNTR(plane));

	ret = intel_pipe_set_base(crtc, x, y, fb);

	intel_update_watermarks(dev);

	intel_update_linetime_watermarks(dev, pipe, adjusted_mode);

	return ret;
}

static bool haswell_get_pipe_config(struct intel_crtc *crtc,
				    struct intel_crtc_config *pipe_config)
{
	struct drm_device *dev = crtc->base.dev;
	struct drm_i915_private *dev_priv = dev->dev_private;
	uint32_t tmp;

	tmp = I915_READ(PIPECONF(crtc->cpu_transcoder));
	if (!(tmp & PIPECONF_ENABLE))
		return false;

	/*
	 * aswell has only FDI/PCH transcoder A. It is which is connected to
	 * DDI E. So just check whether this pipe is wired to DDI E and whether
	 * the PCH transcoder is on.
	 */
	tmp = I915_READ(TRANS_DDI_FUNC_CTL(crtc->pipe));
	if ((tmp & TRANS_DDI_PORT_MASK) == TRANS_DDI_SELECT_PORT(PORT_E) &&
	    I915_READ(TRANSCONF(PIPE_A)) & TRANS_ENABLE)
		pipe_config->has_pch_encoder = true;


	return true;
}

static int intel_crtc_mode_set(struct drm_crtc *crtc,
			       int x, int y,
			       struct drm_framebuffer *fb)
{
	struct drm_device *dev = crtc->dev;
	struct drm_i915_private *dev_priv = dev->dev_private;
	struct drm_encoder_helper_funcs *encoder_funcs;
	struct intel_encoder *encoder;
	struct intel_crtc *intel_crtc = to_intel_crtc(crtc);
	struct drm_display_mode *adjusted_mode =
		&intel_crtc->config.adjusted_mode;
	struct drm_display_mode *mode = &intel_crtc->config.requested_mode;
	int pipe = intel_crtc->pipe;
	int ret;

	drm_vblank_pre_modeset(dev, pipe);

	ret = dev_priv->display.crtc_mode_set(crtc, x, y, fb);

	drm_vblank_post_modeset(dev, pipe);

	if (ret != 0)
		return ret;

	for_each_encoder_on_crtc(dev, crtc, encoder) {
		DRM_DEBUG_KMS("[ENCODER:%d:%s] set [MODE:%d:%s]\n",
			encoder->base.base.id,
			drm_get_encoder_name(&encoder->base),
			mode->base.id, mode->name);
		if (encoder->mode_set) {
			encoder->mode_set(encoder);
		} else {
			encoder_funcs = encoder->base.helper_private;
			encoder_funcs->mode_set(&encoder->base, mode, adjusted_mode);
		}
	}

	return 0;
}

static bool intel_eld_uptodate(struct drm_connector *connector,
			       int reg_eldv, uint32_t bits_eldv,
			       int reg_elda, uint32_t bits_elda,
			       int reg_edid)
{
	struct drm_i915_private *dev_priv = connector->dev->dev_private;
	uint8_t *eld = connector->eld;
	uint32_t i;

	i = I915_READ(reg_eldv);
	i &= bits_eldv;

	if (!eld[0])
		return !i;

	if (!i)
		return false;

	i = I915_READ(reg_elda);
	i &= ~bits_elda;
	I915_WRITE(reg_elda, i);

	for (i = 0; i < eld[2]; i++)
		if (I915_READ(reg_edid) != *((uint32_t *)eld + i))
			return false;

	return true;
}

static void g4x_write_eld(struct drm_connector *connector,
			  struct drm_crtc *crtc)
{
	struct drm_i915_private *dev_priv = connector->dev->dev_private;
	uint8_t *eld = connector->eld;
	uint32_t eldv;
	uint32_t len;
	uint32_t i;

	i = I915_READ(G4X_AUD_VID_DID);

	if (i == INTEL_AUDIO_DEVBLC || i == INTEL_AUDIO_DEVCL)
		eldv = G4X_ELDV_DEVCL_DEVBLC;
	else
		eldv = G4X_ELDV_DEVCTG;

	if (intel_eld_uptodate(connector,
			       G4X_AUD_CNTL_ST, eldv,
			       G4X_AUD_CNTL_ST, G4X_ELD_ADDR,
			       G4X_HDMIW_HDMIEDID))
		return;

	i = I915_READ(G4X_AUD_CNTL_ST);
	i &= ~(eldv | G4X_ELD_ADDR);
	len = (i >> 9) & 0x1f;		/* ELD buffer size */
	I915_WRITE(G4X_AUD_CNTL_ST, i);

	if (!eld[0])
		return;

	len = min_t(uint8_t, eld[2], len);
	DRM_DEBUG_DRIVER("ELD size %d\n", len);
	for (i = 0; i < len; i++)
		I915_WRITE(G4X_HDMIW_HDMIEDID, *((uint32_t *)eld + i));

	i = I915_READ(G4X_AUD_CNTL_ST);
	i |= eldv;
	I915_WRITE(G4X_AUD_CNTL_ST, i);
}

static void haswell_write_eld(struct drm_connector *connector,
				     struct drm_crtc *crtc)
{
	struct drm_i915_private *dev_priv = connector->dev->dev_private;
	uint8_t *eld = connector->eld;
	struct drm_device *dev = crtc->dev;
	struct intel_crtc *intel_crtc = to_intel_crtc(crtc);
	uint32_t eldv;
	uint32_t i;
	int len;
	int pipe = to_intel_crtc(crtc)->pipe;
	int tmp;

	int hdmiw_hdmiedid = HSW_AUD_EDID_DATA(pipe);
	int aud_cntl_st = HSW_AUD_DIP_ELD_CTRL(pipe);
	int aud_config = HSW_AUD_CFG(pipe);
	int aud_cntrl_st2 = HSW_AUD_PIN_ELD_CP_VLD;


	DRM_DEBUG_DRIVER("HDMI: Haswell Audio initialize....\n");

	/* Audio output enable */
	DRM_DEBUG_DRIVER("HDMI audio: enable codec\n");
	tmp = I915_READ(aud_cntrl_st2);
	tmp |= (AUDIO_OUTPUT_ENABLE_A << (pipe * 4));
	I915_WRITE(aud_cntrl_st2, tmp);

	/* Wait for 1 vertical blank */
	intel_wait_for_vblank(dev, pipe);

	/* Set ELD valid state */
	tmp = I915_READ(aud_cntrl_st2);
	DRM_DEBUG_DRIVER("HDMI audio: pin eld vld status=0x%8x\n", tmp);
	tmp |= (AUDIO_ELD_VALID_A << (pipe * 4));
	I915_WRITE(aud_cntrl_st2, tmp);
	tmp = I915_READ(aud_cntrl_st2);
	DRM_DEBUG_DRIVER("HDMI audio: eld vld status=0x%8x\n", tmp);

	/* Enable HDMI mode */
	tmp = I915_READ(aud_config);
	DRM_DEBUG_DRIVER("HDMI audio: audio conf: 0x%8x\n", tmp);
	/* clear N_programing_enable and N_value_index */
	tmp &= ~(AUD_CONFIG_N_VALUE_INDEX | AUD_CONFIG_N_PROG_ENABLE);
	I915_WRITE(aud_config, tmp);

	DRM_DEBUG_DRIVER("ELD on pipe %c\n", pipe_name(pipe));

	eldv = AUDIO_ELD_VALID_A << (pipe * 4);
	intel_crtc->eld_vld = true;

	if (intel_pipe_has_type(crtc, INTEL_OUTPUT_DISPLAYPORT)) {
		DRM_DEBUG_DRIVER("ELD: DisplayPort detected\n");
		eld[5] |= (1 << 2);	/* Conn_Type, 0x1 = DisplayPort */
		I915_WRITE(aud_config, AUD_CONFIG_N_VALUE_INDEX); /* 0x1 = DP */
	} else
		I915_WRITE(aud_config, 0);

	if (intel_eld_uptodate(connector,
			       aud_cntrl_st2, eldv,
			       aud_cntl_st, IBX_ELD_ADDRESS,
			       hdmiw_hdmiedid))
		return;

	i = I915_READ(aud_cntrl_st2);
	i &= ~eldv;
	I915_WRITE(aud_cntrl_st2, i);

	if (!eld[0])
		return;

	i = I915_READ(aud_cntl_st);
	i &= ~IBX_ELD_ADDRESS;
	I915_WRITE(aud_cntl_st, i);
	i = (i >> 29) & DIP_PORT_SEL_MASK;		/* DIP_Port_Select, 0x1 = PortB */
	DRM_DEBUG_DRIVER("port num:%d\n", i);

	len = min_t(uint8_t, eld[2], 21);	/* 84 bytes of hw ELD buffer */
	DRM_DEBUG_DRIVER("ELD size %d\n", len);
	for (i = 0; i < len; i++)
		I915_WRITE(hdmiw_hdmiedid, *((uint32_t *)eld + i));

	i = I915_READ(aud_cntrl_st2);
	i |= eldv;
	I915_WRITE(aud_cntrl_st2, i);

}

static void ironlake_write_eld(struct drm_connector *connector,
				     struct drm_crtc *crtc)
{
	struct drm_i915_private *dev_priv = connector->dev->dev_private;
	uint8_t *eld = connector->eld;
	uint32_t eldv;
	uint32_t i;
	int len;
	int hdmiw_hdmiedid;
	int aud_config;
	int aud_cntl_st;
	int aud_cntrl_st2;
	int pipe = to_intel_crtc(crtc)->pipe;

	if (HAS_PCH_IBX(connector->dev)) {
		hdmiw_hdmiedid = IBX_HDMIW_HDMIEDID(pipe);
		aud_config = IBX_AUD_CFG(pipe);
		aud_cntl_st = IBX_AUD_CNTL_ST(pipe);
		aud_cntrl_st2 = IBX_AUD_CNTL_ST2;
	} else {
		hdmiw_hdmiedid = CPT_HDMIW_HDMIEDID(pipe);
		aud_config = CPT_AUD_CFG(pipe);
		aud_cntl_st = CPT_AUD_CNTL_ST(pipe);
		aud_cntrl_st2 = CPT_AUD_CNTRL_ST2;
	}

	DRM_DEBUG_DRIVER("ELD on pipe %c\n", pipe_name(pipe));

	i = I915_READ(aud_cntl_st);
	i = (i >> 29) & DIP_PORT_SEL_MASK;		/* DIP_Port_Select, 0x1 = PortB */
	if (!i) {
		DRM_DEBUG_DRIVER("Audio directed to unknown port\n");
		/* operate blindly on all ports */
		eldv = IBX_ELD_VALIDB;
		eldv |= IBX_ELD_VALIDB << 4;
		eldv |= IBX_ELD_VALIDB << 8;
	} else {
		DRM_DEBUG_DRIVER("ELD on port %c\n", 'A' + i);
		eldv = IBX_ELD_VALIDB << ((i - 1) * 4);
	}

	if (intel_pipe_has_type(crtc, INTEL_OUTPUT_DISPLAYPORT)) {
		DRM_DEBUG_DRIVER("ELD: DisplayPort detected\n");
		eld[5] |= (1 << 2);	/* Conn_Type, 0x1 = DisplayPort */
		I915_WRITE(aud_config, AUD_CONFIG_N_VALUE_INDEX); /* 0x1 = DP */
	} else
		I915_WRITE(aud_config, 0);

	if (intel_eld_uptodate(connector,
			       aud_cntrl_st2, eldv,
			       aud_cntl_st, IBX_ELD_ADDRESS,
			       hdmiw_hdmiedid))
		return;

	i = I915_READ(aud_cntrl_st2);
	i &= ~eldv;
	I915_WRITE(aud_cntrl_st2, i);

	if (!eld[0])
		return;

	i = I915_READ(aud_cntl_st);
	i &= ~IBX_ELD_ADDRESS;
	I915_WRITE(aud_cntl_st, i);

	len = min_t(uint8_t, eld[2], 21);	/* 84 bytes of hw ELD buffer */
	DRM_DEBUG_DRIVER("ELD size %d\n", len);
	for (i = 0; i < len; i++)
		I915_WRITE(hdmiw_hdmiedid, *((uint32_t *)eld + i));

	i = I915_READ(aud_cntrl_st2);
	i |= eldv;
	I915_WRITE(aud_cntrl_st2, i);
}

void intel_write_eld(struct drm_encoder *encoder,
		     struct drm_display_mode *mode)
{
	struct drm_crtc *crtc = encoder->crtc;
	struct drm_connector *connector;
	struct drm_device *dev = encoder->dev;
	struct drm_i915_private *dev_priv = dev->dev_private;

	connector = drm_select_eld(encoder, mode);
	if (!connector)
		return;

	DRM_DEBUG_DRIVER("ELD on [CONNECTOR:%d:%s], [ENCODER:%d:%s]\n",
			 connector->base.id,
			 drm_get_connector_name(connector),
			 connector->encoder->base.id,
			 drm_get_encoder_name(connector->encoder));

	connector->eld[6] = drm_av_sync_delay(connector, mode) / 2;

	if (dev_priv->display.write_eld)
		dev_priv->display.write_eld(connector, crtc);
}

/** Loads the palette/gamma unit for the CRTC with the prepared values */
void intel_crtc_load_lut(struct drm_crtc *crtc)
{
	struct drm_device *dev = crtc->dev;
	struct drm_i915_private *dev_priv = dev->dev_private;
	struct intel_crtc *intel_crtc = to_intel_crtc(crtc);
	int palreg = PALETTE(intel_crtc->pipe);
	int i;

	/* The clocks have to be on to load the palette. */
	if (!crtc->enabled || !intel_crtc->active)
		return;

	/* use legacy palette for Ironlake */
	if (HAS_PCH_SPLIT(dev))
		palreg = LGC_PALETTE(intel_crtc->pipe);

	for (i = 0; i < 256; i++) {
		I915_WRITE(palreg + 4 * i,
			   (intel_crtc->lut_r[i] << 16) |
			   (intel_crtc->lut_g[i] << 8) |
			   intel_crtc->lut_b[i]);
	}
}

static void i845_update_cursor(struct drm_crtc *crtc, u32 base)
{
	struct drm_device *dev = crtc->dev;
	struct drm_i915_private *dev_priv = dev->dev_private;
	struct intel_crtc *intel_crtc = to_intel_crtc(crtc);
	bool visible = base != 0;
	u32 cntl;

	if (intel_crtc->cursor_visible == visible)
		return;

	cntl = I915_READ(_CURACNTR);
	if (visible) {
		/* On these chipsets we can only modify the base whilst
		 * the cursor is disabled.
		 */
		I915_WRITE(_CURABASE, base);

		cntl &= ~(CURSOR_FORMAT_MASK);
		/* XXX width must be 64, stride 256 => 0x00 << 28 */
		cntl |= CURSOR_ENABLE |
			CURSOR_GAMMA_ENABLE |
			CURSOR_FORMAT_ARGB;
	} else
		cntl &= ~(CURSOR_ENABLE | CURSOR_GAMMA_ENABLE);
	I915_WRITE(_CURACNTR, cntl);

	intel_crtc->cursor_visible = visible;
}

static void i9xx_update_cursor(struct drm_crtc *crtc, u32 base)
{
	struct drm_device *dev = crtc->dev;
	struct drm_i915_private *dev_priv = dev->dev_private;
	struct intel_crtc *intel_crtc = to_intel_crtc(crtc);
	int pipe = intel_crtc->pipe;
	bool visible = base != 0;

	if (intel_crtc->cursor_visible != visible) {
		uint32_t cntl = I915_READ(CURCNTR(pipe));
		if (base) {
			cntl &= ~(CURSOR_MODE | MCURSOR_PIPE_SELECT);
			cntl |= CURSOR_MODE_64_ARGB_AX | MCURSOR_GAMMA_ENABLE;
			cntl |= pipe << 28; /* Connect to correct pipe */
		} else {
			cntl &= ~(CURSOR_MODE | MCURSOR_GAMMA_ENABLE);
			cntl |= CURSOR_MODE_DISABLE;
		}
		I915_WRITE(CURCNTR(pipe), cntl);

		intel_crtc->cursor_visible = visible;
	}
	/* and commit changes on next vblank */
	I915_WRITE(CURBASE(pipe), base);
}

static void ivb_update_cursor(struct drm_crtc *crtc, u32 base)
{
	struct drm_device *dev = crtc->dev;
	struct drm_i915_private *dev_priv = dev->dev_private;
	struct intel_crtc *intel_crtc = to_intel_crtc(crtc);
	int pipe = intel_crtc->pipe;
	bool visible = base != 0;

	if (intel_crtc->cursor_visible != visible) {
		uint32_t cntl = I915_READ(CURCNTR_IVB(pipe));
		if (base) {
			cntl &= ~CURSOR_MODE;
			cntl |= CURSOR_MODE_64_ARGB_AX | MCURSOR_GAMMA_ENABLE;
		} else {
			cntl &= ~(CURSOR_MODE | MCURSOR_GAMMA_ENABLE);
			cntl |= CURSOR_MODE_DISABLE;
		}
		if (IS_HASWELL(dev))
			cntl |= CURSOR_PIPE_CSC_ENABLE;
		I915_WRITE(CURCNTR_IVB(pipe), cntl);

		intel_crtc->cursor_visible = visible;
	}
	/* and commit changes on next vblank */
	I915_WRITE(CURBASE_IVB(pipe), base);
}

/* If no-part of the cursor is visible on the framebuffer, then the GPU may hang... */
static void intel_crtc_update_cursor(struct drm_crtc *crtc,
				     bool on)
{
	struct drm_device *dev = crtc->dev;
	struct drm_i915_private *dev_priv = dev->dev_private;
	struct intel_crtc *intel_crtc = to_intel_crtc(crtc);
	int pipe = intel_crtc->pipe;
	int x = intel_crtc->cursor_x;
	int y = intel_crtc->cursor_y;
	u32 base, pos;
	bool visible;

	pos = 0;

	if (on && crtc->enabled && crtc->fb) {
		base = intel_crtc->cursor_addr;
		if (x > (int) crtc->fb->width)
			base = 0;

		if (y > (int) crtc->fb->height)
			base = 0;
	} else
		base = 0;

	if (x < 0) {
		if (x + intel_crtc->cursor_width < 0)
			base = 0;

		pos |= CURSOR_POS_SIGN << CURSOR_X_SHIFT;
		x = -x;
	}
	pos |= x << CURSOR_X_SHIFT;

	if (y < 0) {
		if (y + intel_crtc->cursor_height < 0)
			base = 0;

		pos |= CURSOR_POS_SIGN << CURSOR_Y_SHIFT;
		y = -y;
	}
	pos |= y << CURSOR_Y_SHIFT;

	visible = base != 0;
	if (!visible && !intel_crtc->cursor_visible)
		return;

	if (IS_IVYBRIDGE(dev) || IS_HASWELL(dev)) {
		I915_WRITE(CURPOS_IVB(pipe), pos);
		ivb_update_cursor(crtc, base);
	} else {
		I915_WRITE(CURPOS(pipe), pos);
		if (IS_845G(dev) || IS_I865G(dev))
			i845_update_cursor(crtc, base);
		else
			i9xx_update_cursor(crtc, base);
	}
}

static int intel_crtc_cursor_set(struct drm_crtc *crtc,
				 struct drm_file *file,
				 uint32_t handle,
				 uint32_t width, uint32_t height)
{
	struct drm_device *dev = crtc->dev;
	struct drm_i915_private *dev_priv = dev->dev_private;
	struct intel_crtc *intel_crtc = to_intel_crtc(crtc);
	struct drm_i915_gem_object *obj;
	uint32_t addr;
	int ret;

	/* if we want to turn off the cursor ignore width and height */
	if (!handle) {
		DRM_DEBUG_KMS("cursor off\n");
		addr = 0;
		obj = NULL;
		mutex_lock(&dev->struct_mutex);
		goto finish;
	}

	/* Currently we only support 64x64 cursors */
	if (width != 64 || height != 64) {
		DRM_ERROR("we currently only support 64x64 cursors\n");
		return -EINVAL;
	}

	obj = to_intel_bo(drm_gem_object_lookup(dev, file, handle));
	if (&obj->base == NULL)
		return -ENOENT;

	if (obj->base.size < width * height * 4) {
		DRM_ERROR("buffer is to small\n");
		ret = -ENOMEM;
		goto fail;
	}

	/* we only need to pin inside GTT if cursor is non-phy */
	mutex_lock(&dev->struct_mutex);
	if (!dev_priv->info->cursor_needs_physical) {
		unsigned alignment;

		if (obj->tiling_mode) {
			DRM_ERROR("cursor cannot be tiled\n");
			ret = -EINVAL;
			goto fail_locked;
		}

		/* Note that the w/a also requires 2 PTE of padding following
		 * the bo. We currently fill all unused PTE with the shadow
		 * page and so we should always have valid PTE following the
		 * cursor preventing the VT-d warning.
		 */
		alignment = 0;
		if (need_vtd_wa(dev))
			alignment = 64*1024;

		ret = i915_gem_object_pin_to_display_plane(obj, alignment, NULL);
		if (ret) {
			DRM_ERROR("failed to move cursor bo into the GTT\n");
			goto fail_locked;
		}

		ret = i915_gem_object_put_fence(obj);
		if (ret) {
			DRM_ERROR("failed to release fence for cursor");
			goto fail_unpin;
		}

		addr = obj->gtt_offset;
	} else {
		int align = IS_I830(dev) ? 16 * 1024 : 256;
		ret = i915_gem_attach_phys_object(dev, obj,
						  (intel_crtc->pipe == 0) ? I915_GEM_PHYS_CURSOR_0 : I915_GEM_PHYS_CURSOR_1,
						  align);
		if (ret) {
			DRM_ERROR("failed to attach phys object\n");
			goto fail_locked;
		}
		addr = obj->phys_obj->handle->busaddr;
	}

	if (IS_GEN2(dev))
		I915_WRITE(CURSIZE, (height << 12) | width);

 finish:
	if (intel_crtc->cursor_bo) {
		if (dev_priv->info->cursor_needs_physical) {
			if (intel_crtc->cursor_bo != obj)
				i915_gem_detach_phys_object(dev, intel_crtc->cursor_bo);
		} else
			i915_gem_object_unpin(intel_crtc->cursor_bo);
		drm_gem_object_unreference(&intel_crtc->cursor_bo->base);
	}

	mutex_unlock(&dev->struct_mutex);

	intel_crtc->cursor_addr = addr;
	intel_crtc->cursor_bo = obj;
	intel_crtc->cursor_width = width;
	intel_crtc->cursor_height = height;

	intel_crtc_update_cursor(crtc, true);

	return 0;
fail_unpin:
	i915_gem_object_unpin(obj);
fail_locked:
	mutex_unlock(&dev->struct_mutex);
fail:
	drm_gem_object_unreference_unlocked(&obj->base);
	return ret;
}

static int intel_crtc_cursor_move(struct drm_crtc *crtc, int x, int y)
{
	struct intel_crtc *intel_crtc = to_intel_crtc(crtc);

	intel_crtc->cursor_x = x;
	intel_crtc->cursor_y = y;

	intel_crtc_update_cursor(crtc, true);

	return 0;
}

/** Sets the color ramps on behalf of RandR */
void intel_crtc_fb_gamma_set(struct drm_crtc *crtc, u16 red, u16 green,
				 u16 blue, int regno)
{
	struct intel_crtc *intel_crtc = to_intel_crtc(crtc);

	intel_crtc->lut_r[regno] = red >> 8;
	intel_crtc->lut_g[regno] = green >> 8;
	intel_crtc->lut_b[regno] = blue >> 8;
}

void intel_crtc_fb_gamma_get(struct drm_crtc *crtc, u16 *red, u16 *green,
			     u16 *blue, int regno)
{
	struct intel_crtc *intel_crtc = to_intel_crtc(crtc);

	*red = intel_crtc->lut_r[regno] << 8;
	*green = intel_crtc->lut_g[regno] << 8;
	*blue = intel_crtc->lut_b[regno] << 8;
}

static void intel_crtc_gamma_set(struct drm_crtc *crtc, u16 *red, u16 *green,
				 u16 *blue, uint32_t start, uint32_t size)
{
	int end = (start + size > 256) ? 256 : start + size, i;
	struct intel_crtc *intel_crtc = to_intel_crtc(crtc);

	for (i = start; i < end; i++) {
		intel_crtc->lut_r[i] = red[i] >> 8;
		intel_crtc->lut_g[i] = green[i] >> 8;
		intel_crtc->lut_b[i] = blue[i] >> 8;
	}

	intel_crtc_load_lut(crtc);
}

/* VESA 640x480x72Hz mode to set on the pipe */
static struct drm_display_mode load_detect_mode = {
	DRM_MODE("640x480", DRM_MODE_TYPE_DEFAULT, 31500, 640, 664,
		 704, 832, 0, 480, 489, 491, 520, 0, DRM_MODE_FLAG_NHSYNC | DRM_MODE_FLAG_NVSYNC),
};

static struct drm_framebuffer *
intel_framebuffer_create(struct drm_device *dev,
			 struct drm_mode_fb_cmd2 *mode_cmd,
			 struct drm_i915_gem_object *obj)
{
	struct intel_framebuffer *intel_fb;
	int ret;

	intel_fb = kzalloc(sizeof(*intel_fb), GFP_KERNEL);
	if (!intel_fb) {
		drm_gem_object_unreference_unlocked(&obj->base);
		return ERR_PTR(-ENOMEM);
	}

	ret = intel_framebuffer_init(dev, intel_fb, mode_cmd, obj);
	if (ret) {
		drm_gem_object_unreference_unlocked(&obj->base);
		kfree(intel_fb);
		return ERR_PTR(ret);
	}

	return &intel_fb->base;
}

static u32
intel_framebuffer_pitch_for_width(int width, int bpp)
{
	u32 pitch = DIV_ROUND_UP(width * bpp, 8);
	return ALIGN(pitch, 64);
}

static u32
intel_framebuffer_size_for_mode(struct drm_display_mode *mode, int bpp)
{
	u32 pitch = intel_framebuffer_pitch_for_width(mode->hdisplay, bpp);
	return ALIGN(pitch * mode->vdisplay, PAGE_SIZE);
}

static struct drm_framebuffer *
intel_framebuffer_create_for_mode(struct drm_device *dev,
				  struct drm_display_mode *mode,
				  int depth, int bpp)
{
	struct drm_i915_gem_object *obj;
	struct drm_mode_fb_cmd2 mode_cmd = { 0 };

	obj = i915_gem_alloc_object(dev,
				    intel_framebuffer_size_for_mode(mode, bpp));
	if (obj == NULL)
		return ERR_PTR(-ENOMEM);

	mode_cmd.width = mode->hdisplay;
	mode_cmd.height = mode->vdisplay;
	mode_cmd.pitches[0] = intel_framebuffer_pitch_for_width(mode_cmd.width,
								bpp);
	mode_cmd.pixel_format = drm_mode_legacy_fb_format(bpp, depth);

	return intel_framebuffer_create(dev, &mode_cmd, obj);
}

static struct drm_framebuffer *
mode_fits_in_fbdev(struct drm_device *dev,
		   struct drm_display_mode *mode)
{
	struct drm_i915_private *dev_priv = dev->dev_private;
	struct drm_i915_gem_object *obj;
	struct drm_framebuffer *fb;

	if (dev_priv->fbdev == NULL)
		return NULL;

	obj = dev_priv->fbdev->ifb.obj;
	if (obj == NULL)
		return NULL;

	fb = &dev_priv->fbdev->ifb.base;
	if (fb->pitches[0] < intel_framebuffer_pitch_for_width(mode->hdisplay,
							       fb->bits_per_pixel))
		return NULL;

	if (obj->base.size < mode->vdisplay * fb->pitches[0])
		return NULL;

	return fb;
}

bool intel_get_load_detect_pipe(struct drm_connector *connector,
				struct drm_display_mode *mode,
				struct intel_load_detect_pipe *old)
{
	struct intel_crtc *intel_crtc;
	struct intel_encoder *intel_encoder =
		intel_attached_encoder(connector);
	struct drm_crtc *possible_crtc;
	struct drm_encoder *encoder = &intel_encoder->base;
	struct drm_crtc *crtc = NULL;
	struct drm_device *dev = encoder->dev;
	struct drm_framebuffer *fb;
	int i = -1;

	DRM_DEBUG_KMS("[CONNECTOR:%d:%s], [ENCODER:%d:%s]\n",
		      connector->base.id, drm_get_connector_name(connector),
		      encoder->base.id, drm_get_encoder_name(encoder));

	/*
	 * Algorithm gets a little messy:
	 *
	 *   - if the connector already has an assigned crtc, use it (but make
	 *     sure it's on first)
	 *
	 *   - try to find the first unused crtc that can drive this connector,
	 *     and use that if we find one
	 */

	/* See if we already have a CRTC for this connector */
	if (encoder->crtc) {
		crtc = encoder->crtc;

		mutex_lock(&crtc->mutex);

		old->dpms_mode = connector->dpms;
		old->load_detect_temp = false;

		/* Make sure the crtc and connector are running */
		if (connector->dpms != DRM_MODE_DPMS_ON)
			connector->funcs->dpms(connector, DRM_MODE_DPMS_ON);

		return true;
	}

	/* Find an unused one (if possible) */
	list_for_each_entry(possible_crtc, &dev->mode_config.crtc_list, head) {
		i++;
		if (!(encoder->possible_crtcs & (1 << i)))
			continue;
		if (!possible_crtc->enabled) {
			crtc = possible_crtc;
			break;
		}
	}

	/*
	 * If we didn't find an unused CRTC, don't use any.
	 */
	if (!crtc) {
		DRM_DEBUG_KMS("no pipe available for load-detect\n");
		return false;
	}

	mutex_lock(&crtc->mutex);
	intel_encoder->new_crtc = to_intel_crtc(crtc);
	to_intel_connector(connector)->new_encoder = intel_encoder;

	intel_crtc = to_intel_crtc(crtc);
	old->dpms_mode = connector->dpms;
	old->load_detect_temp = true;
	old->release_fb = NULL;

	if (!mode)
		mode = &load_detect_mode;

	/* We need a framebuffer large enough to accommodate all accesses
	 * that the plane may generate whilst we perform load detection.
	 * We can not rely on the fbcon either being present (we get called
	 * during its initialisation to detect all boot displays, or it may
	 * not even exist) or that it is large enough to satisfy the
	 * requested mode.
	 */
	fb = mode_fits_in_fbdev(dev, mode);
	if (fb == NULL) {
		DRM_DEBUG_KMS("creating tmp fb for load-detection\n");
		fb = intel_framebuffer_create_for_mode(dev, mode, 24, 32);
		old->release_fb = fb;
	} else
		DRM_DEBUG_KMS("reusing fbdev for load-detection framebuffer\n");
	if (IS_ERR(fb)) {
		DRM_DEBUG_KMS("failed to allocate framebuffer for load-detection\n");
		mutex_unlock(&crtc->mutex);
		return false;
	}

	if (intel_set_mode(crtc, mode, 0, 0, fb)) {
		DRM_DEBUG_KMS("failed to set mode on load-detect pipe\n");
		if (old->release_fb)
			old->release_fb->funcs->destroy(old->release_fb);
		mutex_unlock(&crtc->mutex);
		return false;
	}

	/* let the connector get through one full cycle before testing */
	intel_wait_for_vblank(dev, intel_crtc->pipe);
	return true;
}

void intel_release_load_detect_pipe(struct drm_connector *connector,
				    struct intel_load_detect_pipe *old)
{
	struct intel_encoder *intel_encoder =
		intel_attached_encoder(connector);
	struct drm_encoder *encoder = &intel_encoder->base;
	struct drm_crtc *crtc = encoder->crtc;

	DRM_DEBUG_KMS("[CONNECTOR:%d:%s], [ENCODER:%d:%s]\n",
		      connector->base.id, drm_get_connector_name(connector),
		      encoder->base.id, drm_get_encoder_name(encoder));

	if (old->load_detect_temp) {
		to_intel_connector(connector)->new_encoder = NULL;
		intel_encoder->new_crtc = NULL;
		intel_set_mode(crtc, NULL, 0, 0, NULL);

		if (old->release_fb) {
			drm_framebuffer_unregister_private(old->release_fb);
			drm_framebuffer_unreference(old->release_fb);
		}

		mutex_unlock(&crtc->mutex);
		return;
	}

	/* Switch crtc and encoder back off if necessary */
	if (old->dpms_mode != DRM_MODE_DPMS_ON)
		connector->funcs->dpms(connector, old->dpms_mode);

	mutex_unlock(&crtc->mutex);
}

/* Returns the clock of the currently programmed mode of the given pipe. */
static int intel_crtc_clock_get(struct drm_device *dev, struct drm_crtc *crtc)
{
	struct drm_i915_private *dev_priv = dev->dev_private;
	struct intel_crtc *intel_crtc = to_intel_crtc(crtc);
	int pipe = intel_crtc->pipe;
	u32 dpll = I915_READ(DPLL(pipe));
	u32 fp;
	intel_clock_t clock;

	if ((dpll & DISPLAY_RATE_SELECT_FPA1) == 0)
		fp = I915_READ(FP0(pipe));
	else
		fp = I915_READ(FP1(pipe));

	clock.m1 = (fp & FP_M1_DIV_MASK) >> FP_M1_DIV_SHIFT;
	if (IS_PINEVIEW(dev)) {
		clock.n = ffs((fp & FP_N_PINEVIEW_DIV_MASK) >> FP_N_DIV_SHIFT) - 1;
		clock.m2 = (fp & FP_M2_PINEVIEW_DIV_MASK) >> FP_M2_DIV_SHIFT;
	} else {
		clock.n = (fp & FP_N_DIV_MASK) >> FP_N_DIV_SHIFT;
		clock.m2 = (fp & FP_M2_DIV_MASK) >> FP_M2_DIV_SHIFT;
	}

	if (!IS_GEN2(dev)) {
		if (IS_PINEVIEW(dev))
			clock.p1 = ffs((dpll & DPLL_FPA01_P1_POST_DIV_MASK_PINEVIEW) >>
				DPLL_FPA01_P1_POST_DIV_SHIFT_PINEVIEW);
		else
			clock.p1 = ffs((dpll & DPLL_FPA01_P1_POST_DIV_MASK) >>
			       DPLL_FPA01_P1_POST_DIV_SHIFT);

		switch (dpll & DPLL_MODE_MASK) {
		case DPLLB_MODE_DAC_SERIAL:
			clock.p2 = dpll & DPLL_DAC_SERIAL_P2_CLOCK_DIV_5 ?
				5 : 10;
			break;
		case DPLLB_MODE_LVDS:
			clock.p2 = dpll & DPLLB_LVDS_P2_CLOCK_DIV_7 ?
				7 : 14;
			break;
		default:
			DRM_DEBUG_KMS("Unknown DPLL mode %08x in programmed "
				  "mode\n", (int)(dpll & DPLL_MODE_MASK));
			return 0;
		}

		/* XXX: Handle the 100Mhz refclk */
		intel_clock(dev, 96000, &clock);
	} else {
		bool is_lvds = (pipe == 1) && (I915_READ(LVDS) & LVDS_PORT_EN);

		if (is_lvds) {
			clock.p1 = ffs((dpll & DPLL_FPA01_P1_POST_DIV_MASK_I830_LVDS) >>
				       DPLL_FPA01_P1_POST_DIV_SHIFT);
			clock.p2 = 14;

			if ((dpll & PLL_REF_INPUT_MASK) ==
			    PLLB_REF_INPUT_SPREADSPECTRUMIN) {
				/* XXX: might not be 66MHz */
				intel_clock(dev, 66000, &clock);
			} else
				intel_clock(dev, 48000, &clock);
		} else {
			if (dpll & PLL_P1_DIVIDE_BY_TWO)
				clock.p1 = 2;
			else {
				clock.p1 = ((dpll & DPLL_FPA01_P1_POST_DIV_MASK_I830) >>
					    DPLL_FPA01_P1_POST_DIV_SHIFT) + 2;
			}
			if (dpll & PLL_P2_DIVIDE_BY_4)
				clock.p2 = 4;
			else
				clock.p2 = 2;

			intel_clock(dev, 48000, &clock);
		}
	}

	/* XXX: It would be nice to validate the clocks, but we can't reuse
	 * i830PllIsValid() because it relies on the xf86_config connector
	 * configuration being accurate, which it isn't necessarily.
	 */

	return clock.dot;
}

/** Returns the currently programmed mode of the given pipe. */
struct drm_display_mode *intel_crtc_mode_get(struct drm_device *dev,
					     struct drm_crtc *crtc)
{
	struct drm_i915_private *dev_priv = dev->dev_private;
	struct intel_crtc *intel_crtc = to_intel_crtc(crtc);
	enum transcoder cpu_transcoder = intel_crtc->cpu_transcoder;
	struct drm_display_mode *mode;
	int htot = I915_READ(HTOTAL(cpu_transcoder));
	int hsync = I915_READ(HSYNC(cpu_transcoder));
	int vtot = I915_READ(VTOTAL(cpu_transcoder));
	int vsync = I915_READ(VSYNC(cpu_transcoder));

	mode = kzalloc(sizeof(*mode), GFP_KERNEL);
	if (!mode)
		return NULL;

	mode->clock = intel_crtc_clock_get(dev, crtc);
	mode->hdisplay = (htot & 0xffff) + 1;
	mode->htotal = ((htot & 0xffff0000) >> 16) + 1;
	mode->hsync_start = (hsync & 0xffff) + 1;
	mode->hsync_end = ((hsync & 0xffff0000) >> 16) + 1;
	mode->vdisplay = (vtot & 0xffff) + 1;
	mode->vtotal = ((vtot & 0xffff0000) >> 16) + 1;
	mode->vsync_start = (vsync & 0xffff) + 1;
	mode->vsync_end = ((vsync & 0xffff0000) >> 16) + 1;

	drm_mode_set_name(mode);

	return mode;
}

static void intel_increase_pllclock(struct drm_crtc *crtc)
{
	struct drm_device *dev = crtc->dev;
	drm_i915_private_t *dev_priv = dev->dev_private;
	struct intel_crtc *intel_crtc = to_intel_crtc(crtc);
	int pipe = intel_crtc->pipe;
	int dpll_reg = DPLL(pipe);
	int dpll;

	if (HAS_PCH_SPLIT(dev))
		return;

	if (!dev_priv->lvds_downclock_avail)
		return;

	dpll = I915_READ(dpll_reg);
	if (!HAS_PIPE_CXSR(dev) && (dpll & DISPLAY_RATE_SELECT_FPA1)) {
		DRM_DEBUG_DRIVER("upclocking LVDS\n");

		assert_panel_unlocked(dev_priv, pipe);

		dpll &= ~DISPLAY_RATE_SELECT_FPA1;
		I915_WRITE(dpll_reg, dpll);
		intel_wait_for_vblank(dev, pipe);

		dpll = I915_READ(dpll_reg);
		if (dpll & DISPLAY_RATE_SELECT_FPA1)
			DRM_DEBUG_DRIVER("failed to upclock LVDS!\n");
	}
}

static void intel_decrease_pllclock(struct drm_crtc *crtc)
{
	struct drm_device *dev = crtc->dev;
	drm_i915_private_t *dev_priv = dev->dev_private;
	struct intel_crtc *intel_crtc = to_intel_crtc(crtc);

	if (HAS_PCH_SPLIT(dev))
		return;

	if (!dev_priv->lvds_downclock_avail)
		return;

	/*
	 * Since this is called by a timer, we should never get here in
	 * the manual case.
	 */
	if (!HAS_PIPE_CXSR(dev) && intel_crtc->lowfreq_avail) {
		int pipe = intel_crtc->pipe;
		int dpll_reg = DPLL(pipe);
		int dpll;

		DRM_DEBUG_DRIVER("downclocking LVDS\n");

		assert_panel_unlocked(dev_priv, pipe);

		dpll = I915_READ(dpll_reg);
		dpll |= DISPLAY_RATE_SELECT_FPA1;
		I915_WRITE(dpll_reg, dpll);
		intel_wait_for_vblank(dev, pipe);
		dpll = I915_READ(dpll_reg);
		if (!(dpll & DISPLAY_RATE_SELECT_FPA1))
			DRM_DEBUG_DRIVER("failed to downclock LVDS!\n");
	}

}

void intel_mark_busy(struct drm_device *dev)
{
	i915_update_gfx_val(dev->dev_private);
}

void intel_mark_idle(struct drm_device *dev)
{
	struct drm_crtc *crtc;

	if (!i915_powersave)
		return;

	list_for_each_entry(crtc, &dev->mode_config.crtc_list, head) {
		if (!crtc->fb)
			continue;

		intel_decrease_pllclock(crtc);
	}
}

void intel_mark_fb_busy(struct drm_i915_gem_object *obj)
{
	struct drm_device *dev = obj->base.dev;
	struct drm_crtc *crtc;

	if (!i915_powersave)
		return;

	list_for_each_entry(crtc, &dev->mode_config.crtc_list, head) {
		if (!crtc->fb)
			continue;

		if (to_intel_framebuffer(crtc->fb)->obj == obj)
			intel_increase_pllclock(crtc);
	}
}

static void intel_crtc_destroy(struct drm_crtc *crtc)
{
	struct intel_crtc *intel_crtc = to_intel_crtc(crtc);
	struct drm_device *dev = crtc->dev;
	struct intel_unpin_work *work;
	unsigned long flags;

	spin_lock_irqsave(&dev->event_lock, flags);
	work = intel_crtc->unpin_work;
	intel_crtc->unpin_work = NULL;
	spin_unlock_irqrestore(&dev->event_lock, flags);

	if (work) {
		cancel_work_sync(&work->work);
		kfree(work);
	}

	drm_crtc_cleanup(crtc);

	kfree(intel_crtc);
}

static void intel_unpin_work_fn(struct work_struct *__work)
{
	struct intel_unpin_work *work =
		container_of(__work, struct intel_unpin_work, work);
	struct drm_device *dev = work->crtc->dev;

	mutex_lock(&dev->struct_mutex);
	intel_unpin_fb_obj(work->old_fb_obj);
	drm_gem_object_unreference(&work->pending_flip_obj->base);
	drm_gem_object_unreference(&work->old_fb_obj->base);

	intel_update_fbc(dev);
	mutex_unlock(&dev->struct_mutex);

	BUG_ON(atomic_read(&to_intel_crtc(work->crtc)->unpin_work_count) == 0);
	atomic_dec(&to_intel_crtc(work->crtc)->unpin_work_count);

	kfree(work);
}

static void do_intel_finish_page_flip(struct drm_device *dev,
				      struct drm_crtc *crtc)
{
	drm_i915_private_t *dev_priv = dev->dev_private;
	struct intel_crtc *intel_crtc = to_intel_crtc(crtc);
	struct intel_unpin_work *work;
	unsigned long flags;

	/* Ignore early vblank irqs */
	if (intel_crtc == NULL)
		return;

	spin_lock_irqsave(&dev->event_lock, flags);
	work = intel_crtc->unpin_work;

	/* Ensure we don't miss a work->pending update ... */
	smp_rmb();

	if (work == NULL || atomic_read(&work->pending) < INTEL_FLIP_COMPLETE) {
		spin_unlock_irqrestore(&dev->event_lock, flags);
		return;
	}

	/* and that the unpin work is consistent wrt ->pending. */
	smp_rmb();

	intel_crtc->unpin_work = NULL;

	if (work->event)
		drm_send_vblank_event(dev, intel_crtc->pipe, work->event);

	drm_vblank_put(dev, intel_crtc->pipe);

	spin_unlock_irqrestore(&dev->event_lock, flags);

	wake_up_all(&dev_priv->pending_flip_queue);

	queue_work(dev_priv->wq, &work->work);

	trace_i915_flip_complete(intel_crtc->plane, work->pending_flip_obj);
}

void intel_finish_page_flip(struct drm_device *dev, int pipe)
{
	drm_i915_private_t *dev_priv = dev->dev_private;
	struct drm_crtc *crtc = dev_priv->pipe_to_crtc_mapping[pipe];

	do_intel_finish_page_flip(dev, crtc);
}

void intel_finish_page_flip_plane(struct drm_device *dev, int plane)
{
	drm_i915_private_t *dev_priv = dev->dev_private;
	struct drm_crtc *crtc = dev_priv->plane_to_crtc_mapping[plane];

	do_intel_finish_page_flip(dev, crtc);
}

void intel_prepare_page_flip(struct drm_device *dev, int plane)
{
	drm_i915_private_t *dev_priv = dev->dev_private;
	struct intel_crtc *intel_crtc =
		to_intel_crtc(dev_priv->plane_to_crtc_mapping[plane]);
	unsigned long flags;

	/* NB: An MMIO update of the plane base pointer will also
	 * generate a page-flip completion irq, i.e. every modeset
	 * is also accompanied by a spurious intel_prepare_page_flip().
	 */
	spin_lock_irqsave(&dev->event_lock, flags);
	if (intel_crtc->unpin_work)
		atomic_inc_not_zero(&intel_crtc->unpin_work->pending);
	spin_unlock_irqrestore(&dev->event_lock, flags);
}

inline static void intel_mark_page_flip_active(struct intel_crtc *intel_crtc)
{
	/* Ensure that the work item is consistent when activating it ... */
	smp_wmb();
	atomic_set(&intel_crtc->unpin_work->pending, INTEL_FLIP_PENDING);
	/* and that it is marked active as soon as the irq could fire. */
	smp_wmb();
}

static int intel_gen2_queue_flip(struct drm_device *dev,
				 struct drm_crtc *crtc,
				 struct drm_framebuffer *fb,
				 struct drm_i915_gem_object *obj)
{
	struct drm_i915_private *dev_priv = dev->dev_private;
	struct intel_crtc *intel_crtc = to_intel_crtc(crtc);
	u32 flip_mask;
	struct intel_ring_buffer *ring = &dev_priv->ring[RCS];
	int ret;

	ret = intel_pin_and_fence_fb_obj(dev, obj, ring);
	if (ret)
		goto err;

	ret = intel_ring_begin(ring, 6);
	if (ret)
		goto err_unpin;

	/* Can't queue multiple flips, so wait for the previous
	 * one to finish before executing the next.
	 */
	if (intel_crtc->plane)
		flip_mask = MI_WAIT_FOR_PLANE_B_FLIP;
	else
		flip_mask = MI_WAIT_FOR_PLANE_A_FLIP;
	intel_ring_emit(ring, MI_WAIT_FOR_EVENT | flip_mask);
	intel_ring_emit(ring, MI_NOOP);
	intel_ring_emit(ring, MI_DISPLAY_FLIP |
			MI_DISPLAY_FLIP_PLANE(intel_crtc->plane));
	intel_ring_emit(ring, fb->pitches[0]);
	intel_ring_emit(ring, obj->gtt_offset + intel_crtc->dspaddr_offset);
	intel_ring_emit(ring, 0); /* aux display base address, unused */

	intel_mark_page_flip_active(intel_crtc);
	intel_ring_advance(ring);
	return 0;

err_unpin:
	intel_unpin_fb_obj(obj);
err:
	return ret;
}

static int intel_gen3_queue_flip(struct drm_device *dev,
				 struct drm_crtc *crtc,
				 struct drm_framebuffer *fb,
				 struct drm_i915_gem_object *obj)
{
	struct drm_i915_private *dev_priv = dev->dev_private;
	struct intel_crtc *intel_crtc = to_intel_crtc(crtc);
	u32 flip_mask;
	struct intel_ring_buffer *ring = &dev_priv->ring[RCS];
	int ret;

	ret = intel_pin_and_fence_fb_obj(dev, obj, ring);
	if (ret)
		goto err;

	ret = intel_ring_begin(ring, 6);
	if (ret)
		goto err_unpin;

	if (intel_crtc->plane)
		flip_mask = MI_WAIT_FOR_PLANE_B_FLIP;
	else
		flip_mask = MI_WAIT_FOR_PLANE_A_FLIP;
	intel_ring_emit(ring, MI_WAIT_FOR_EVENT | flip_mask);
	intel_ring_emit(ring, MI_NOOP);
	intel_ring_emit(ring, MI_DISPLAY_FLIP_I915 |
			MI_DISPLAY_FLIP_PLANE(intel_crtc->plane));
	intel_ring_emit(ring, fb->pitches[0]);
	intel_ring_emit(ring, obj->gtt_offset + intel_crtc->dspaddr_offset);
	intel_ring_emit(ring, MI_NOOP);

	intel_mark_page_flip_active(intel_crtc);
	intel_ring_advance(ring);
	return 0;

err_unpin:
	intel_unpin_fb_obj(obj);
err:
	return ret;
}

static int intel_gen4_queue_flip(struct drm_device *dev,
				 struct drm_crtc *crtc,
				 struct drm_framebuffer *fb,
				 struct drm_i915_gem_object *obj)
{
	struct drm_i915_private *dev_priv = dev->dev_private;
	struct intel_crtc *intel_crtc = to_intel_crtc(crtc);
	uint32_t pf, pipesrc;
	struct intel_ring_buffer *ring = &dev_priv->ring[RCS];
	int ret;

	ret = intel_pin_and_fence_fb_obj(dev, obj, ring);
	if (ret)
		goto err;

	ret = intel_ring_begin(ring, 4);
	if (ret)
		goto err_unpin;

	/* i965+ uses the linear or tiled offsets from the
	 * Display Registers (which do not change across a page-flip)
	 * so we need only reprogram the base address.
	 */
	intel_ring_emit(ring, MI_DISPLAY_FLIP |
			MI_DISPLAY_FLIP_PLANE(intel_crtc->plane));
	intel_ring_emit(ring, fb->pitches[0]);
	intel_ring_emit(ring,
			(obj->gtt_offset + intel_crtc->dspaddr_offset) |
			obj->tiling_mode);

	/* XXX Enabling the panel-fitter across page-flip is so far
	 * untested on non-native modes, so ignore it for now.
	 * pf = I915_READ(pipe == 0 ? PFA_CTL_1 : PFB_CTL_1) & PF_ENABLE;
	 */
	pf = 0;
	pipesrc = I915_READ(PIPESRC(intel_crtc->pipe)) & 0x0fff0fff;
	intel_ring_emit(ring, pf | pipesrc);

	intel_mark_page_flip_active(intel_crtc);
	intel_ring_advance(ring);
	return 0;

err_unpin:
	intel_unpin_fb_obj(obj);
err:
	return ret;
}

static int intel_gen6_queue_flip(struct drm_device *dev,
				 struct drm_crtc *crtc,
				 struct drm_framebuffer *fb,
				 struct drm_i915_gem_object *obj)
{
	struct drm_i915_private *dev_priv = dev->dev_private;
	struct intel_crtc *intel_crtc = to_intel_crtc(crtc);
	struct intel_ring_buffer *ring = &dev_priv->ring[RCS];
	uint32_t pf, pipesrc;
	int ret;

	ret = intel_pin_and_fence_fb_obj(dev, obj, ring);
	if (ret)
		goto err;

	ret = intel_ring_begin(ring, 4);
	if (ret)
		goto err_unpin;

	intel_ring_emit(ring, MI_DISPLAY_FLIP |
			MI_DISPLAY_FLIP_PLANE(intel_crtc->plane));
	intel_ring_emit(ring, fb->pitches[0] | obj->tiling_mode);
	intel_ring_emit(ring, obj->gtt_offset + intel_crtc->dspaddr_offset);

	/* Contrary to the suggestions in the documentation,
	 * "Enable Panel Fitter" does not seem to be required when page
	 * flipping with a non-native mode, and worse causes a normal
	 * modeset to fail.
	 * pf = I915_READ(PF_CTL(intel_crtc->pipe)) & PF_ENABLE;
	 */
	pf = 0;
	pipesrc = I915_READ(PIPESRC(intel_crtc->pipe)) & 0x0fff0fff;
	intel_ring_emit(ring, pf | pipesrc);

	intel_mark_page_flip_active(intel_crtc);
	intel_ring_advance(ring);
	return 0;

err_unpin:
	intel_unpin_fb_obj(obj);
err:
	return ret;
}

/*
 * On gen7 we currently use the blit ring because (in early silicon at least)
 * the render ring doesn't give us interrpts for page flip completion, which
 * means clients will hang after the first flip is queued.  Fortunately the
 * blit ring generates interrupts properly, so use it instead.
 */
static int intel_gen7_queue_flip(struct drm_device *dev,
				 struct drm_crtc *crtc,
				 struct drm_framebuffer *fb,
				 struct drm_i915_gem_object *obj)
{
	struct drm_i915_private *dev_priv = dev->dev_private;
	struct intel_crtc *intel_crtc = to_intel_crtc(crtc);
	struct intel_ring_buffer *ring = &dev_priv->ring[BCS];
	uint32_t plane_bit = 0;
	int ret;

	ret = intel_pin_and_fence_fb_obj(dev, obj, ring);
	if (ret)
		goto err;

	switch(intel_crtc->plane) {
	case PLANE_A:
		plane_bit = MI_DISPLAY_FLIP_IVB_PLANE_A;
		break;
	case PLANE_B:
		plane_bit = MI_DISPLAY_FLIP_IVB_PLANE_B;
		break;
	case PLANE_C:
		plane_bit = MI_DISPLAY_FLIP_IVB_PLANE_C;
		break;
	default:
		WARN_ONCE(1, "unknown plane in flip command\n");
		ret = -ENODEV;
		goto err_unpin;
	}

	ret = intel_ring_begin(ring, 4);
	if (ret)
		goto err_unpin;

	intel_ring_emit(ring, MI_DISPLAY_FLIP_I915 | plane_bit);
	intel_ring_emit(ring, (fb->pitches[0] | obj->tiling_mode));
	intel_ring_emit(ring, obj->gtt_offset + intel_crtc->dspaddr_offset);
	intel_ring_emit(ring, (MI_NOOP));

	intel_mark_page_flip_active(intel_crtc);
	intel_ring_advance(ring);
	return 0;

err_unpin:
	intel_unpin_fb_obj(obj);
err:
	return ret;
}

static int intel_default_queue_flip(struct drm_device *dev,
				    struct drm_crtc *crtc,
				    struct drm_framebuffer *fb,
				    struct drm_i915_gem_object *obj)
{
	return -ENODEV;
}

static int intel_crtc_page_flip(struct drm_crtc *crtc,
				struct drm_framebuffer *fb,
				struct drm_pending_vblank_event *event)
{
	struct drm_device *dev = crtc->dev;
	struct drm_i915_private *dev_priv = dev->dev_private;
	struct drm_framebuffer *old_fb = crtc->fb;
	struct drm_i915_gem_object *obj = to_intel_framebuffer(fb)->obj;
	struct intel_crtc *intel_crtc = to_intel_crtc(crtc);
	struct intel_unpin_work *work;
	unsigned long flags;
	int ret;

	/* Can't change pixel format via MI display flips. */
	if (fb->pixel_format != crtc->fb->pixel_format)
		return -EINVAL;

	/*
	 * TILEOFF/LINOFF registers can't be changed via MI display flips.
	 * Note that pitch changes could also affect these register.
	 */
	if (INTEL_INFO(dev)->gen > 3 &&
	    (fb->offsets[0] != crtc->fb->offsets[0] ||
	     fb->pitches[0] != crtc->fb->pitches[0]))
		return -EINVAL;

	work = kzalloc(sizeof *work, GFP_KERNEL);
	if (work == NULL)
		return -ENOMEM;

	work->event = event;
	work->crtc = crtc;
	work->old_fb_obj = to_intel_framebuffer(old_fb)->obj;
	INIT_WORK(&work->work, intel_unpin_work_fn);

	ret = drm_vblank_get(dev, intel_crtc->pipe);
	if (ret)
		goto free_work;

	/* We borrow the event spin lock for protecting unpin_work */
	spin_lock_irqsave(&dev->event_lock, flags);
	if (intel_crtc->unpin_work) {
		spin_unlock_irqrestore(&dev->event_lock, flags);
		kfree(work);
		drm_vblank_put(dev, intel_crtc->pipe);

		DRM_DEBUG_DRIVER("flip queue: crtc already busy\n");
		return -EBUSY;
	}
	intel_crtc->unpin_work = work;
	spin_unlock_irqrestore(&dev->event_lock, flags);

	if (atomic_read(&intel_crtc->unpin_work_count) >= 2)
		flush_workqueue(dev_priv->wq);

	ret = i915_mutex_lock_interruptible(dev);
	if (ret)
		goto cleanup;

	/* Reference the objects for the scheduled work. */
	drm_gem_object_reference(&work->old_fb_obj->base);
	drm_gem_object_reference(&obj->base);

	crtc->fb = fb;

	work->pending_flip_obj = obj;

	work->enable_stall_check = true;

	atomic_inc(&intel_crtc->unpin_work_count);
	intel_crtc->reset_counter = atomic_read(&dev_priv->gpu_error.reset_counter);

	ret = dev_priv->display.queue_flip(dev, crtc, fb, obj);
	if (ret)
		goto cleanup_pending;

	intel_disable_fbc(dev);
	intel_mark_fb_busy(obj);
	mutex_unlock(&dev->struct_mutex);

	trace_i915_flip_request(intel_crtc->plane, obj);

	return 0;

cleanup_pending:
	atomic_dec(&intel_crtc->unpin_work_count);
	crtc->fb = old_fb;
	drm_gem_object_unreference(&work->old_fb_obj->base);
	drm_gem_object_unreference(&obj->base);
	mutex_unlock(&dev->struct_mutex);

cleanup:
	spin_lock_irqsave(&dev->event_lock, flags);
	intel_crtc->unpin_work = NULL;
	spin_unlock_irqrestore(&dev->event_lock, flags);

	drm_vblank_put(dev, intel_crtc->pipe);
free_work:
	kfree(work);

	return ret;
}

static struct drm_crtc_helper_funcs intel_helper_funcs = {
	.mode_set_base_atomic = intel_pipe_set_base_atomic,
	.load_lut = intel_crtc_load_lut,
};

bool intel_encoder_check_is_cloned(struct intel_encoder *encoder)
{
	struct intel_encoder *other_encoder;
	struct drm_crtc *crtc = &encoder->new_crtc->base;

	if (WARN_ON(!crtc))
		return false;

	list_for_each_entry(other_encoder,
			    &crtc->dev->mode_config.encoder_list,
			    base.head) {

		if (&other_encoder->new_crtc->base != crtc ||
		    encoder == other_encoder)
			continue;
		else
			return true;
	}

	return false;
}

static bool intel_encoder_crtc_ok(struct drm_encoder *encoder,
				  struct drm_crtc *crtc)
{
	struct drm_device *dev;
	struct drm_crtc *tmp;
	int crtc_mask = 1;

	WARN(!crtc, "checking null crtc?\n");

	dev = crtc->dev;

	list_for_each_entry(tmp, &dev->mode_config.crtc_list, head) {
		if (tmp == crtc)
			break;
		crtc_mask <<= 1;
	}

	if (encoder->possible_crtcs & crtc_mask)
		return true;
	return false;
}

/**
 * intel_modeset_update_staged_output_state
 *
 * Updates the staged output configuration state, e.g. after we've read out the
 * current hw state.
 */
static void intel_modeset_update_staged_output_state(struct drm_device *dev)
{
	struct intel_encoder *encoder;
	struct intel_connector *connector;

	list_for_each_entry(connector, &dev->mode_config.connector_list,
			    base.head) {
		connector->new_encoder =
			to_intel_encoder(connector->base.encoder);
	}

	list_for_each_entry(encoder, &dev->mode_config.encoder_list,
			    base.head) {
		encoder->new_crtc =
			to_intel_crtc(encoder->base.crtc);
	}
}

/**
 * intel_modeset_commit_output_state
 *
 * This function copies the stage display pipe configuration to the real one.
 */
static void intel_modeset_commit_output_state(struct drm_device *dev)
{
	struct intel_encoder *encoder;
	struct intel_connector *connector;

	list_for_each_entry(connector, &dev->mode_config.connector_list,
			    base.head) {
		connector->base.encoder = &connector->new_encoder->base;
	}

	list_for_each_entry(encoder, &dev->mode_config.encoder_list,
			    base.head) {
		encoder->base.crtc = &encoder->new_crtc->base;
	}
}

static int
pipe_config_set_bpp(struct drm_crtc *crtc,
		    struct drm_framebuffer *fb,
		    struct intel_crtc_config *pipe_config)
{
	struct drm_device *dev = crtc->dev;
	struct drm_connector *connector;
	int bpp;

	switch (fb->pixel_format) {
	case DRM_FORMAT_C8:
		bpp = 8*3; /* since we go through a colormap */
		break;
	case DRM_FORMAT_XRGB1555:
	case DRM_FORMAT_ARGB1555:
		/* checked in intel_framebuffer_init already */
		if (WARN_ON(INTEL_INFO(dev)->gen > 3))
			return -EINVAL;
	case DRM_FORMAT_RGB565:
		bpp = 6*3; /* min is 18bpp */
		break;
	case DRM_FORMAT_XBGR8888:
	case DRM_FORMAT_ABGR8888:
		/* checked in intel_framebuffer_init already */
		if (WARN_ON(INTEL_INFO(dev)->gen < 4))
			return -EINVAL;
	case DRM_FORMAT_XRGB8888:
	case DRM_FORMAT_ARGB8888:
		bpp = 8*3;
		break;
	case DRM_FORMAT_XRGB2101010:
	case DRM_FORMAT_ARGB2101010:
	case DRM_FORMAT_XBGR2101010:
	case DRM_FORMAT_ABGR2101010:
		/* checked in intel_framebuffer_init already */
		if (WARN_ON(INTEL_INFO(dev)->gen < 4))
			return -EINVAL;
		bpp = 10*3;
		break;
	/* TODO: gen4+ supports 16 bpc floating point, too. */
	default:
		DRM_DEBUG_KMS("unsupported depth\n");
		return -EINVAL;
	}

	pipe_config->pipe_bpp = bpp;

	/* Clamp display bpp to EDID value */
	list_for_each_entry(connector, &dev->mode_config.connector_list,
			    head) {
		if (connector->encoder && connector->encoder->crtc != crtc)
			continue;

		/* Don't use an invalid EDID bpc value */
		if (connector->display_info.bpc &&
		    connector->display_info.bpc * 3 < bpp) {
			DRM_DEBUG_KMS("clamping display bpp (was %d) to EDID reported max of %d\n",
				      bpp, connector->display_info.bpc*3);
			pipe_config->pipe_bpp = connector->display_info.bpc*3;
		}
	}

	return bpp;
}

static struct intel_crtc_config *
intel_modeset_pipe_config(struct drm_crtc *crtc,
			  struct drm_framebuffer *fb,
			  struct drm_display_mode *mode)
{
	struct drm_device *dev = crtc->dev;
	struct drm_encoder_helper_funcs *encoder_funcs;
	struct intel_encoder *encoder;
	struct intel_crtc_config *pipe_config;
	int plane_bpp;

	pipe_config = kzalloc(sizeof(*pipe_config), GFP_KERNEL);
	if (!pipe_config)
		return ERR_PTR(-ENOMEM);

	drm_mode_copy(&pipe_config->adjusted_mode, mode);
	drm_mode_copy(&pipe_config->requested_mode, mode);

	plane_bpp = pipe_config_set_bpp(crtc, fb, pipe_config);
	if (plane_bpp < 0)
		goto fail;

	/* Pass our mode to the connectors and the CRTC to give them a chance to
	 * adjust it according to limitations or connector properties, and also
	 * a chance to reject the mode entirely.
	 */
	list_for_each_entry(encoder, &dev->mode_config.encoder_list,
			    base.head) {

		if (&encoder->new_crtc->base != crtc)
			continue;

		if (encoder->compute_config) {
			if (!(encoder->compute_config(encoder, pipe_config))) {
				DRM_DEBUG_KMS("Encoder config failure\n");
				goto fail;
			}

			continue;
		}

		encoder_funcs = encoder->base.helper_private;
		if (!(encoder_funcs->mode_fixup(&encoder->base,
						&pipe_config->requested_mode,
						&pipe_config->adjusted_mode))) {
			DRM_DEBUG_KMS("Encoder fixup failed\n");
			goto fail;
		}
	}

	if (!(intel_crtc_compute_config(crtc, pipe_config))) {
		DRM_DEBUG_KMS("CRTC fixup failed\n");
		goto fail;
	}
	DRM_DEBUG_KMS("[CRTC:%d]\n", crtc->base.id);

	pipe_config->dither = pipe_config->pipe_bpp != plane_bpp;
	DRM_DEBUG_KMS("plane bpp: %i, pipe bpp: %i, dithering: %i\n",
		      plane_bpp, pipe_config->pipe_bpp, pipe_config->dither);

	return pipe_config;
fail:
	kfree(pipe_config);
	return ERR_PTR(-EINVAL);
}

/* Computes which crtcs are affected and sets the relevant bits in the mask. For
 * simplicity we use the crtc's pipe number (because it's easier to obtain). */
static void
intel_modeset_affected_pipes(struct drm_crtc *crtc, unsigned *modeset_pipes,
			     unsigned *prepare_pipes, unsigned *disable_pipes)
{
	struct intel_crtc *intel_crtc;
	struct drm_device *dev = crtc->dev;
	struct intel_encoder *encoder;
	struct intel_connector *connector;
	struct drm_crtc *tmp_crtc;

	*disable_pipes = *modeset_pipes = *prepare_pipes = 0;

	/* Check which crtcs have changed outputs connected to them, these need
	 * to be part of the prepare_pipes mask. We don't (yet) support global
	 * modeset across multiple crtcs, so modeset_pipes will only have one
	 * bit set at most. */
	list_for_each_entry(connector, &dev->mode_config.connector_list,
			    base.head) {
		if (connector->base.encoder == &connector->new_encoder->base)
			continue;

		if (connector->base.encoder) {
			tmp_crtc = connector->base.encoder->crtc;

			*prepare_pipes |= 1 << to_intel_crtc(tmp_crtc)->pipe;
		}

		if (connector->new_encoder)
			*prepare_pipes |=
				1 << connector->new_encoder->new_crtc->pipe;
	}

	list_for_each_entry(encoder, &dev->mode_config.encoder_list,
			    base.head) {
		if (encoder->base.crtc == &encoder->new_crtc->base)
			continue;

		if (encoder->base.crtc) {
			tmp_crtc = encoder->base.crtc;

			*prepare_pipes |= 1 << to_intel_crtc(tmp_crtc)->pipe;
		}

		if (encoder->new_crtc)
			*prepare_pipes |= 1 << encoder->new_crtc->pipe;
	}

	/* Check for any pipes that will be fully disabled ... */
	list_for_each_entry(intel_crtc, &dev->mode_config.crtc_list,
			    base.head) {
		bool used = false;

		/* Don't try to disable disabled crtcs. */
		if (!intel_crtc->base.enabled)
			continue;

		list_for_each_entry(encoder, &dev->mode_config.encoder_list,
				    base.head) {
			if (encoder->new_crtc == intel_crtc)
				used = true;
		}

		if (!used)
			*disable_pipes |= 1 << intel_crtc->pipe;
	}


	/* set_mode is also used to update properties on life display pipes. */
	intel_crtc = to_intel_crtc(crtc);
	if (crtc->enabled)
		*prepare_pipes |= 1 << intel_crtc->pipe;

	/* We only support modeset on one single crtc, hence we need to do that
	 * only for the passed in crtc iff we change anything else than just
	 * disable crtcs.
	 *
	 * This is actually not true, to be fully compatible with the old crtc
	 * helper we automatically disable _any_ output (i.e. doesn't need to be
	 * connected to the crtc we're modesetting on) if it's disconnected.
	 * Which is a rather nutty api (since changed the output configuration
	 * without userspace's explicit request can lead to confusion), but
	 * alas. Hence we currently need to modeset on all pipes we prepare. */
	if (*prepare_pipes)
		*modeset_pipes = *prepare_pipes;

	/* ... and mask these out. */
	*modeset_pipes &= ~(*disable_pipes);
	*prepare_pipes &= ~(*disable_pipes);
}

static bool intel_crtc_in_use(struct drm_crtc *crtc)
{
	struct drm_encoder *encoder;
	struct drm_device *dev = crtc->dev;

	list_for_each_entry(encoder, &dev->mode_config.encoder_list, head)
		if (encoder->crtc == crtc)
			return true;

	return false;
}

static void
intel_modeset_update_state(struct drm_device *dev, unsigned prepare_pipes)
{
	struct intel_encoder *intel_encoder;
	struct intel_crtc *intel_crtc;
	struct drm_connector *connector;

	list_for_each_entry(intel_encoder, &dev->mode_config.encoder_list,
			    base.head) {
		if (!intel_encoder->base.crtc)
			continue;

		intel_crtc = to_intel_crtc(intel_encoder->base.crtc);

		if (prepare_pipes & (1 << intel_crtc->pipe))
			intel_encoder->connectors_active = false;
	}

	intel_modeset_commit_output_state(dev);

	/* Update computed state. */
	list_for_each_entry(intel_crtc, &dev->mode_config.crtc_list,
			    base.head) {
		intel_crtc->base.enabled = intel_crtc_in_use(&intel_crtc->base);
	}

	list_for_each_entry(connector, &dev->mode_config.connector_list, head) {
		if (!connector->encoder || !connector->encoder->crtc)
			continue;

		intel_crtc = to_intel_crtc(connector->encoder->crtc);

		if (prepare_pipes & (1 << intel_crtc->pipe)) {
			struct drm_property *dpms_property =
				dev->mode_config.dpms_property;

			connector->dpms = DRM_MODE_DPMS_ON;
			drm_object_property_set_value(&connector->base,
							 dpms_property,
							 DRM_MODE_DPMS_ON);

			intel_encoder = to_intel_encoder(connector->encoder);
			intel_encoder->connectors_active = true;
		}
	}

}

#define for_each_intel_crtc_masked(dev, mask, intel_crtc) \
	list_for_each_entry((intel_crtc), \
			    &(dev)->mode_config.crtc_list, \
			    base.head) \
		if (mask & (1 <<(intel_crtc)->pipe)) \

static bool
intel_pipe_config_compare(struct intel_crtc_config *current_config,
			  struct intel_crtc_config *pipe_config)
{
	if (current_config->has_pch_encoder != pipe_config->has_pch_encoder) {
		DRM_ERROR("mismatch in has_pch_encoder "
			  "(expected %i, found %i)\n",
			  current_config->has_pch_encoder,
			  pipe_config->has_pch_encoder);
		return false;
	}

	return true;
}

void
intel_modeset_check_state(struct drm_device *dev)
{
	drm_i915_private_t *dev_priv = dev->dev_private;
	struct intel_crtc *crtc;
	struct intel_encoder *encoder;
	struct intel_connector *connector;
	struct intel_crtc_config pipe_config;

	list_for_each_entry(connector, &dev->mode_config.connector_list,
			    base.head) {
		/* This also checks the encoder/connector hw state with the
		 * ->get_hw_state callbacks. */
		intel_connector_check_state(connector);

		WARN(&connector->new_encoder->base != connector->base.encoder,
		     "connector's staged encoder doesn't match current encoder\n");
	}

	list_for_each_entry(encoder, &dev->mode_config.encoder_list,
			    base.head) {
		bool enabled = false;
		bool active = false;
		enum pipe pipe, tracked_pipe;

		DRM_DEBUG_KMS("[ENCODER:%d:%s]\n",
			      encoder->base.base.id,
			      drm_get_encoder_name(&encoder->base));

		WARN(&encoder->new_crtc->base != encoder->base.crtc,
		     "encoder's stage crtc doesn't match current crtc\n");
		WARN(encoder->connectors_active && !encoder->base.crtc,
		     "encoder's active_connectors set, but no crtc\n");

		list_for_each_entry(connector, &dev->mode_config.connector_list,
				    base.head) {
			if (connector->base.encoder != &encoder->base)
				continue;
			enabled = true;
			if (connector->base.dpms != DRM_MODE_DPMS_OFF)
				active = true;
		}
		WARN(!!encoder->base.crtc != enabled,
		     "encoder's enabled state mismatch "
		     "(expected %i, found %i)\n",
		     !!encoder->base.crtc, enabled);
		WARN(active && !encoder->base.crtc,
		     "active encoder with no crtc\n");

		WARN(encoder->connectors_active != active,
		     "encoder's computed active state doesn't match tracked active state "
		     "(expected %i, found %i)\n", active, encoder->connectors_active);

		active = encoder->get_hw_state(encoder, &pipe);
		WARN(active != encoder->connectors_active,
		     "encoder's hw state doesn't match sw tracking "
		     "(expected %i, found %i)\n",
		     encoder->connectors_active, active);

		if (!encoder->base.crtc)
			continue;

		tracked_pipe = to_intel_crtc(encoder->base.crtc)->pipe;
		WARN(active && pipe != tracked_pipe,
		     "active encoder's pipe doesn't match"
		     "(expected %i, found %i)\n",
		     tracked_pipe, pipe);

	}

	list_for_each_entry(crtc, &dev->mode_config.crtc_list,
			    base.head) {
		bool enabled = false;
		bool active = false;

		DRM_DEBUG_KMS("[CRTC:%d]\n",
			      crtc->base.base.id);

		WARN(crtc->active && !crtc->base.enabled,
		     "active crtc, but not enabled in sw tracking\n");

		list_for_each_entry(encoder, &dev->mode_config.encoder_list,
				    base.head) {
			if (encoder->base.crtc != &crtc->base)
				continue;
			enabled = true;
			if (encoder->connectors_active)
				active = true;
		}
		WARN(active != crtc->active,
		     "crtc's computed active state doesn't match tracked active state "
		     "(expected %i, found %i)\n", active, crtc->active);
		WARN(enabled != crtc->base.enabled,
		     "crtc's computed enabled state doesn't match tracked enabled state "
		     "(expected %i, found %i)\n", enabled, crtc->base.enabled);

		memset(&pipe_config, 0, sizeof(pipe_config));
		active = dev_priv->display.get_pipe_config(crtc,
							   &pipe_config);
		WARN(crtc->active != active,
		     "crtc active state doesn't match with hw state "
		     "(expected %i, found %i)\n", crtc->active, active);

		WARN(active &&
		     !intel_pipe_config_compare(&crtc->config, &pipe_config),
		     "pipe state doesn't match!\n");
	}
}

int intel_set_mode(struct drm_crtc *crtc,
		   struct drm_display_mode *mode,
		   int x, int y, struct drm_framebuffer *fb)
{
	struct drm_device *dev = crtc->dev;
	drm_i915_private_t *dev_priv = dev->dev_private;
	struct drm_display_mode *saved_mode, *saved_hwmode;
	struct intel_crtc_config *pipe_config = NULL;
	struct intel_crtc *intel_crtc;
	unsigned disable_pipes, prepare_pipes, modeset_pipes;
	int ret = 0;

	saved_mode = kmalloc(2 * sizeof(*saved_mode), GFP_KERNEL);
	if (!saved_mode)
		return -ENOMEM;
	saved_hwmode = saved_mode + 1;

	intel_modeset_affected_pipes(crtc, &modeset_pipes,
				     &prepare_pipes, &disable_pipes);

	*saved_hwmode = crtc->hwmode;
	*saved_mode = crtc->mode;

	/* Hack: Because we don't (yet) support global modeset on multiple
	 * crtcs, we don't keep track of the new mode for more than one crtc.
	 * Hence simply check whether any bit is set in modeset_pipes in all the
	 * pieces of code that are not yet converted to deal with mutliple crtcs
	 * changing their mode at the same time. */
	if (modeset_pipes) {
		pipe_config = intel_modeset_pipe_config(crtc, fb, mode);
		if (IS_ERR(pipe_config)) {
			ret = PTR_ERR(pipe_config);
			pipe_config = NULL;

			goto out;
		}
	}

	DRM_DEBUG_KMS("set mode pipe masks: modeset: %x, prepare: %x, disable: %x\n",
		      modeset_pipes, prepare_pipes, disable_pipes);

	for_each_intel_crtc_masked(dev, disable_pipes, intel_crtc)
		intel_crtc_disable(&intel_crtc->base);

	for_each_intel_crtc_masked(dev, prepare_pipes, intel_crtc) {
		if (intel_crtc->base.enabled)
			dev_priv->display.crtc_disable(&intel_crtc->base);
	}

	/* crtc->mode is already used by the ->mode_set callbacks, hence we need
	 * to set it here already despite that we pass it down the callchain.
	 */
	if (modeset_pipes) {
		crtc->mode = *mode;
		/* mode_set/enable/disable functions rely on a correct pipe
		 * config. */
		to_intel_crtc(crtc)->config = *pipe_config;
	}

	/* Only after disabling all output pipelines that will be changed can we
	 * update the the output configuration. */
	intel_modeset_update_state(dev, prepare_pipes);

	if (dev_priv->display.modeset_global_resources)
		dev_priv->display.modeset_global_resources(dev);

	/* Set up the DPLL and any encoders state that needs to adjust or depend
	 * on the DPLL.
	 */
	for_each_intel_crtc_masked(dev, modeset_pipes, intel_crtc) {
		ret = intel_crtc_mode_set(&intel_crtc->base,
					  x, y, fb);
		if (ret)
			goto done;
	}

	/* Now enable the clocks, plane, pipe, and connectors that we set up. */
	for_each_intel_crtc_masked(dev, prepare_pipes, intel_crtc)
		dev_priv->display.crtc_enable(&intel_crtc->base);

	if (modeset_pipes) {
		/* Store real post-adjustment hardware mode. */
		crtc->hwmode = pipe_config->adjusted_mode;

		/* Calculate and store various constants which
		 * are later needed by vblank and swap-completion
		 * timestamping. They are derived from true hwmode.
		 */
		drm_calc_timestamping_constants(crtc);
	}

	/* FIXME: add subpixel order */
done:
	if (ret && crtc->enabled) {
		crtc->hwmode = *saved_hwmode;
		crtc->mode = *saved_mode;
	} else {
		intel_modeset_check_state(dev);
	}

out:
	kfree(pipe_config);
	kfree(saved_mode);
	return ret;
}

void intel_crtc_restore_mode(struct drm_crtc *crtc)
{
	intel_set_mode(crtc, &crtc->mode, crtc->x, crtc->y, crtc->fb);
}

#undef for_each_intel_crtc_masked

static void intel_set_config_free(struct intel_set_config *config)
{
	if (!config)
		return;

	kfree(config->save_connector_encoders);
	kfree(config->save_encoder_crtcs);
	kfree(config);
}

static int intel_set_config_save_state(struct drm_device *dev,
				       struct intel_set_config *config)
{
	struct drm_encoder *encoder;
	struct drm_connector *connector;
	int count;

	config->save_encoder_crtcs =
		kcalloc(dev->mode_config.num_encoder,
			sizeof(struct drm_crtc *), GFP_KERNEL);
	if (!config->save_encoder_crtcs)
		return -ENOMEM;

	config->save_connector_encoders =
		kcalloc(dev->mode_config.num_connector,
			sizeof(struct drm_encoder *), GFP_KERNEL);
	if (!config->save_connector_encoders)
		return -ENOMEM;

	/* Copy data. Note that driver private data is not affected.
	 * Should anything bad happen only the expected state is
	 * restored, not the drivers personal bookkeeping.
	 */
	count = 0;
	list_for_each_entry(encoder, &dev->mode_config.encoder_list, head) {
		config->save_encoder_crtcs[count++] = encoder->crtc;
	}

	count = 0;
	list_for_each_entry(connector, &dev->mode_config.connector_list, head) {
		config->save_connector_encoders[count++] = connector->encoder;
	}

	return 0;
}

static void intel_set_config_restore_state(struct drm_device *dev,
					   struct intel_set_config *config)
{
	struct intel_encoder *encoder;
	struct intel_connector *connector;
	int count;

	count = 0;
	list_for_each_entry(encoder, &dev->mode_config.encoder_list, base.head) {
		encoder->new_crtc =
			to_intel_crtc(config->save_encoder_crtcs[count++]);
	}

	count = 0;
	list_for_each_entry(connector, &dev->mode_config.connector_list, base.head) {
		connector->new_encoder =
			to_intel_encoder(config->save_connector_encoders[count++]);
	}
}

static void
intel_set_config_compute_mode_changes(struct drm_mode_set *set,
				      struct intel_set_config *config)
{

	/* We should be able to check here if the fb has the same properties
	 * and then just flip_or_move it */
	if (set->crtc->fb != set->fb) {
		/* If we have no fb then treat it as a full mode set */
		if (set->crtc->fb == NULL) {
			DRM_DEBUG_KMS("crtc has no fb, full mode set\n");
			config->mode_changed = true;
		} else if (set->fb == NULL) {
			config->mode_changed = true;
		} else if (set->fb->pixel_format !=
			   set->crtc->fb->pixel_format) {
			config->mode_changed = true;
		} else
			config->fb_changed = true;
	}

	if (set->fb && (set->x != set->crtc->x || set->y != set->crtc->y))
		config->fb_changed = true;

	if (set->mode && !drm_mode_equal(set->mode, &set->crtc->mode)) {
		DRM_DEBUG_KMS("modes are different, full mode set\n");
		drm_mode_debug_printmodeline(&set->crtc->mode);
		drm_mode_debug_printmodeline(set->mode);
		config->mode_changed = true;
	}
}

static int
intel_modeset_stage_output_state(struct drm_device *dev,
				 struct drm_mode_set *set,
				 struct intel_set_config *config)
{
	struct drm_crtc *new_crtc;
	struct intel_connector *connector;
	struct intel_encoder *encoder;
	int count, ro;

	/* The upper layers ensure that we either disable a crtc or have a list
	 * of connectors. For paranoia, double-check this. */
	WARN_ON(!set->fb && (set->num_connectors != 0));
	WARN_ON(set->fb && (set->num_connectors == 0));

	count = 0;
	list_for_each_entry(connector, &dev->mode_config.connector_list,
			    base.head) {
		/* Otherwise traverse passed in connector list and get encoders
		 * for them. */
		for (ro = 0; ro < set->num_connectors; ro++) {
			if (set->connectors[ro] == &connector->base) {
				connector->new_encoder = connector->encoder;
				break;
			}
		}

		/* If we disable the crtc, disable all its connectors. Also, if
		 * the connector is on the changing crtc but not on the new
		 * connector list, disable it. */
		if ((!set->fb || ro == set->num_connectors) &&
		    connector->base.encoder &&
		    connector->base.encoder->crtc == set->crtc) {
			connector->new_encoder = NULL;

			DRM_DEBUG_KMS("[CONNECTOR:%d:%s] to [NOCRTC]\n",
				connector->base.base.id,
				drm_get_connector_name(&connector->base));
		}


		if (&connector->new_encoder->base != connector->base.encoder) {
			DRM_DEBUG_KMS("encoder changed, full mode switch\n");
			config->mode_changed = true;
		}
	}
	/* connector->new_encoder is now updated for all connectors. */

	/* Update crtc of enabled connectors. */
	count = 0;
	list_for_each_entry(connector, &dev->mode_config.connector_list,
			    base.head) {
		if (!connector->new_encoder)
			continue;

		new_crtc = connector->new_encoder->base.crtc;

		for (ro = 0; ro < set->num_connectors; ro++) {
			if (set->connectors[ro] == &connector->base)
				new_crtc = set->crtc;
		}

		/* Make sure the new CRTC will work with the encoder */
		if (!intel_encoder_crtc_ok(&connector->new_encoder->base,
					   new_crtc)) {
			return -EINVAL;
		}
		connector->encoder->new_crtc = to_intel_crtc(new_crtc);

		DRM_DEBUG_KMS("[CONNECTOR:%d:%s] to [CRTC:%d]\n",
			connector->base.base.id,
			drm_get_connector_name(&connector->base),
			new_crtc->base.id);
	}

	/* Check for any encoders that needs to be disabled. */
	list_for_each_entry(encoder, &dev->mode_config.encoder_list,
			    base.head) {
		list_for_each_entry(connector,
				    &dev->mode_config.connector_list,
				    base.head) {
			if (connector->new_encoder == encoder) {
				WARN_ON(!connector->new_encoder->new_crtc);

				goto next_encoder;
			}
		}
		encoder->new_crtc = NULL;
next_encoder:
		/* Only now check for crtc changes so we don't miss encoders
		 * that will be disabled. */
		if (&encoder->new_crtc->base != encoder->base.crtc) {
			DRM_DEBUG_KMS("crtc changed, full mode switch\n");
			config->mode_changed = true;
		}
	}
	/* Now we've also updated encoder->new_crtc for all encoders. */

	return 0;
}

static int intel_crtc_set_config(struct drm_mode_set *set)
{
	struct drm_device *dev;
	struct drm_mode_set save_set;
	struct intel_set_config *config;
	int ret;

	BUG_ON(!set);
	BUG_ON(!set->crtc);
	BUG_ON(!set->crtc->helper_private);

	/* Enforce sane interface api - has been abused by the fb helper. */
	BUG_ON(!set->mode && set->fb);
	BUG_ON(set->fb && set->num_connectors == 0);

	if (set->fb) {
		DRM_DEBUG_KMS("[CRTC:%d] [FB:%d] #connectors=%d (x y) (%i %i)\n",
				set->crtc->base.id, set->fb->base.id,
				(int)set->num_connectors, set->x, set->y);
	} else {
		DRM_DEBUG_KMS("[CRTC:%d] [NOFB]\n", set->crtc->base.id);
	}

	dev = set->crtc->dev;

	ret = -ENOMEM;
	config = kzalloc(sizeof(*config), GFP_KERNEL);
	if (!config)
		goto out_config;

	ret = intel_set_config_save_state(dev, config);
	if (ret)
		goto out_config;

	save_set.crtc = set->crtc;
	save_set.mode = &set->crtc->mode;
	save_set.x = set->crtc->x;
	save_set.y = set->crtc->y;
	save_set.fb = set->crtc->fb;

	/* Compute whether we need a full modeset, only an fb base update or no
	 * change at all. In the future we might also check whether only the
	 * mode changed, e.g. for LVDS where we only change the panel fitter in
	 * such cases. */
	intel_set_config_compute_mode_changes(set, config);

	ret = intel_modeset_stage_output_state(dev, set, config);
	if (ret)
		goto fail;

	if (config->mode_changed) {
		if (set->mode) {
			DRM_DEBUG_KMS("attempting to set mode from"
					" userspace\n");
			drm_mode_debug_printmodeline(set->mode);
		}

		ret = intel_set_mode(set->crtc, set->mode,
				     set->x, set->y, set->fb);
		if (ret) {
			DRM_ERROR("failed to set mode on [CRTC:%d], err = %d\n",
				  set->crtc->base.id, ret);
			goto fail;
		}
	} else if (config->fb_changed) {
		intel_crtc_wait_for_pending_flips(set->crtc);

		ret = intel_pipe_set_base(set->crtc,
					  set->x, set->y, set->fb);
	}

	intel_set_config_free(config);

	return 0;

fail:
	intel_set_config_restore_state(dev, config);

	/* Try to restore the config */
	if (config->mode_changed &&
	    intel_set_mode(save_set.crtc, save_set.mode,
			   save_set.x, save_set.y, save_set.fb))
		DRM_ERROR("failed to restore config after modeset failure\n");

out_config:
	intel_set_config_free(config);
	return ret;
}

static const struct drm_crtc_funcs intel_crtc_funcs = {
	.cursor_set = intel_crtc_cursor_set,
	.cursor_move = intel_crtc_cursor_move,
	.gamma_set = intel_crtc_gamma_set,
	.set_config = intel_crtc_set_config,
	.destroy = intel_crtc_destroy,
	.page_flip = intel_crtc_page_flip,
};

static void intel_cpu_pll_init(struct drm_device *dev)
{
	if (HAS_DDI(dev))
		intel_ddi_pll_init(dev);
}

static void intel_pch_pll_init(struct drm_device *dev)
{
	drm_i915_private_t *dev_priv = dev->dev_private;
	int i;

	if (dev_priv->num_pch_pll == 0) {
		DRM_DEBUG_KMS("No PCH PLLs on this hardware, skipping initialisation\n");
		return;
	}

	for (i = 0; i < dev_priv->num_pch_pll; i++) {
		dev_priv->pch_plls[i].pll_reg = _PCH_DPLL(i);
		dev_priv->pch_plls[i].fp0_reg = _PCH_FP0(i);
		dev_priv->pch_plls[i].fp1_reg = _PCH_FP1(i);
	}
}

static void intel_crtc_init(struct drm_device *dev, int pipe)
{
	drm_i915_private_t *dev_priv = dev->dev_private;
	struct intel_crtc *intel_crtc;
	int i;

	intel_crtc = kzalloc(sizeof(struct intel_crtc) + (INTELFB_CONN_LIMIT * sizeof(struct drm_connector *)), GFP_KERNEL);
	if (intel_crtc == NULL)
		return;

	drm_crtc_init(dev, &intel_crtc->base, &intel_crtc_funcs);

	drm_mode_crtc_set_gamma_size(&intel_crtc->base, 256);
	for (i = 0; i < 256; i++) {
		intel_crtc->lut_r[i] = i;
		intel_crtc->lut_g[i] = i;
		intel_crtc->lut_b[i] = i;
	}

	/* Swap pipes & planes for FBC on pre-965 */
	intel_crtc->pipe = pipe;
	intel_crtc->plane = pipe;
	intel_crtc->cpu_transcoder = pipe;
	if (IS_MOBILE(dev) && IS_GEN3(dev)) {
		DRM_DEBUG_KMS("swapping pipes & planes for FBC\n");
		intel_crtc->plane = !pipe;
	}

	BUG_ON(pipe >= ARRAY_SIZE(dev_priv->plane_to_crtc_mapping) ||
	       dev_priv->plane_to_crtc_mapping[intel_crtc->plane] != NULL);
	dev_priv->plane_to_crtc_mapping[intel_crtc->plane] = &intel_crtc->base;
	dev_priv->pipe_to_crtc_mapping[intel_crtc->pipe] = &intel_crtc->base;

	drm_crtc_helper_add(&intel_crtc->base, &intel_helper_funcs);
}

int intel_get_pipe_from_crtc_id(struct drm_device *dev, void *data,
				struct drm_file *file)
{
	struct drm_i915_get_pipe_from_crtc_id *pipe_from_crtc_id = data;
	struct drm_mode_object *drmmode_obj;
	struct intel_crtc *crtc;

	if (!drm_core_check_feature(dev, DRIVER_MODESET))
		return -ENODEV;

	drmmode_obj = drm_mode_object_find(dev, pipe_from_crtc_id->crtc_id,
			DRM_MODE_OBJECT_CRTC);

	if (!drmmode_obj) {
		DRM_ERROR("no such CRTC id\n");
		return -EINVAL;
	}

	crtc = to_intel_crtc(obj_to_crtc(drmmode_obj));
	pipe_from_crtc_id->pipe = crtc->pipe;

	return 0;
}

static int intel_encoder_clones(struct intel_encoder *encoder)
{
	struct drm_device *dev = encoder->base.dev;
	struct intel_encoder *source_encoder;
	int index_mask = 0;
	int entry = 0;

	list_for_each_entry(source_encoder,
			    &dev->mode_config.encoder_list, base.head) {

		if (encoder == source_encoder)
			index_mask |= (1 << entry);

		/* Intel hw has only one MUX where enocoders could be cloned. */
		if (encoder->cloneable && source_encoder->cloneable)
			index_mask |= (1 << entry);

		entry++;
	}

	return index_mask;
}

static bool has_edp_a(struct drm_device *dev)
{
	struct drm_i915_private *dev_priv = dev->dev_private;

	if (!IS_MOBILE(dev))
		return false;

	if ((I915_READ(DP_A) & DP_DETECTED) == 0)
		return false;

	if (IS_GEN5(dev) &&
	    (I915_READ(ILK_DISPLAY_CHICKEN_FUSES) & ILK_eDP_A_DISABLE))
		return false;

	return true;
}

static void intel_setup_outputs(struct drm_device *dev)
{
	struct drm_i915_private *dev_priv = dev->dev_private;
	struct intel_encoder *encoder;
	bool dpd_is_edp = false;
	bool has_lvds;

	has_lvds = intel_lvds_init(dev);
	if (!has_lvds && !HAS_PCH_SPLIT(dev)) {
		/* disable the panel fitter on everything but LVDS */
		I915_WRITE(PFIT_CONTROL, 0);
	}

	if (!(HAS_DDI(dev) && (I915_READ(DDI_BUF_CTL(PORT_A)) & DDI_A_4_LANES)))
		intel_crt_init(dev);

	if (HAS_DDI(dev)) {
		int found;

		/* Haswell uses DDI functions to detect digital outputs */
		found = I915_READ(DDI_BUF_CTL_A) & DDI_INIT_DISPLAY_DETECTED;
		/* DDI A only supports eDP */
		if (found)
			intel_ddi_init(dev, PORT_A);

		/* DDI B, C and D detection is indicated by the SFUSE_STRAP
		 * register */
		found = I915_READ(SFUSE_STRAP);

		if (found & SFUSE_STRAP_DDIB_DETECTED)
			intel_ddi_init(dev, PORT_B);
		if (found & SFUSE_STRAP_DDIC_DETECTED)
			intel_ddi_init(dev, PORT_C);
		if (found & SFUSE_STRAP_DDID_DETECTED)
			intel_ddi_init(dev, PORT_D);
	} else if (HAS_PCH_SPLIT(dev)) {
		int found;
		dpd_is_edp = intel_dpd_is_edp(dev);

		if (has_edp_a(dev))
			intel_dp_init(dev, DP_A, PORT_A);

		if (I915_READ(PCH_HDMIB) & SDVO_DETECTED) {
			/* PCH SDVOB multiplex with HDMIB */
			found = intel_sdvo_init(dev, PCH_SDVOB, true);
			if (!found)
				intel_hdmi_init(dev, PCH_HDMIB, PORT_B);
			if (!found && (I915_READ(PCH_DP_B) & DP_DETECTED))
				intel_dp_init(dev, PCH_DP_B, PORT_B);
		}

		if (I915_READ(PCH_HDMIC) & SDVO_DETECTED)
			intel_hdmi_init(dev, PCH_HDMIC, PORT_C);

		if (!dpd_is_edp && I915_READ(PCH_HDMID) & SDVO_DETECTED)
			intel_hdmi_init(dev, PCH_HDMID, PORT_D);

		if (I915_READ(PCH_DP_C) & DP_DETECTED)
			intel_dp_init(dev, PCH_DP_C, PORT_C);

		if (I915_READ(PCH_DP_D) & DP_DETECTED)
			intel_dp_init(dev, PCH_DP_D, PORT_D);
	} else if (IS_VALLEYVIEW(dev)) {
		/* Check for built-in panel first. Shares lanes with HDMI on SDVOC */
		if (I915_READ(VLV_DISPLAY_BASE + DP_C) & DP_DETECTED)
			intel_dp_init(dev, VLV_DISPLAY_BASE + DP_C, PORT_C);

		if (I915_READ(VLV_DISPLAY_BASE + GEN4_HDMIB) & SDVO_DETECTED) {
			intel_hdmi_init(dev, VLV_DISPLAY_BASE + GEN4_HDMIB,
					PORT_B);
			if (I915_READ(VLV_DISPLAY_BASE + DP_B) & DP_DETECTED)
				intel_dp_init(dev, VLV_DISPLAY_BASE + DP_B, PORT_B);
		}
	} else if (SUPPORTS_DIGITAL_OUTPUTS(dev)) {
		bool found = false;

		if (I915_READ(GEN3_SDVOB) & SDVO_DETECTED) {
			DRM_DEBUG_KMS("probing SDVOB\n");
			found = intel_sdvo_init(dev, GEN3_SDVOB, true);
			if (!found && SUPPORTS_INTEGRATED_HDMI(dev)) {
				DRM_DEBUG_KMS("probing HDMI on SDVOB\n");
				intel_hdmi_init(dev, GEN4_HDMIB, PORT_B);
			}

			if (!found && SUPPORTS_INTEGRATED_DP(dev)) {
				DRM_DEBUG_KMS("probing DP_B\n");
				intel_dp_init(dev, DP_B, PORT_B);
			}
		}

		/* Before G4X SDVOC doesn't have its own detect register */

		if (I915_READ(GEN3_SDVOB) & SDVO_DETECTED) {
			DRM_DEBUG_KMS("probing SDVOC\n");
			found = intel_sdvo_init(dev, GEN3_SDVOC, false);
		}

		if (!found && (I915_READ(GEN3_SDVOC) & SDVO_DETECTED)) {

			if (SUPPORTS_INTEGRATED_HDMI(dev)) {
				DRM_DEBUG_KMS("probing HDMI on SDVOC\n");
				intel_hdmi_init(dev, GEN4_HDMIC, PORT_C);
			}
			if (SUPPORTS_INTEGRATED_DP(dev)) {
				DRM_DEBUG_KMS("probing DP_C\n");
				intel_dp_init(dev, DP_C, PORT_C);
			}
		}

		if (SUPPORTS_INTEGRATED_DP(dev) &&
		    (I915_READ(DP_D) & DP_DETECTED)) {
			DRM_DEBUG_KMS("probing DP_D\n");
			intel_dp_init(dev, DP_D, PORT_D);
		}
	} else if (IS_GEN2(dev))
		intel_dvo_init(dev);

	if (SUPPORTS_TV(dev))
		intel_tv_init(dev);

	list_for_each_entry(encoder, &dev->mode_config.encoder_list, base.head) {
		encoder->base.possible_crtcs = encoder->crtc_mask;
		encoder->base.possible_clones =
			intel_encoder_clones(encoder);
	}

	intel_init_pch_refclk(dev);

	drm_helper_move_panel_connectors_to_head(dev);
}

static void intel_user_framebuffer_destroy(struct drm_framebuffer *fb)
{
	struct intel_framebuffer *intel_fb = to_intel_framebuffer(fb);

	drm_framebuffer_cleanup(fb);
	drm_gem_object_unreference_unlocked(&intel_fb->obj->base);

	kfree(intel_fb);
}

static int intel_user_framebuffer_create_handle(struct drm_framebuffer *fb,
						struct drm_file *file,
						unsigned int *handle)
{
	struct intel_framebuffer *intel_fb = to_intel_framebuffer(fb);
	struct drm_i915_gem_object *obj = intel_fb->obj;

	return drm_gem_handle_create(file, &obj->base, handle);
}

static const struct drm_framebuffer_funcs intel_fb_funcs = {
	.destroy = intel_user_framebuffer_destroy,
	.create_handle = intel_user_framebuffer_create_handle,
};

int intel_framebuffer_init(struct drm_device *dev,
			   struct intel_framebuffer *intel_fb,
			   struct drm_mode_fb_cmd2 *mode_cmd,
			   struct drm_i915_gem_object *obj)
{
	int ret;

	if (obj->tiling_mode == I915_TILING_Y) {
		DRM_DEBUG("hardware does not support tiling Y\n");
		return -EINVAL;
	}

	if (mode_cmd->pitches[0] & 63) {
		DRM_DEBUG("pitch (%d) must be at least 64 byte aligned\n",
			  mode_cmd->pitches[0]);
		return -EINVAL;
	}

	/* FIXME <= Gen4 stride limits are bit unclear */
	if (mode_cmd->pitches[0] > 32768) {
		DRM_DEBUG("pitch (%d) must be at less than 32768\n",
			  mode_cmd->pitches[0]);
		return -EINVAL;
	}

	if (obj->tiling_mode != I915_TILING_NONE &&
	    mode_cmd->pitches[0] != obj->stride) {
		DRM_DEBUG("pitch (%d) must match tiling stride (%d)\n",
			  mode_cmd->pitches[0], obj->stride);
		return -EINVAL;
	}

	/* Reject formats not supported by any plane early. */
	switch (mode_cmd->pixel_format) {
	case DRM_FORMAT_C8:
	case DRM_FORMAT_RGB565:
	case DRM_FORMAT_XRGB8888:
	case DRM_FORMAT_ARGB8888:
		break;
	case DRM_FORMAT_XRGB1555:
	case DRM_FORMAT_ARGB1555:
		if (INTEL_INFO(dev)->gen > 3) {
			DRM_DEBUG("invalid format: 0x%08x\n", mode_cmd->pixel_format);
			return -EINVAL;
		}
		break;
	case DRM_FORMAT_XBGR8888:
	case DRM_FORMAT_ABGR8888:
	case DRM_FORMAT_XRGB2101010:
	case DRM_FORMAT_ARGB2101010:
	case DRM_FORMAT_XBGR2101010:
	case DRM_FORMAT_ABGR2101010:
		if (INTEL_INFO(dev)->gen < 4) {
			DRM_DEBUG("invalid format: 0x%08x\n", mode_cmd->pixel_format);
			return -EINVAL;
		}
		break;
	case DRM_FORMAT_YUYV:
	case DRM_FORMAT_UYVY:
	case DRM_FORMAT_YVYU:
	case DRM_FORMAT_VYUY:
		if (INTEL_INFO(dev)->gen < 5) {
			DRM_DEBUG("invalid format: 0x%08x\n", mode_cmd->pixel_format);
			return -EINVAL;
		}
		break;
	default:
		DRM_DEBUG("unsupported pixel format 0x%08x\n", mode_cmd->pixel_format);
		return -EINVAL;
	}

	/* FIXME need to adjust LINOFF/TILEOFF accordingly. */
	if (mode_cmd->offsets[0] != 0)
		return -EINVAL;

	drm_helper_mode_fill_fb_struct(&intel_fb->base, mode_cmd);
	intel_fb->obj = obj;

	ret = drm_framebuffer_init(dev, &intel_fb->base, &intel_fb_funcs);
	if (ret) {
		DRM_ERROR("framebuffer init failed %d\n", ret);
		return ret;
	}

	return 0;
}

static struct drm_framebuffer *
intel_user_framebuffer_create(struct drm_device *dev,
			      struct drm_file *filp,
			      struct drm_mode_fb_cmd2 *mode_cmd)
{
	struct drm_i915_gem_object *obj;

	obj = to_intel_bo(drm_gem_object_lookup(dev, filp,
						mode_cmd->handles[0]));
	if (&obj->base == NULL)
		return ERR_PTR(-ENOENT);

	return intel_framebuffer_create(dev, mode_cmd, obj);
}

static const struct drm_mode_config_funcs intel_mode_funcs = {
	.fb_create = intel_user_framebuffer_create,
	.output_poll_changed = intel_fb_output_poll_changed,
};

/* Set up chip specific display functions */
static void intel_init_display(struct drm_device *dev)
{
	struct drm_i915_private *dev_priv = dev->dev_private;

	if (HAS_DDI(dev)) {
		dev_priv->display.get_pipe_config = haswell_get_pipe_config;
		dev_priv->display.crtc_mode_set = haswell_crtc_mode_set;
		dev_priv->display.crtc_enable = haswell_crtc_enable;
		dev_priv->display.crtc_disable = haswell_crtc_disable;
		dev_priv->display.off = haswell_crtc_off;
		dev_priv->display.update_plane = ironlake_update_plane;
	} else if (HAS_PCH_SPLIT(dev)) {
		dev_priv->display.get_pipe_config = ironlake_get_pipe_config;
		dev_priv->display.crtc_mode_set = ironlake_crtc_mode_set;
		dev_priv->display.crtc_enable = ironlake_crtc_enable;
		dev_priv->display.crtc_disable = ironlake_crtc_disable;
		dev_priv->display.off = ironlake_crtc_off;
		dev_priv->display.update_plane = ironlake_update_plane;
	} else {
		dev_priv->display.get_pipe_config = i9xx_get_pipe_config;
		dev_priv->display.crtc_mode_set = i9xx_crtc_mode_set;
		dev_priv->display.crtc_enable = i9xx_crtc_enable;
		dev_priv->display.crtc_disable = i9xx_crtc_disable;
		dev_priv->display.off = i9xx_crtc_off;
		dev_priv->display.update_plane = i9xx_update_plane;
	}

	/* Returns the core display clock speed */
	if (IS_VALLEYVIEW(dev))
		dev_priv->display.get_display_clock_speed =
			valleyview_get_display_clock_speed;
	else if (IS_I945G(dev) || (IS_G33(dev) && !IS_PINEVIEW_M(dev)))
		dev_priv->display.get_display_clock_speed =
			i945_get_display_clock_speed;
	else if (IS_I915G(dev))
		dev_priv->display.get_display_clock_speed =
			i915_get_display_clock_speed;
	else if (IS_I945GM(dev) || IS_845G(dev) || IS_PINEVIEW_M(dev))
		dev_priv->display.get_display_clock_speed =
			i9xx_misc_get_display_clock_speed;
	else if (IS_I915GM(dev))
		dev_priv->display.get_display_clock_speed =
			i915gm_get_display_clock_speed;
	else if (IS_I865G(dev))
		dev_priv->display.get_display_clock_speed =
			i865_get_display_clock_speed;
	else if (IS_I85X(dev))
		dev_priv->display.get_display_clock_speed =
			i855_get_display_clock_speed;
	else /* 852, 830 */
		dev_priv->display.get_display_clock_speed =
			i830_get_display_clock_speed;

	if (HAS_PCH_SPLIT(dev)) {
		if (IS_GEN5(dev)) {
			dev_priv->display.fdi_link_train = ironlake_fdi_link_train;
			dev_priv->display.write_eld = ironlake_write_eld;
		} else if (IS_GEN6(dev)) {
			dev_priv->display.fdi_link_train = gen6_fdi_link_train;
			dev_priv->display.write_eld = ironlake_write_eld;
		} else if (IS_IVYBRIDGE(dev)) {
			/* FIXME: detect B0+ stepping and use auto training */
			dev_priv->display.fdi_link_train = ivb_manual_fdi_link_train;
			dev_priv->display.write_eld = ironlake_write_eld;
			dev_priv->display.modeset_global_resources =
				ivb_modeset_global_resources;
		} else if (IS_HASWELL(dev)) {
			dev_priv->display.fdi_link_train = hsw_fdi_link_train;
			dev_priv->display.write_eld = haswell_write_eld;
			dev_priv->display.modeset_global_resources =
				haswell_modeset_global_resources;
		}
	} else if (IS_G4X(dev)) {
		dev_priv->display.write_eld = g4x_write_eld;
	}

	/* Default just returns -ENODEV to indicate unsupported */
	dev_priv->display.queue_flip = intel_default_queue_flip;

	switch (INTEL_INFO(dev)->gen) {
	case 2:
		dev_priv->display.queue_flip = intel_gen2_queue_flip;
		break;

	case 3:
		dev_priv->display.queue_flip = intel_gen3_queue_flip;
		break;

	case 4:
	case 5:
		dev_priv->display.queue_flip = intel_gen4_queue_flip;
		break;

	case 6:
		dev_priv->display.queue_flip = intel_gen6_queue_flip;
		break;
	case 7:
		dev_priv->display.queue_flip = intel_gen7_queue_flip;
		break;
	}
}

/*
 * Some BIOSes insist on assuming the GPU's pipe A is enabled at suspend,
 * resume, or other times.  This quirk makes sure that's the case for
 * affected systems.
 */
static void quirk_pipea_force(struct drm_device *dev)
{
	struct drm_i915_private *dev_priv = dev->dev_private;

	dev_priv->quirks |= QUIRK_PIPEA_FORCE;
	DRM_INFO("applying pipe a force quirk\n");
}

/*
 * Some machines (Lenovo U160) do not work with SSC on LVDS for some reason
 */
static void quirk_ssc_force_disable(struct drm_device *dev)
{
	struct drm_i915_private *dev_priv = dev->dev_private;
	dev_priv->quirks |= QUIRK_LVDS_SSC_DISABLE;
	DRM_INFO("applying lvds SSC disable quirk\n");
}

/*
 * A machine (e.g. Acer Aspire 5734Z) may need to invert the panel backlight
 * brightness value
 */
static void quirk_invert_brightness(struct drm_device *dev)
{
	struct drm_i915_private *dev_priv = dev->dev_private;
	dev_priv->quirks |= QUIRK_INVERT_BRIGHTNESS;
	DRM_INFO("applying inverted panel brightness quirk\n");
}

struct intel_quirk {
	int device;
	int subsystem_vendor;
	int subsystem_device;
	void (*hook)(struct drm_device *dev);
};

/* For systems that don't have a meaningful PCI subdevice/subvendor ID */
struct intel_dmi_quirk {
	void (*hook)(struct drm_device *dev);
	const struct dmi_system_id (*dmi_id_list)[];
};

static int intel_dmi_reverse_brightness(const struct dmi_system_id *id)
{
	DRM_INFO("Backlight polarity reversed on %s\n", id->ident);
	return 1;
}

static const struct intel_dmi_quirk intel_dmi_quirks[] = {
	{
		.dmi_id_list = &(const struct dmi_system_id[]) {
			{
				.callback = intel_dmi_reverse_brightness,
				.ident = "NCR Corporation",
				.matches = {DMI_MATCH(DMI_SYS_VENDOR, "NCR Corporation"),
					    DMI_MATCH(DMI_PRODUCT_NAME, ""),
				},
			},
			{ }  /* terminating entry */
		},
		.hook = quirk_invert_brightness,
	},
};

static struct intel_quirk intel_quirks[] = {
	/* HP Mini needs pipe A force quirk (LP: #322104) */
	{ 0x27ae, 0x103c, 0x361a, quirk_pipea_force },

	/* Toshiba Protege R-205, S-209 needs pipe A force quirk */
	{ 0x2592, 0x1179, 0x0001, quirk_pipea_force },

	/* ThinkPad T60 needs pipe A force quirk (bug #16494) */
	{ 0x2782, 0x17aa, 0x201a, quirk_pipea_force },

	/* 830/845 need to leave pipe A & dpll A up */
	{ 0x2562, PCI_ANY_ID, PCI_ANY_ID, quirk_pipea_force },
	{ 0x3577, PCI_ANY_ID, PCI_ANY_ID, quirk_pipea_force },

	/* Lenovo U160 cannot use SSC on LVDS */
	{ 0x0046, 0x17aa, 0x3920, quirk_ssc_force_disable },

	/* Sony Vaio Y cannot use SSC on LVDS */
	{ 0x0046, 0x104d, 0x9076, quirk_ssc_force_disable },

	/* Acer Aspire 5734Z must invert backlight brightness */
	{ 0x2a42, 0x1025, 0x0459, quirk_invert_brightness },

	/* Acer/eMachines G725 */
	{ 0x2a42, 0x1025, 0x0210, quirk_invert_brightness },

	/* Acer/eMachines e725 */
	{ 0x2a42, 0x1025, 0x0212, quirk_invert_brightness },

	/* Acer/Packard Bell NCL20 */
	{ 0x2a42, 0x1025, 0x034b, quirk_invert_brightness },

	/* Acer Aspire 4736Z */
	{ 0x2a42, 0x1025, 0x0260, quirk_invert_brightness },
};

static void intel_init_quirks(struct drm_device *dev)
{
	struct pci_dev *d = dev->pdev;
	int i;

	for (i = 0; i < ARRAY_SIZE(intel_quirks); i++) {
		struct intel_quirk *q = &intel_quirks[i];

		if (d->device == q->device &&
		    (d->subsystem_vendor == q->subsystem_vendor ||
		     q->subsystem_vendor == PCI_ANY_ID) &&
		    (d->subsystem_device == q->subsystem_device ||
		     q->subsystem_device == PCI_ANY_ID))
			q->hook(dev);
	}
	for (i = 0; i < ARRAY_SIZE(intel_dmi_quirks); i++) {
		if (dmi_check_system(*intel_dmi_quirks[i].dmi_id_list) != 0)
			intel_dmi_quirks[i].hook(dev);
	}
}

/* Disable the VGA plane that we never use */
static void i915_disable_vga(struct drm_device *dev)
{
	struct drm_i915_private *dev_priv = dev->dev_private;
	u8 sr1;
	u32 vga_reg = i915_vgacntrl_reg(dev);

	vga_get_uninterruptible(dev->pdev, VGA_RSRC_LEGACY_IO);
	outb(SR01, VGA_SR_INDEX);
	sr1 = inb(VGA_SR_DATA);
	outb(sr1 | 1<<5, VGA_SR_DATA);
	vga_put(dev->pdev, VGA_RSRC_LEGACY_IO);
	udelay(300);

	I915_WRITE(vga_reg, VGA_DISP_DISABLE);
	POSTING_READ(vga_reg);
}

void intel_modeset_init_hw(struct drm_device *dev)
{
	intel_init_power_well(dev);

	intel_prepare_ddi(dev);

	intel_init_clock_gating(dev);

	mutex_lock(&dev->struct_mutex);
	intel_enable_gt_powersave(dev);
	mutex_unlock(&dev->struct_mutex);
}

void intel_modeset_init(struct drm_device *dev)
{
	struct drm_i915_private *dev_priv = dev->dev_private;
	int i, j, ret;

	drm_mode_config_init(dev);

	dev->mode_config.min_width = 0;
	dev->mode_config.min_height = 0;

	dev->mode_config.preferred_depth = 24;
	dev->mode_config.prefer_shadow = 1;

	dev->mode_config.funcs = &intel_mode_funcs;

	intel_init_quirks(dev);

	intel_init_pm(dev);

	intel_init_display(dev);

	if (IS_GEN2(dev)) {
		dev->mode_config.max_width = 2048;
		dev->mode_config.max_height = 2048;
	} else if (IS_GEN3(dev)) {
		dev->mode_config.max_width = 4096;
		dev->mode_config.max_height = 4096;
	} else {
		dev->mode_config.max_width = 8192;
		dev->mode_config.max_height = 8192;
	}
	dev->mode_config.fb_base = dev_priv->gtt.mappable_base;

	DRM_DEBUG_KMS("%d display pipe%s available.\n",
		      INTEL_INFO(dev)->num_pipes,
		      INTEL_INFO(dev)->num_pipes > 1 ? "s" : "");

	for (i = 0; i < INTEL_INFO(dev)->num_pipes; i++) {
		intel_crtc_init(dev, i);
		for (j = 0; j < dev_priv->num_plane; j++) {
			ret = intel_plane_init(dev, i, j);
			if (ret)
				DRM_DEBUG_KMS("pipe %d plane %d init failed: %d\n",
					      i, j, ret);
		}
	}

	intel_cpu_pll_init(dev);
	intel_pch_pll_init(dev);

	/* Just disable it once at startup */
	i915_disable_vga(dev);
	intel_setup_outputs(dev);

	/* Just in case the BIOS is doing something questionable. */
	intel_disable_fbc(dev);
}

static void
intel_connector_break_all_links(struct intel_connector *connector)
{
	connector->base.dpms = DRM_MODE_DPMS_OFF;
	connector->base.encoder = NULL;
	connector->encoder->connectors_active = false;
	connector->encoder->base.crtc = NULL;
}

static void intel_enable_pipe_a(struct drm_device *dev)
{
	struct intel_connector *connector;
	struct drm_connector *crt = NULL;
	struct intel_load_detect_pipe load_detect_temp;

	/* We can't just switch on the pipe A, we need to set things up with a
	 * proper mode and output configuration. As a gross hack, enable pipe A
	 * by enabling the load detect pipe once. */
	list_for_each_entry(connector,
			    &dev->mode_config.connector_list,
			    base.head) {
		if (connector->encoder->type == INTEL_OUTPUT_ANALOG) {
			crt = &connector->base;
			break;
		}
	}

	if (!crt)
		return;

	if (intel_get_load_detect_pipe(crt, NULL, &load_detect_temp))
		intel_release_load_detect_pipe(crt, &load_detect_temp);


}

static bool
intel_check_plane_mapping(struct intel_crtc *crtc)
{
	struct drm_device *dev = crtc->base.dev;
	struct drm_i915_private *dev_priv = dev->dev_private;
	u32 reg, val;

	if (INTEL_INFO(dev)->num_pipes == 1)
		return true;

	reg = DSPCNTR(!crtc->plane);
	val = I915_READ(reg);

	if ((val & DISPLAY_PLANE_ENABLE) &&
	    (!!(val & DISPPLANE_SEL_PIPE_MASK) == crtc->pipe))
		return false;

	return true;
}

static void intel_sanitize_crtc(struct intel_crtc *crtc)
{
	struct drm_device *dev = crtc->base.dev;
	struct drm_i915_private *dev_priv = dev->dev_private;
	u32 reg;

	/* Clear any frame start delays used for debugging left by the BIOS */
	reg = PIPECONF(crtc->cpu_transcoder);
	I915_WRITE(reg, I915_READ(reg) & ~PIPECONF_FRAME_START_DELAY_MASK);

	/* We need to sanitize the plane -> pipe mapping first because this will
	 * disable the crtc (and hence change the state) if it is wrong. Note
	 * that gen4+ has a fixed plane -> pipe mapping.  */
	if (INTEL_INFO(dev)->gen < 4 && !intel_check_plane_mapping(crtc)) {
		struct intel_connector *connector;
		bool plane;

		DRM_DEBUG_KMS("[CRTC:%d] wrong plane connection detected!\n",
			      crtc->base.base.id);

		/* Pipe has the wrong plane attached and the plane is active.
		 * Temporarily change the plane mapping and disable everything
		 * ...  */
		plane = crtc->plane;
		crtc->plane = !plane;
		dev_priv->display.crtc_disable(&crtc->base);
		crtc->plane = plane;

		/* ... and break all links. */
		list_for_each_entry(connector, &dev->mode_config.connector_list,
				    base.head) {
			if (connector->encoder->base.crtc != &crtc->base)
				continue;

			intel_connector_break_all_links(connector);
		}

		WARN_ON(crtc->active);
		crtc->base.enabled = false;
	}

	if (dev_priv->quirks & QUIRK_PIPEA_FORCE &&
	    crtc->pipe == PIPE_A && !crtc->active) {
		/* BIOS forgot to enable pipe A, this mostly happens after
		 * resume. Force-enable the pipe to fix this, the update_dpms
		 * call below we restore the pipe to the right state, but leave
		 * the required bits on. */
		intel_enable_pipe_a(dev);
	}

	/* Adjust the state of the output pipe according to whether we
	 * have active connectors/encoders. */
	intel_crtc_update_dpms(&crtc->base);

	if (crtc->active != crtc->base.enabled) {
		struct intel_encoder *encoder;

		/* This can happen either due to bugs in the get_hw_state
		 * functions or because the pipe is force-enabled due to the
		 * pipe A quirk. */
		DRM_DEBUG_KMS("[CRTC:%d] hw state adjusted, was %s, now %s\n",
			      crtc->base.base.id,
			      crtc->base.enabled ? "enabled" : "disabled",
			      crtc->active ? "enabled" : "disabled");

		crtc->base.enabled = crtc->active;

		/* Because we only establish the connector -> encoder ->
		 * crtc links if something is active, this means the
		 * crtc is now deactivated. Break the links. connector
		 * -> encoder links are only establish when things are
		 *  actually up, hence no need to break them. */
		WARN_ON(crtc->active);

		for_each_encoder_on_crtc(dev, &crtc->base, encoder) {
			WARN_ON(encoder->connectors_active);
			encoder->base.crtc = NULL;
		}
	}
}

static void intel_sanitize_encoder(struct intel_encoder *encoder)
{
	struct intel_connector *connector;
	struct drm_device *dev = encoder->base.dev;

	/* We need to check both for a crtc link (meaning that the
	 * encoder is active and trying to read from a pipe) and the
	 * pipe itself being active. */
	bool has_active_crtc = encoder->base.crtc &&
		to_intel_crtc(encoder->base.crtc)->active;

	if (encoder->connectors_active && !has_active_crtc) {
		DRM_DEBUG_KMS("[ENCODER:%d:%s] has active connectors but no active pipe!\n",
			      encoder->base.base.id,
			      drm_get_encoder_name(&encoder->base));

		/* Connector is active, but has no active pipe. This is
		 * fallout from our resume register restoring. Disable
		 * the encoder manually again. */
		if (encoder->base.crtc) {
			DRM_DEBUG_KMS("[ENCODER:%d:%s] manually disabled\n",
				      encoder->base.base.id,
				      drm_get_encoder_name(&encoder->base));
			encoder->disable(encoder);
		}

		/* Inconsistent output/port/pipe state happens presumably due to
		 * a bug in one of the get_hw_state functions. Or someplace else
		 * in our code, like the register restore mess on resume. Clamp
		 * things to off as a safer default. */
		list_for_each_entry(connector,
				    &dev->mode_config.connector_list,
				    base.head) {
			if (connector->encoder != encoder)
				continue;

			intel_connector_break_all_links(connector);
		}
	}
	/* Enabled encoders without active connectors will be fixed in
	 * the crtc fixup. */
}

void i915_redisable_vga(struct drm_device *dev)
{
	struct drm_i915_private *dev_priv = dev->dev_private;
	u32 vga_reg = i915_vgacntrl_reg(dev);

	if (I915_READ(vga_reg) != VGA_DISP_DISABLE) {
		DRM_DEBUG_KMS("Something enabled VGA plane, disabling it\n");
		i915_disable_vga(dev);
	}
}

/* Scan out the current hw modeset state, sanitizes it and maps it into the drm
 * and i915 state tracking structures. */
void intel_modeset_setup_hw_state(struct drm_device *dev,
				  bool force_restore)
{
	struct drm_i915_private *dev_priv = dev->dev_private;
	enum pipe pipe;
	u32 tmp;
	struct drm_plane *plane;
	struct intel_crtc *crtc;
	struct intel_encoder *encoder;
	struct intel_connector *connector;

	if (HAS_DDI(dev)) {
		tmp = I915_READ(TRANS_DDI_FUNC_CTL(TRANSCODER_EDP));

		if (tmp & TRANS_DDI_FUNC_ENABLE) {
			switch (tmp & TRANS_DDI_EDP_INPUT_MASK) {
			case TRANS_DDI_EDP_INPUT_A_ON:
			case TRANS_DDI_EDP_INPUT_A_ONOFF:
				pipe = PIPE_A;
				break;
			case TRANS_DDI_EDP_INPUT_B_ONOFF:
				pipe = PIPE_B;
				break;
			case TRANS_DDI_EDP_INPUT_C_ONOFF:
				pipe = PIPE_C;
				break;
			default:
				/* A bogus value has been programmed, disable
				 * the transcoder */
				WARN(1, "Bogus eDP source %08x\n", tmp);
				intel_ddi_disable_transcoder_func(dev_priv,
						TRANSCODER_EDP);
				goto setup_pipes;
			}

			crtc = to_intel_crtc(dev_priv->pipe_to_crtc_mapping[pipe]);
			crtc->cpu_transcoder = TRANSCODER_EDP;

			DRM_DEBUG_KMS("Pipe %c using transcoder EDP\n",
				      pipe_name(pipe));
		}
	}

setup_pipes:
	list_for_each_entry(crtc, &dev->mode_config.crtc_list,
			    base.head) {
		memset(&crtc->config, 0, sizeof(crtc->config));
		crtc->active = dev_priv->display.get_pipe_config(crtc,
								 &crtc->config);

		crtc->base.enabled = crtc->active;

		DRM_DEBUG_KMS("[CRTC:%d] hw state readout: %s\n",
			      crtc->base.base.id,
			      crtc->active ? "enabled" : "disabled");
	}

	if (HAS_DDI(dev))
		intel_ddi_setup_hw_pll_state(dev);

	list_for_each_entry(encoder, &dev->mode_config.encoder_list,
			    base.head) {
		pipe = 0;

		if (encoder->get_hw_state(encoder, &pipe)) {
			encoder->base.crtc =
				dev_priv->pipe_to_crtc_mapping[pipe];
		} else {
			encoder->base.crtc = NULL;
		}

		encoder->connectors_active = false;
		DRM_DEBUG_KMS("[ENCODER:%d:%s] hw state readout: %s, pipe=%i\n",
			      encoder->base.base.id,
			      drm_get_encoder_name(&encoder->base),
			      encoder->base.crtc ? "enabled" : "disabled",
			      pipe);
	}

	list_for_each_entry(connector, &dev->mode_config.connector_list,
			    base.head) {
		if (connector->get_hw_state(connector)) {
			connector->base.dpms = DRM_MODE_DPMS_ON;
			connector->encoder->connectors_active = true;
			connector->base.encoder = &connector->encoder->base;
		} else {
			connector->base.dpms = DRM_MODE_DPMS_OFF;
			connector->base.encoder = NULL;
		}
		DRM_DEBUG_KMS("[CONNECTOR:%d:%s] hw state readout: %s\n",
			      connector->base.base.id,
			      drm_get_connector_name(&connector->base),
			      connector->base.encoder ? "enabled" : "disabled");
	}

	/* HW state is read out, now we need to sanitize this mess. */
	list_for_each_entry(encoder, &dev->mode_config.encoder_list,
			    base.head) {
		intel_sanitize_encoder(encoder);
	}

	for_each_pipe(pipe) {
		crtc = to_intel_crtc(dev_priv->pipe_to_crtc_mapping[pipe]);
		intel_sanitize_crtc(crtc);
	}

	if (force_restore) {
		for_each_pipe(pipe) {
			struct drm_crtc *crtc =
				dev_priv->pipe_to_crtc_mapping[pipe];
			intel_crtc_restore_mode(crtc);
		}
		list_for_each_entry(plane, &dev->mode_config.plane_list, head)
			intel_plane_restore(plane);

		i915_redisable_vga(dev);
	} else {
		intel_modeset_update_staged_output_state(dev);
	}

	intel_modeset_check_state(dev);

	drm_mode_config_reset(dev);
}

void intel_modeset_gem_init(struct drm_device *dev)
{
	intel_modeset_init_hw(dev);

	intel_setup_overlay(dev);

	intel_modeset_setup_hw_state(dev, false);
}

void intel_modeset_cleanup(struct drm_device *dev)
{
	struct drm_i915_private *dev_priv = dev->dev_private;
	struct drm_crtc *crtc;
	struct intel_crtc *intel_crtc;

	drm_kms_helper_poll_fini(dev);
	mutex_lock(&dev->struct_mutex);

	intel_unregister_dsm_handler();


	list_for_each_entry(crtc, &dev->mode_config.crtc_list, head) {
		/* Skip inactive CRTCs */
		if (!crtc->fb)
			continue;

		intel_crtc = to_intel_crtc(crtc);
		intel_increase_pllclock(crtc);
	}

	intel_disable_fbc(dev);

	intel_disable_gt_powersave(dev);

	ironlake_teardown_rc6(dev);

	if (IS_VALLEYVIEW(dev))
		vlv_init_dpio(dev);

	mutex_unlock(&dev->struct_mutex);

	/* Disable the irq before mode object teardown, for the irq might
	 * enqueue unpin/hotplug work. */
	drm_irq_uninstall(dev);
	cancel_work_sync(&dev_priv->hotplug_work);
	cancel_work_sync(&dev_priv->rps.work);

	/* flush any delayed tasks or pending work */
	flush_scheduled_work();

	drm_mode_config_cleanup(dev);

	intel_cleanup_overlay(dev);
}

/*
 * Return which encoder is currently attached for connector.
 */
struct drm_encoder *intel_best_encoder(struct drm_connector *connector)
{
	return &intel_attached_encoder(connector)->base;
}

void intel_connector_attach_encoder(struct intel_connector *connector,
				    struct intel_encoder *encoder)
{
	connector->encoder = encoder;
	drm_mode_connector_attach_encoder(&connector->base,
					  &encoder->base);
}

/*
 * set vga decode state - true == enable VGA decode
 */
int intel_modeset_vga_set_state(struct drm_device *dev, bool state)
{
	struct drm_i915_private *dev_priv = dev->dev_private;
	u16 gmch_ctrl;

	pci_read_config_word(dev_priv->bridge_dev, INTEL_GMCH_CTRL, &gmch_ctrl);
	if (state)
		gmch_ctrl &= ~INTEL_GMCH_VGA_DISABLE;
	else
		gmch_ctrl |= INTEL_GMCH_VGA_DISABLE;
	pci_write_config_word(dev_priv->bridge_dev, INTEL_GMCH_CTRL, gmch_ctrl);
	return 0;
}

#ifdef CONFIG_DEBUG_FS
#include <linux/seq_file.h>

struct intel_display_error_state {
	struct intel_cursor_error_state {
		u32 control;
		u32 position;
		u32 base;
		u32 size;
	} cursor[I915_MAX_PIPES];

	struct intel_pipe_error_state {
		u32 conf;
		u32 source;

		u32 htotal;
		u32 hblank;
		u32 hsync;
		u32 vtotal;
		u32 vblank;
		u32 vsync;
	} pipe[I915_MAX_PIPES];

	struct intel_plane_error_state {
		u32 control;
		u32 stride;
		u32 size;
		u32 pos;
		u32 addr;
		u32 surface;
		u32 tile_offset;
	} plane[I915_MAX_PIPES];
};

struct intel_display_error_state *
intel_display_capture_error_state(struct drm_device *dev)
{
	drm_i915_private_t *dev_priv = dev->dev_private;
	struct intel_display_error_state *error;
	enum transcoder cpu_transcoder;
	int i;

	error = kmalloc(sizeof(*error), GFP_ATOMIC);
	if (error == NULL)
		return NULL;

	for_each_pipe(i) {
		cpu_transcoder = intel_pipe_to_cpu_transcoder(dev_priv, i);

		if (INTEL_INFO(dev)->gen <= 6 || IS_VALLEYVIEW(dev)) {
			error->cursor[i].control = I915_READ(CURCNTR(i));
			error->cursor[i].position = I915_READ(CURPOS(i));
			error->cursor[i].base = I915_READ(CURBASE(i));
		} else {
			error->cursor[i].control = I915_READ(CURCNTR_IVB(i));
			error->cursor[i].position = I915_READ(CURPOS_IVB(i));
			error->cursor[i].base = I915_READ(CURBASE_IVB(i));
		}

		error->plane[i].control = I915_READ(DSPCNTR(i));
		error->plane[i].stride = I915_READ(DSPSTRIDE(i));
<<<<<<< HEAD
		if (INTEL_INFO(dev)->gen <= 3)
			error->plane[i].size = I915_READ(DSPSIZE(i));
		error->plane[i].pos = I915_READ(DSPPOS(i));
=======
		if (INTEL_INFO(dev)->gen <= 3) {
			error->plane[i].size = I915_READ(DSPSIZE(i));
			error->plane[i].pos = I915_READ(DSPPOS(i));
		}
>>>>>>> bae36991
		if (INTEL_INFO(dev)->gen <= 7 && !IS_HASWELL(dev))
			error->plane[i].addr = I915_READ(DSPADDR(i));
		if (INTEL_INFO(dev)->gen >= 4) {
			error->plane[i].surface = I915_READ(DSPSURF(i));
			error->plane[i].tile_offset = I915_READ(DSPTILEOFF(i));
		}

		error->pipe[i].conf = I915_READ(PIPECONF(cpu_transcoder));
		error->pipe[i].source = I915_READ(PIPESRC(i));
		error->pipe[i].htotal = I915_READ(HTOTAL(cpu_transcoder));
		error->pipe[i].hblank = I915_READ(HBLANK(cpu_transcoder));
		error->pipe[i].hsync = I915_READ(HSYNC(cpu_transcoder));
		error->pipe[i].vtotal = I915_READ(VTOTAL(cpu_transcoder));
		error->pipe[i].vblank = I915_READ(VBLANK(cpu_transcoder));
		error->pipe[i].vsync = I915_READ(VSYNC(cpu_transcoder));
	}

	return error;
}

void
intel_display_print_error_state(struct seq_file *m,
				struct drm_device *dev,
				struct intel_display_error_state *error)
{
	int i;

	seq_printf(m, "Num Pipes: %d\n", INTEL_INFO(dev)->num_pipes);
	for_each_pipe(i) {
		seq_printf(m, "Pipe [%d]:\n", i);
		seq_printf(m, "  CONF: %08x\n", error->pipe[i].conf);
		seq_printf(m, "  SRC: %08x\n", error->pipe[i].source);
		seq_printf(m, "  HTOTAL: %08x\n", error->pipe[i].htotal);
		seq_printf(m, "  HBLANK: %08x\n", error->pipe[i].hblank);
		seq_printf(m, "  HSYNC: %08x\n", error->pipe[i].hsync);
		seq_printf(m, "  VTOTAL: %08x\n", error->pipe[i].vtotal);
		seq_printf(m, "  VBLANK: %08x\n", error->pipe[i].vblank);
		seq_printf(m, "  VSYNC: %08x\n", error->pipe[i].vsync);

		seq_printf(m, "Plane [%d]:\n", i);
		seq_printf(m, "  CNTR: %08x\n", error->plane[i].control);
		seq_printf(m, "  STRIDE: %08x\n", error->plane[i].stride);
<<<<<<< HEAD
		if (INTEL_INFO(dev)->gen <= 3)
			seq_printf(m, "  SIZE: %08x\n", error->plane[i].size);
		seq_printf(m, "  POS: %08x\n", error->plane[i].pos);
		if (!IS_HASWELL(dev))
=======
		if (INTEL_INFO(dev)->gen <= 3) {
			seq_printf(m, "  SIZE: %08x\n", error->plane[i].size);
			seq_printf(m, "  POS: %08x\n", error->plane[i].pos);
		}
		if (INTEL_INFO(dev)->gen <= 7 && !IS_HASWELL(dev))
>>>>>>> bae36991
			seq_printf(m, "  ADDR: %08x\n", error->plane[i].addr);
		if (INTEL_INFO(dev)->gen >= 4) {
			seq_printf(m, "  SURF: %08x\n", error->plane[i].surface);
			seq_printf(m, "  TILEOFF: %08x\n", error->plane[i].tile_offset);
		}

		seq_printf(m, "Cursor [%d]:\n", i);
		seq_printf(m, "  CNTR: %08x\n", error->cursor[i].control);
		seq_printf(m, "  POS: %08x\n", error->cursor[i].position);
		seq_printf(m, "  BASE: %08x\n", error->cursor[i].base);
	}
}
#endif<|MERGE_RESOLUTION|>--- conflicted
+++ resolved
@@ -4438,11 +4438,7 @@
 			dpll |= PLL_P2_DIVIDE_BY_4;
 	}
 
-<<<<<<< HEAD
-	if (intel_pipe_has_type(crtc, INTEL_OUTPUT_LVDS) &&
-=======
 	if (intel_pipe_has_type(&crtc->base, INTEL_OUTPUT_LVDS) &&
->>>>>>> bae36991
 		 intel_panel_use_ssc(dev_priv) && num_connectors < 2)
 		dpll |= PLLB_REF_INPUT_SPREADSPECTRUMIN;
 	else
@@ -4698,23 +4694,6 @@
 	if (!IS_VALLEYVIEW(dev)) {
 		if (pipe == 0)
 			dspcntr &= ~DISPPLANE_SEL_PIPE_MASK;
-<<<<<<< HEAD
-		else
-			dspcntr |= DISPPLANE_SEL_PIPE_B;
-	}
-
-	if (pipe == 0 && INTEL_INFO(dev)->gen < 4) {
-		/* Enable pixel doubling when the dot clock is > 90% of the (display)
-		 * core speed.
-		 *
-		 * XXX: No double-wide on 915GM pipe B. Is that the only reason for the
-		 * pipe == 0 check?
-		 */
-		if (mode->clock >
-		    dev_priv->display.get_display_clock_speed(dev) * 9 / 10)
-			pipeconf |= PIPECONF_DOUBLE_WIDE;
-=======
->>>>>>> bae36991
 		else
 			dspcntr |= DISPPLANE_SEL_PIPE_B;
 	}
@@ -9518,16 +9497,10 @@
 
 		error->plane[i].control = I915_READ(DSPCNTR(i));
 		error->plane[i].stride = I915_READ(DSPSTRIDE(i));
-<<<<<<< HEAD
-		if (INTEL_INFO(dev)->gen <= 3)
-			error->plane[i].size = I915_READ(DSPSIZE(i));
-		error->plane[i].pos = I915_READ(DSPPOS(i));
-=======
 		if (INTEL_INFO(dev)->gen <= 3) {
 			error->plane[i].size = I915_READ(DSPSIZE(i));
 			error->plane[i].pos = I915_READ(DSPPOS(i));
 		}
->>>>>>> bae36991
 		if (INTEL_INFO(dev)->gen <= 7 && !IS_HASWELL(dev))
 			error->plane[i].addr = I915_READ(DSPADDR(i));
 		if (INTEL_INFO(dev)->gen >= 4) {
@@ -9570,18 +9543,11 @@
 		seq_printf(m, "Plane [%d]:\n", i);
 		seq_printf(m, "  CNTR: %08x\n", error->plane[i].control);
 		seq_printf(m, "  STRIDE: %08x\n", error->plane[i].stride);
-<<<<<<< HEAD
-		if (INTEL_INFO(dev)->gen <= 3)
-			seq_printf(m, "  SIZE: %08x\n", error->plane[i].size);
-		seq_printf(m, "  POS: %08x\n", error->plane[i].pos);
-		if (!IS_HASWELL(dev))
-=======
 		if (INTEL_INFO(dev)->gen <= 3) {
 			seq_printf(m, "  SIZE: %08x\n", error->plane[i].size);
 			seq_printf(m, "  POS: %08x\n", error->plane[i].pos);
 		}
 		if (INTEL_INFO(dev)->gen <= 7 && !IS_HASWELL(dev))
->>>>>>> bae36991
 			seq_printf(m, "  ADDR: %08x\n", error->plane[i].addr);
 		if (INTEL_INFO(dev)->gen >= 4) {
 			seq_printf(m, "  SURF: %08x\n", error->plane[i].surface);
