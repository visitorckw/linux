/*
 * Copyright 2023 Advanced Micro Devices, Inc.
 *
 * Permission is hereby granted, free of charge, to any person obtaining a
 * copy of this software and associated documentation files (the "Software"),
 * to deal in the Software without restriction, including without limitation
 * the rights to use, copy, modify, merge, publish, distribute, sublicense,
 * and/or sell copies of the Software, and to permit persons to whom the
 * Software is furnished to do so, subject to the following conditions:
 *
 * The above copyright notice and this permission notice shall be included in
 * all copies or substantial portions of the Software.
 *
 * THE SOFTWARE IS PROVIDED "AS IS", WITHOUT WARRANTY OF ANY KIND, EXPRESS OR
 * IMPLIED, INCLUDING BUT NOT LIMITED TO THE WARRANTIES OF MERCHANTABILITY,
 * FITNESS FOR A PARTICULAR PURPOSE AND NONINFRINGEMENT.  IN NO EVENT SHALL
 * THE COPYRIGHT HOLDER(S) OR AUTHOR(S) BE LIABLE FOR ANY CLAIM, DAMAGES OR
 * OTHER LIABILITY, WHETHER IN AN ACTION OF CONTRACT, TORT OR OTHERWISE,
 * ARISING FROM, OUT OF OR IN CONNECTION WITH THE SOFTWARE OR THE USE OR
 * OTHER DEALINGS IN THE SOFTWARE.
 *
 */

#include "smu_types.h"
#define SWSMU_CODE_LAYER_L2

#include "amdgpu.h"
#include "amdgpu_smu.h"
#include "smu_v14_0.h"
#include "smu14_driver_if_v14_0_0.h"
#include "smu_v14_0_0_ppt.h"
#include "smu_v14_0_0_ppsmc.h"
#include "smu_v14_0_0_pmfw.h"
#include "smu_cmn.h"

/*
 * DO NOT use these for err/warn/info/debug messages.
 * Use dev_err, dev_warn, dev_info and dev_dbg instead.
 * They are more MGPU friendly.
 */
#undef pr_err
#undef pr_warn
#undef pr_info
#undef pr_debug

#define mmMP1_SMN_C2PMSG_66			0x0282
#define mmMP1_SMN_C2PMSG_66_BASE_IDX            0

#define mmMP1_SMN_C2PMSG_82			0x0292
#define mmMP1_SMN_C2PMSG_82_BASE_IDX            0

#define mmMP1_SMN_C2PMSG_90			0x029a
#define mmMP1_SMN_C2PMSG_90_BASE_IDX		    0

#define FEATURE_MASK(feature) (1ULL << feature)
#define SMC_DPM_FEATURE ( \
	FEATURE_MASK(FEATURE_CCLK_DPM_BIT) | \
	FEATURE_MASK(FEATURE_VCN_DPM_BIT)	 | \
	FEATURE_MASK(FEATURE_FCLK_DPM_BIT)	 | \
	FEATURE_MASK(FEATURE_SOCCLK_DPM_BIT)	 | \
	FEATURE_MASK(FEATURE_LCLK_DPM_BIT)	 | \
	FEATURE_MASK(FEATURE_SHUBCLK_DPM_BIT)	 | \
	FEATURE_MASK(FEATURE_DCFCLK_DPM_BIT)| \
	FEATURE_MASK(FEATURE_ISP_DPM_BIT)| \
	FEATURE_MASK(FEATURE_IPU_DPM_BIT)	| \
	FEATURE_MASK(FEATURE_GFX_DPM_BIT)	| \
	FEATURE_MASK(FEATURE_VPE_DPM_BIT))

static struct cmn2asic_msg_mapping smu_v14_0_0_message_map[SMU_MSG_MAX_COUNT] = {
	MSG_MAP(TestMessage,                    PPSMC_MSG_TestMessage,				1),
	MSG_MAP(GetSmuVersion,                  PPSMC_MSG_GetPmfwVersion,			1),
	MSG_MAP(GetDriverIfVersion,             PPSMC_MSG_GetDriverIfVersion,		1),
	MSG_MAP(PowerDownVcn,                   PPSMC_MSG_PowerDownVcn,				1),
	MSG_MAP(PowerUpVcn,                     PPSMC_MSG_PowerUpVcn,				1),
	MSG_MAP(SetHardMinVcn,                  PPSMC_MSG_SetHardMinVcn,			1),
	MSG_MAP(SetSoftMinGfxclk,               PPSMC_MSG_SetSoftMinGfxclk,			1),
	MSG_MAP(PrepareMp1ForUnload,            PPSMC_MSG_PrepareMp1ForUnload,		1),
	MSG_MAP(SetDriverDramAddrHigh,          PPSMC_MSG_SetDriverDramAddrHigh,	1),
	MSG_MAP(SetDriverDramAddrLow,           PPSMC_MSG_SetDriverDramAddrLow,		1),
	MSG_MAP(TransferTableSmu2Dram,          PPSMC_MSG_TransferTableSmu2Dram,	1),
	MSG_MAP(TransferTableDram2Smu,          PPSMC_MSG_TransferTableDram2Smu,	1),
	MSG_MAP(GfxDeviceDriverReset,           PPSMC_MSG_GfxDeviceDriverReset,		1),
	MSG_MAP(GetEnabledSmuFeatures,          PPSMC_MSG_GetEnabledSmuFeatures,	1),
	MSG_MAP(SetHardMinSocclkByFreq,         PPSMC_MSG_SetHardMinSocclkByFreq,	1),
	MSG_MAP(SetSoftMinFclk,                 PPSMC_MSG_SetSoftMinFclk,			1),
	MSG_MAP(SetSoftMinVcn,                  PPSMC_MSG_SetSoftMinVcn,			1),
	MSG_MAP(EnableGfxImu,                   PPSMC_MSG_EnableGfxImu,				1),
	MSG_MAP(AllowGfxOff,                    PPSMC_MSG_AllowGfxOff,				1),
	MSG_MAP(DisallowGfxOff,                 PPSMC_MSG_DisallowGfxOff,			1),
	MSG_MAP(SetSoftMaxGfxClk,               PPSMC_MSG_SetSoftMaxGfxClk,			1),
	MSG_MAP(SetHardMinGfxClk,               PPSMC_MSG_SetHardMinGfxClk,			1),
	MSG_MAP(SetSoftMaxSocclkByFreq,         PPSMC_MSG_SetSoftMaxSocclkByFreq,	1),
	MSG_MAP(SetSoftMaxFclkByFreq,           PPSMC_MSG_SetSoftMaxFclkByFreq,		1),
	MSG_MAP(SetSoftMaxVcn,                  PPSMC_MSG_SetSoftMaxVcn,			1),
	MSG_MAP(PowerDownJpeg,                  PPSMC_MSG_PowerDownJpeg,			1),
	MSG_MAP(PowerUpJpeg,                    PPSMC_MSG_PowerUpJpeg,				1),
	MSG_MAP(SetHardMinFclkByFreq,           PPSMC_MSG_SetHardMinFclkByFreq,		1),
	MSG_MAP(SetSoftMinSocclkByFreq,         PPSMC_MSG_SetSoftMinSocclkByFreq,	1),
	MSG_MAP(PowerDownIspByTile,             PPSMC_MSG_PowerDownIspByTile,		1),
	MSG_MAP(PowerUpIspByTile,               PPSMC_MSG_PowerUpIspByTile,			1),
	MSG_MAP(SetHardMinIspiclkByFreq,        PPSMC_MSG_SetHardMinIspiclkByFreq,	1),
	MSG_MAP(SetHardMinIspxclkByFreq,        PPSMC_MSG_SetHardMinIspxclkByFreq,	1),
	MSG_MAP(PowerUpVpe,                     PPSMC_MSG_PowerUpVpe,				1),
	MSG_MAP(PowerDownVpe,                   PPSMC_MSG_PowerDownVpe,				1),
	MSG_MAP(PowerUpUmsch,                   PPSMC_MSG_PowerUpUmsch,				1),
	MSG_MAP(PowerDownUmsch,                 PPSMC_MSG_PowerDownUmsch,			1),
	MSG_MAP(SetSoftMaxVpe,                  PPSMC_MSG_SetSoftMaxVpe,			1),
	MSG_MAP(SetSoftMinVpe,                  PPSMC_MSG_SetSoftMinVpe,			1),
};

static struct cmn2asic_mapping smu_v14_0_0_feature_mask_map[SMU_FEATURE_COUNT] = {
	FEA_MAP(CCLK_DPM),
	FEA_MAP(FAN_CONTROLLER),
	FEA_MAP(PPT),
	FEA_MAP(TDC),
	FEA_MAP(THERMAL),
	FEA_MAP(VCN_DPM),
	FEA_MAP_REVERSE(FCLK),
	FEA_MAP_REVERSE(SOCCLK),
	FEA_MAP(LCLK_DPM),
	FEA_MAP(SHUBCLK_DPM),
	FEA_MAP(DCFCLK_DPM),
	FEA_MAP_HALF_REVERSE(GFX),
	FEA_MAP(DS_GFXCLK),
	FEA_MAP(DS_SOCCLK),
	FEA_MAP(DS_LCLK),
	FEA_MAP(LOW_POWER_DCNCLKS),
	FEA_MAP(DS_FCLK),
	FEA_MAP(DS_MP1CLK),
	FEA_MAP(PSI),
	FEA_MAP(PROCHOT),
	FEA_MAP(CPUOFF),
	FEA_MAP(STAPM),
	FEA_MAP(S0I3),
	FEA_MAP(PERF_LIMIT),
	FEA_MAP(CORE_DLDO),
	FEA_MAP(DS_VCN),
	FEA_MAP(CPPC),
	FEA_MAP(DF_CSTATES),
	FEA_MAP(ATHUB_PG),
};

static struct cmn2asic_mapping smu_v14_0_0_table_map[SMU_TABLE_COUNT] = {
	TAB_MAP_VALID(WATERMARKS),
	TAB_MAP_VALID(SMU_METRICS),
	TAB_MAP_VALID(CUSTOM_DPM),
	TAB_MAP_VALID(DPMCLOCKS),
};

static int smu_v14_0_0_init_smc_tables(struct smu_context *smu)
{
	struct smu_table_context *smu_table = &smu->smu_table;
	struct smu_table *tables = smu_table->tables;

	SMU_TABLE_INIT(tables, SMU_TABLE_WATERMARKS, sizeof(Watermarks_t),
		PAGE_SIZE, AMDGPU_GEM_DOMAIN_VRAM);
	SMU_TABLE_INIT(tables, SMU_TABLE_DPMCLOCKS, sizeof(DpmClocks_t),
		PAGE_SIZE, AMDGPU_GEM_DOMAIN_VRAM);
	SMU_TABLE_INIT(tables, SMU_TABLE_SMU_METRICS, sizeof(SmuMetrics_t),
		PAGE_SIZE, AMDGPU_GEM_DOMAIN_VRAM);

	smu_table->metrics_table = kzalloc(sizeof(SmuMetrics_t), GFP_KERNEL);
	if (!smu_table->metrics_table)
		goto err0_out;
	smu_table->metrics_time = 0;

	smu_table->clocks_table = kzalloc(sizeof(DpmClocks_t), GFP_KERNEL);
	if (!smu_table->clocks_table)
		goto err1_out;

	smu_table->watermarks_table = kzalloc(sizeof(Watermarks_t), GFP_KERNEL);
	if (!smu_table->watermarks_table)
		goto err2_out;

	smu_table->gpu_metrics_table_size = sizeof(struct gpu_metrics_v3_0);
	smu_table->gpu_metrics_table = kzalloc(smu_table->gpu_metrics_table_size, GFP_KERNEL);
	if (!smu_table->gpu_metrics_table)
		goto err3_out;

	return 0;

err3_out:
	kfree(smu_table->watermarks_table);
err2_out:
	kfree(smu_table->clocks_table);
err1_out:
	kfree(smu_table->metrics_table);
err0_out:
	return -ENOMEM;
}

static int smu_v14_0_0_fini_smc_tables(struct smu_context *smu)
{
	struct smu_table_context *smu_table = &smu->smu_table;

	kfree(smu_table->clocks_table);
	smu_table->clocks_table = NULL;

	kfree(smu_table->metrics_table);
	smu_table->metrics_table = NULL;

	kfree(smu_table->watermarks_table);
	smu_table->watermarks_table = NULL;

	kfree(smu_table->gpu_metrics_table);
	smu_table->gpu_metrics_table = NULL;

	return 0;
}

static int smu_v14_0_0_system_features_control(struct smu_context *smu, bool en)
{
	struct amdgpu_device *adev = smu->adev;
	int ret = 0;

	if (!en && !adev->in_s0ix)
		ret = smu_cmn_send_smc_msg(smu, SMU_MSG_PrepareMp1ForUnload, NULL);

	return ret;
}

static int smu_v14_0_0_get_smu_metrics_data(struct smu_context *smu,
					    MetricsMember_t member,
					    uint32_t *value)
{
	struct smu_table_context *smu_table = &smu->smu_table;

	SmuMetrics_t *metrics = (SmuMetrics_t *)smu_table->metrics_table;
	int ret = 0;

	ret = smu_cmn_get_metrics_table(smu, NULL, false);
	if (ret)
		return ret;

	switch (member) {
	case METRICS_AVERAGE_GFXCLK:
		*value = metrics->GfxclkFrequency;
		break;
	case METRICS_AVERAGE_SOCCLK:
		*value = metrics->SocclkFrequency;
		break;
	case METRICS_AVERAGE_VCLK:
		*value = metrics->VclkFrequency;
		break;
	case METRICS_AVERAGE_DCLK:
		*value = 0;
		break;
	case METRICS_AVERAGE_UCLK:
		*value = metrics->MemclkFrequency;
		break;
	case METRICS_AVERAGE_FCLK:
		*value = metrics->FclkFrequency;
<<<<<<< HEAD
		break;
	case METRICS_AVERAGE_GFXACTIVITY:
		*value = metrics->GfxActivity / 100;
		break;
	case METRICS_AVERAGE_VCNACTIVITY:
		*value = metrics->VcnActivity / 100;
		break;
	case METRICS_AVERAGE_SOCKETPOWER:
	case METRICS_CURR_SOCKETPOWER:
		*value = (metrics->SocketPower / 1000 << 8) +
		(metrics->SocketPower % 1000 / 10);
		break;
	case METRICS_TEMPERATURE_EDGE:
		*value = metrics->GfxTemperature / 100 *
		SMU_TEMPERATURE_UNITS_PER_CENTIGRADES;
		break;
	case METRICS_TEMPERATURE_HOTSPOT:
		*value = metrics->SocTemperature / 100 *
		SMU_TEMPERATURE_UNITS_PER_CENTIGRADES;
		break;
	case METRICS_THROTTLER_STATUS:
		*value = 0;
		break;
	case METRICS_VOLTAGE_VDDGFX:
		*value = 0;
		break;
	case METRICS_VOLTAGE_VDDSOC:
		*value = 0;
		break;
	case METRICS_SS_APU_SHARE:
		/* return the percentage of APU power with respect to APU's power limit.
		 * percentage is reported, this isn't boost value. Smartshift power
		 * boost/shift is only when the percentage is more than 100.
		 */
		if (metrics->StapmOpnLimit > 0)
			*value = (metrics->ApuPower * 100) / metrics->StapmOpnLimit;
		else
			*value = 0;
=======
>>>>>>> 8e2f79f4
		break;
	case METRICS_AVERAGE_VPECLK:
		*value = metrics->VpeclkFrequency;
		break;
	case METRICS_AVERAGE_IPUCLK:
		*value = metrics->IpuclkFrequency;
		break;
<<<<<<< HEAD
=======
	case METRICS_AVERAGE_MPIPUCLK:
		*value = metrics->MpipuclkFrequency;
		break;
	case METRICS_AVERAGE_GFXACTIVITY:
		*value = metrics->GfxActivity / 100;
		break;
	case METRICS_AVERAGE_VCNACTIVITY:
		*value = metrics->VcnActivity / 100;
		break;
	case METRICS_AVERAGE_SOCKETPOWER:
	case METRICS_CURR_SOCKETPOWER:
		*value = (metrics->SocketPower / 1000 << 8) +
		(metrics->SocketPower % 1000 / 10);
		break;
	case METRICS_TEMPERATURE_EDGE:
		*value = metrics->GfxTemperature / 100 *
		SMU_TEMPERATURE_UNITS_PER_CENTIGRADES;
		break;
	case METRICS_TEMPERATURE_HOTSPOT:
		*value = metrics->SocTemperature / 100 *
		SMU_TEMPERATURE_UNITS_PER_CENTIGRADES;
		break;
	case METRICS_THROTTLER_RESIDENCY_PROCHOT:
		*value = metrics->ThrottleResidency_PROCHOT;
		break;
	case METRICS_THROTTLER_RESIDENCY_SPL:
		*value = metrics->ThrottleResidency_SPL;
		break;
	case METRICS_THROTTLER_RESIDENCY_FPPT:
		*value = metrics->ThrottleResidency_FPPT;
		break;
	case METRICS_THROTTLER_RESIDENCY_SPPT:
		*value = metrics->ThrottleResidency_SPPT;
		break;
	case METRICS_THROTTLER_RESIDENCY_THM_CORE:
		*value = metrics->ThrottleResidency_THM_CORE;
		break;
	case METRICS_THROTTLER_RESIDENCY_THM_GFX:
		*value = metrics->ThrottleResidency_THM_GFX;
		break;
	case METRICS_THROTTLER_RESIDENCY_THM_SOC:
		*value = metrics->ThrottleResidency_THM_SOC;
		break;
	case METRICS_VOLTAGE_VDDGFX:
		*value = 0;
		break;
	case METRICS_VOLTAGE_VDDSOC:
		*value = 0;
		break;
	case METRICS_SS_APU_SHARE:
		/* return the percentage of APU power with respect to APU's power limit.
		 * percentage is reported, this isn't boost value. Smartshift power
		 * boost/shift is only when the percentage is more than 100.
		 */
		if (metrics->StapmOpnLimit > 0)
			*value = (metrics->ApuPower * 100) / metrics->StapmOpnLimit;
		else
			*value = 0;
		break;
	case METRICS_SS_DGPU_SHARE:
		/* return the percentage of dGPU power with respect to dGPU's power limit.
		 * percentage is reported, this isn't boost value. Smartshift power
		 * boost/shift is only when the percentage is more than 100.
		 */
		if ((metrics->dGpuPower > 0) &&
		    (metrics->StapmCurrentLimit > metrics->StapmOpnLimit))
			*value = (metrics->dGpuPower * 100) /
				 (metrics->StapmCurrentLimit - metrics->StapmOpnLimit);
		else
			*value = 0;
		break;
	default:
		*value = UINT_MAX;
		break;
>>>>>>> 8e2f79f4
	}

	return ret;
}

static int smu_v14_0_0_read_sensor(struct smu_context *smu,
				   enum amd_pp_sensors sensor,
				   void *data, uint32_t *size)
{
	int ret = 0;

	if (!data || !size)
		return -EINVAL;

	switch (sensor) {
	case AMDGPU_PP_SENSOR_GPU_LOAD:
		ret = smu_v14_0_0_get_smu_metrics_data(smu,
						       METRICS_AVERAGE_GFXACTIVITY,
						       (uint32_t *)data);
		*size = 4;
		break;
	case AMDGPU_PP_SENSOR_GPU_AVG_POWER:
		ret = smu_v14_0_0_get_smu_metrics_data(smu,
						       METRICS_AVERAGE_SOCKETPOWER,
						       (uint32_t *)data);
		*size = 4;
		break;
	case AMDGPU_PP_SENSOR_GPU_INPUT_POWER:
		ret = smu_v14_0_0_get_smu_metrics_data(smu,
						       METRICS_CURR_SOCKETPOWER,
						       (uint32_t *)data);
		*size = 4;
		break;
	case AMDGPU_PP_SENSOR_EDGE_TEMP:
		ret = smu_v14_0_0_get_smu_metrics_data(smu,
						       METRICS_TEMPERATURE_EDGE,
						       (uint32_t *)data);
		*size = 4;
		break;
	case AMDGPU_PP_SENSOR_HOTSPOT_TEMP:
		ret = smu_v14_0_0_get_smu_metrics_data(smu,
						       METRICS_TEMPERATURE_HOTSPOT,
						       (uint32_t *)data);
		*size = 4;
		break;
	case AMDGPU_PP_SENSOR_GFX_MCLK:
		ret = smu_v14_0_0_get_smu_metrics_data(smu,
						       METRICS_AVERAGE_UCLK,
						       (uint32_t *)data);
		*(uint32_t *)data *= 100;
		*size = 4;
		break;
	case AMDGPU_PP_SENSOR_GFX_SCLK:
		ret = smu_v14_0_0_get_smu_metrics_data(smu,
						       METRICS_AVERAGE_GFXCLK,
						       (uint32_t *)data);
		*(uint32_t *)data *= 100;
		*size = 4;
		break;
	case AMDGPU_PP_SENSOR_VDDGFX:
		ret = smu_v14_0_0_get_smu_metrics_data(smu,
						       METRICS_VOLTAGE_VDDGFX,
						       (uint32_t *)data);
		*size = 4;
		break;
	case AMDGPU_PP_SENSOR_VDDNB:
		ret = smu_v14_0_0_get_smu_metrics_data(smu,
						       METRICS_VOLTAGE_VDDSOC,
						       (uint32_t *)data);
		*size = 4;
		break;
	case AMDGPU_PP_SENSOR_SS_APU_SHARE:
		ret = smu_v14_0_0_get_smu_metrics_data(smu,
						       METRICS_SS_APU_SHARE,
						       (uint32_t *)data);
		*size = 4;
		break;
	case AMDGPU_PP_SENSOR_SS_DGPU_SHARE:
		ret = smu_v14_0_0_get_smu_metrics_data(smu,
						       METRICS_SS_DGPU_SHARE,
						       (uint32_t *)data);
		*size = 4;
		break;
	default:
		ret = -EOPNOTSUPP;
		break;
	}

	return ret;
}

static bool smu_v14_0_0_is_dpm_running(struct smu_context *smu)
{
	int ret = 0;
	uint64_t feature_enabled;

	ret = smu_cmn_get_enabled_mask(smu, &feature_enabled);

	if (ret)
		return false;

	return !!(feature_enabled & SMC_DPM_FEATURE);
}

static int smu_v14_0_0_set_watermarks_table(struct smu_context *smu,
					    struct pp_smu_wm_range_sets *clock_ranges)
{
	int i;
	int ret = 0;
	Watermarks_t *table = smu->smu_table.watermarks_table;

	if (!table || !clock_ranges)
		return -EINVAL;

	if (clock_ranges->num_reader_wm_sets > NUM_WM_RANGES ||
		clock_ranges->num_writer_wm_sets > NUM_WM_RANGES)
		return -EINVAL;

	for (i = 0; i < clock_ranges->num_reader_wm_sets; i++) {
		table->WatermarkRow[WM_DCFCLK][i].MinClock =
			clock_ranges->reader_wm_sets[i].min_drain_clk_mhz;
		table->WatermarkRow[WM_DCFCLK][i].MaxClock =
			clock_ranges->reader_wm_sets[i].max_drain_clk_mhz;
		table->WatermarkRow[WM_DCFCLK][i].MinMclk =
			clock_ranges->reader_wm_sets[i].min_fill_clk_mhz;
		table->WatermarkRow[WM_DCFCLK][i].MaxMclk =
			clock_ranges->reader_wm_sets[i].max_fill_clk_mhz;

		table->WatermarkRow[WM_DCFCLK][i].WmSetting =
			clock_ranges->reader_wm_sets[i].wm_inst;
	}

	for (i = 0; i < clock_ranges->num_writer_wm_sets; i++) {
		table->WatermarkRow[WM_SOCCLK][i].MinClock =
			clock_ranges->writer_wm_sets[i].min_fill_clk_mhz;
		table->WatermarkRow[WM_SOCCLK][i].MaxClock =
			clock_ranges->writer_wm_sets[i].max_fill_clk_mhz;
		table->WatermarkRow[WM_SOCCLK][i].MinMclk =
			clock_ranges->writer_wm_sets[i].min_drain_clk_mhz;
		table->WatermarkRow[WM_SOCCLK][i].MaxMclk =
			clock_ranges->writer_wm_sets[i].max_drain_clk_mhz;

		table->WatermarkRow[WM_SOCCLK][i].WmSetting =
			clock_ranges->writer_wm_sets[i].wm_inst;
	}

	smu->watermarks_bitmap |= WATERMARKS_EXIST;

	/* pass data to smu controller */
	if ((smu->watermarks_bitmap & WATERMARKS_EXIST) &&
	     !(smu->watermarks_bitmap & WATERMARKS_LOADED)) {
		ret = smu_cmn_write_watermarks_table(smu);
		if (ret) {
			dev_err(smu->adev->dev, "Failed to update WMTABLE!");
			return ret;
		}
		smu->watermarks_bitmap |= WATERMARKS_LOADED;
	}

	return 0;
}

static ssize_t smu_v14_0_0_get_gpu_metrics(struct smu_context *smu,
						void **table)
{
	struct smu_table_context *smu_table = &smu->smu_table;
	struct gpu_metrics_v3_0 *gpu_metrics =
		(struct gpu_metrics_v3_0 *)smu_table->gpu_metrics_table;
	SmuMetrics_t metrics;
	int ret = 0;

	ret = smu_cmn_get_metrics_table(smu, &metrics, true);
	if (ret)
		return ret;

	smu_cmn_init_soft_gpu_metrics(gpu_metrics, 3, 0);

	gpu_metrics->temperature_gfx = metrics.GfxTemperature;
	gpu_metrics->temperature_soc = metrics.SocTemperature;
	memcpy(&gpu_metrics->temperature_core[0],
		&metrics.CoreTemperature[0],
		sizeof(uint16_t) * 16);
	gpu_metrics->temperature_skin = metrics.SkinTemp;

	gpu_metrics->average_gfx_activity = metrics.GfxActivity;
	gpu_metrics->average_vcn_activity = metrics.VcnActivity;
	memcpy(&gpu_metrics->average_ipu_activity[0],
		&metrics.IpuBusy[0],
		sizeof(uint16_t) * 8);
	memcpy(&gpu_metrics->average_core_c0_activity[0],
		&metrics.CoreC0Residency[0],
		sizeof(uint16_t) * 16);
	gpu_metrics->average_dram_reads = metrics.DRAMReads;
	gpu_metrics->average_dram_writes = metrics.DRAMWrites;
<<<<<<< HEAD
=======
	gpu_metrics->average_ipu_reads = metrics.IpuReads;
	gpu_metrics->average_ipu_writes = metrics.IpuWrites;
>>>>>>> 8e2f79f4

	gpu_metrics->average_socket_power = metrics.SocketPower;
	gpu_metrics->average_ipu_power = metrics.IpuPower;
	gpu_metrics->average_apu_power = metrics.ApuPower;
	gpu_metrics->average_gfx_power = metrics.GfxPower;
	gpu_metrics->average_dgpu_power = metrics.dGpuPower;
	gpu_metrics->average_all_core_power = metrics.AllCorePower;
<<<<<<< HEAD
=======
	gpu_metrics->average_sys_power = metrics.Psys;
>>>>>>> 8e2f79f4
	memcpy(&gpu_metrics->average_core_power[0],
		&metrics.CorePower[0],
		sizeof(uint16_t) * 16);

	gpu_metrics->average_gfxclk_frequency = metrics.GfxclkFrequency;
	gpu_metrics->average_socclk_frequency = metrics.SocclkFrequency;
	gpu_metrics->average_vpeclk_frequency = metrics.VpeclkFrequency;
	gpu_metrics->average_fclk_frequency = metrics.FclkFrequency;
	gpu_metrics->average_vclk_frequency = metrics.VclkFrequency;
	gpu_metrics->average_ipuclk_frequency = metrics.IpuclkFrequency;
<<<<<<< HEAD
=======
	gpu_metrics->average_uclk_frequency = metrics.MemclkFrequency;
	gpu_metrics->average_mpipu_frequency = metrics.MpipuclkFrequency;
>>>>>>> 8e2f79f4

	memcpy(&gpu_metrics->current_coreclk[0],
		&metrics.CoreFrequency[0],
		sizeof(uint16_t) * 16);
	gpu_metrics->current_core_maxfreq = metrics.InfrastructureCpuMaxFreq;
	gpu_metrics->current_gfx_maxfreq = metrics.InfrastructureGfxMaxFreq;

	gpu_metrics->throttle_residency_prochot = metrics.ThrottleResidency_PROCHOT;
	gpu_metrics->throttle_residency_spl = metrics.ThrottleResidency_SPL;
	gpu_metrics->throttle_residency_fppt = metrics.ThrottleResidency_FPPT;
	gpu_metrics->throttle_residency_sppt = metrics.ThrottleResidency_SPPT;
	gpu_metrics->throttle_residency_thm_core = metrics.ThrottleResidency_THM_CORE;
	gpu_metrics->throttle_residency_thm_gfx = metrics.ThrottleResidency_THM_GFX;
	gpu_metrics->throttle_residency_thm_soc = metrics.ThrottleResidency_THM_SOC;

	gpu_metrics->time_filter_alphavalue = metrics.FilterAlphaValue;
	gpu_metrics->system_clock_counter = ktime_get_boottime_ns();

	*table = (void *)gpu_metrics;

	return sizeof(struct gpu_metrics_v3_0);
}

static int smu_v14_0_0_mode2_reset(struct smu_context *smu)
{
	int ret;

	ret = smu_cmn_send_smc_msg_with_param(smu, SMU_MSG_GfxDeviceDriverReset,
					       SMU_RESET_MODE_2, NULL);

	if (ret)
		dev_err(smu->adev->dev, "Failed to mode2 reset!\n");

	return ret;
}

static int smu_v14_0_0_get_dpm_freq_by_index(struct smu_context *smu,
						enum smu_clk_type clk_type,
						uint32_t dpm_level,
						uint32_t *freq)
{
	DpmClocks_t *clk_table = smu->smu_table.clocks_table;

	if (!clk_table || clk_type >= SMU_CLK_COUNT)
		return -EINVAL;

	switch (clk_type) {
	case SMU_SOCCLK:
		if (dpm_level >= clk_table->NumSocClkLevelsEnabled)
			return -EINVAL;
		*freq = clk_table->SocClocks[dpm_level];
		break;
	case SMU_VCLK:
		if (dpm_level >= clk_table->VcnClkLevelsEnabled)
			return -EINVAL;
		*freq = clk_table->VClocks[dpm_level];
		break;
	case SMU_DCLK:
		if (dpm_level >= clk_table->VcnClkLevelsEnabled)
			return -EINVAL;
		*freq = clk_table->DClocks[dpm_level];
		break;
	case SMU_UCLK:
	case SMU_MCLK:
		if (dpm_level >= clk_table->NumMemPstatesEnabled)
			return -EINVAL;
		*freq = clk_table->MemPstateTable[dpm_level].MemClk;
		break;
	case SMU_FCLK:
		if (dpm_level >= clk_table->NumFclkLevelsEnabled)
			return -EINVAL;
		*freq = clk_table->FclkClocks_Freq[dpm_level];
		break;
	default:
		return -EINVAL;
	}

	return 0;
}

static bool smu_v14_0_0_clk_dpm_is_enabled(struct smu_context *smu,
						enum smu_clk_type clk_type)
{
	enum smu_feature_mask feature_id = 0;

	switch (clk_type) {
	case SMU_MCLK:
	case SMU_UCLK:
	case SMU_FCLK:
		feature_id = SMU_FEATURE_DPM_FCLK_BIT;
		break;
	case SMU_GFXCLK:
	case SMU_SCLK:
		feature_id = SMU_FEATURE_DPM_GFXCLK_BIT;
		break;
	case SMU_SOCCLK:
		feature_id = SMU_FEATURE_DPM_SOCCLK_BIT;
		break;
	case SMU_VCLK:
	case SMU_DCLK:
		feature_id = SMU_FEATURE_VCN_DPM_BIT;
		break;
	default:
		return true;
	}

	return smu_cmn_feature_is_enabled(smu, feature_id);
}

static int smu_v14_0_0_get_dpm_ultimate_freq(struct smu_context *smu,
							enum smu_clk_type clk_type,
							uint32_t *min,
							uint32_t *max)
{
	DpmClocks_t *clk_table = smu->smu_table.clocks_table;
	uint32_t clock_limit;
	uint32_t max_dpm_level, min_dpm_level;
	int ret = 0;

	if (!smu_v14_0_0_clk_dpm_is_enabled(smu, clk_type)) {
		switch (clk_type) {
		case SMU_MCLK:
		case SMU_UCLK:
			clock_limit = smu->smu_table.boot_values.uclk;
			break;
		case SMU_FCLK:
			clock_limit = smu->smu_table.boot_values.fclk;
			break;
		case SMU_GFXCLK:
		case SMU_SCLK:
			clock_limit = smu->smu_table.boot_values.gfxclk;
			break;
		case SMU_SOCCLK:
			clock_limit = smu->smu_table.boot_values.socclk;
			break;
		case SMU_VCLK:
			clock_limit = smu->smu_table.boot_values.vclk;
			break;
		case SMU_DCLK:
			clock_limit = smu->smu_table.boot_values.dclk;
			break;
		default:
			clock_limit = 0;
			break;
		}

		/* clock in Mhz unit */
		if (min)
			*min = clock_limit / 100;
		if (max)
			*max = clock_limit / 100;

		return 0;
	}

	if (max) {
		switch (clk_type) {
		case SMU_GFXCLK:
		case SMU_SCLK:
			*max = clk_table->MaxGfxClk;
			break;
		case SMU_MCLK:
		case SMU_UCLK:
		case SMU_FCLK:
			max_dpm_level = 0;
			break;
		case SMU_SOCCLK:
			max_dpm_level = clk_table->NumSocClkLevelsEnabled - 1;
			break;
		case SMU_VCLK:
		case SMU_DCLK:
			max_dpm_level = clk_table->VcnClkLevelsEnabled - 1;
			break;
		default:
			ret = -EINVAL;
			goto failed;
		}

		if (clk_type != SMU_GFXCLK && clk_type != SMU_SCLK) {
			ret = smu_v14_0_0_get_dpm_freq_by_index(smu, clk_type, max_dpm_level, max);
			if (ret)
				goto failed;
		}
	}

	if (min) {
		switch (clk_type) {
		case SMU_GFXCLK:
		case SMU_SCLK:
			*min = clk_table->MinGfxClk;
			break;
		case SMU_MCLK:
		case SMU_UCLK:
			min_dpm_level = clk_table->NumMemPstatesEnabled - 1;
			break;
		case SMU_FCLK:
			min_dpm_level = clk_table->NumFclkLevelsEnabled - 1;
			break;
		case SMU_SOCCLK:
			min_dpm_level = 0;
			break;
		case SMU_VCLK:
		case SMU_DCLK:
			min_dpm_level = 0;
			break;
		default:
			ret = -EINVAL;
			goto failed;
		}

		if (clk_type != SMU_GFXCLK && clk_type != SMU_SCLK) {
			ret = smu_v14_0_0_get_dpm_freq_by_index(smu, clk_type, min_dpm_level, min);
			if (ret)
				goto failed;
		}
	}

failed:
	return ret;
}

static int smu_v14_0_0_get_current_clk_freq(struct smu_context *smu,
					    enum smu_clk_type clk_type,
					    uint32_t *value)
{
	MetricsMember_t member_type;

	switch (clk_type) {
	case SMU_SOCCLK:
		member_type = METRICS_AVERAGE_SOCCLK;
		break;
	case SMU_VCLK:
		member_type = METRICS_AVERAGE_VCLK;
		break;
	case SMU_DCLK:
		member_type = METRICS_AVERAGE_DCLK;
		break;
	case SMU_MCLK:
		member_type = METRICS_AVERAGE_UCLK;
		break;
	case SMU_FCLK:
		member_type = METRICS_AVERAGE_FCLK;
		break;
	case SMU_GFXCLK:
	case SMU_SCLK:
		member_type = METRICS_AVERAGE_GFXCLK;
		break;
	default:
		return -EINVAL;
	}

	return smu_v14_0_0_get_smu_metrics_data(smu, member_type, value);
}

static int smu_v14_0_0_get_dpm_level_count(struct smu_context *smu,
					   enum smu_clk_type clk_type,
					   uint32_t *count)
{
	DpmClocks_t *clk_table = smu->smu_table.clocks_table;

	switch (clk_type) {
	case SMU_SOCCLK:
		*count = clk_table->NumSocClkLevelsEnabled;
		break;
	case SMU_VCLK:
		*count = clk_table->VcnClkLevelsEnabled;
		break;
	case SMU_DCLK:
		*count = clk_table->VcnClkLevelsEnabled;
		break;
	case SMU_MCLK:
		*count = clk_table->NumMemPstatesEnabled;
		break;
	case SMU_FCLK:
		*count = clk_table->NumFclkLevelsEnabled;
		break;
	default:
		break;
	}

	return 0;
}

static int smu_v14_0_0_print_clk_levels(struct smu_context *smu,
					enum smu_clk_type clk_type, char *buf)
{
	int i, size = 0, ret = 0;
	uint32_t cur_value = 0, value = 0, count = 0;
	uint32_t min, max;

	smu_cmn_get_sysfs_buf(&buf, &size);

	switch (clk_type) {
	case SMU_OD_SCLK:
		size += sysfs_emit_at(buf, size, "%s:\n", "OD_SCLK");
		size += sysfs_emit_at(buf, size, "0: %10uMhz\n",
		(smu->gfx_actual_hard_min_freq > 0) ? smu->gfx_actual_hard_min_freq : smu->gfx_default_hard_min_freq);
		size += sysfs_emit_at(buf, size, "1: %10uMhz\n",
		(smu->gfx_actual_soft_max_freq > 0) ? smu->gfx_actual_soft_max_freq : smu->gfx_default_soft_max_freq);
		break;
	case SMU_OD_RANGE:
		size += sysfs_emit_at(buf, size, "%s:\n", "OD_RANGE");
		size += sysfs_emit_at(buf, size, "SCLK: %7uMhz %10uMhz\n",
				      smu->gfx_default_hard_min_freq,
				      smu->gfx_default_soft_max_freq);
		break;
	case SMU_SOCCLK:
	case SMU_VCLK:
	case SMU_DCLK:
	case SMU_MCLK:
	case SMU_FCLK:
		ret = smu_v14_0_0_get_current_clk_freq(smu, clk_type, &cur_value);
		if (ret)
			break;

		ret = smu_v14_0_0_get_dpm_level_count(smu, clk_type, &count);
		if (ret)
			break;

		for (i = 0; i < count; i++) {
			ret = smu_v14_0_0_get_dpm_freq_by_index(smu, clk_type, i, &value);
			if (ret)
				break;

			size += sysfs_emit_at(buf, size, "%d: %uMhz %s\n", i, value,
					      cur_value == value ? "*" : "");
		}
		break;
	case SMU_GFXCLK:
	case SMU_SCLK:
		ret = smu_v14_0_0_get_current_clk_freq(smu, clk_type, &cur_value);
		if (ret)
			break;
		min = (smu->gfx_actual_hard_min_freq > 0) ? smu->gfx_actual_hard_min_freq : smu->gfx_default_hard_min_freq;
		max = (smu->gfx_actual_soft_max_freq > 0) ? smu->gfx_actual_soft_max_freq : smu->gfx_default_soft_max_freq;
		if (cur_value  == max)
			i = 2;
		else if (cur_value == min)
			i = 0;
		else
			i = 1;
		size += sysfs_emit_at(buf, size, "0: %uMhz %s\n", min,
				      i == 0 ? "*" : "");
		size += sysfs_emit_at(buf, size, "1: %uMhz %s\n",
				      i == 1 ? cur_value : 1100, /* UMD PSTATE GFXCLK 1100 */
				      i == 1 ? "*" : "");
		size += sysfs_emit_at(buf, size, "2: %uMhz %s\n", max,
				      i == 2 ? "*" : "");
		break;
	default:
		break;
	}

	return size;
}

static int smu_v14_0_0_set_soft_freq_limited_range(struct smu_context *smu,
						   enum smu_clk_type clk_type,
						   uint32_t min,
						   uint32_t max)
{
	enum smu_message_type msg_set_min, msg_set_max;
	int ret = 0;

	if (!smu_v14_0_0_clk_dpm_is_enabled(smu, clk_type))
		return -EINVAL;

	switch (clk_type) {
	case SMU_GFXCLK:
	case SMU_SCLK:
		msg_set_min = SMU_MSG_SetHardMinGfxClk;
		msg_set_max = SMU_MSG_SetSoftMaxGfxClk;
		break;
	case SMU_FCLK:
		msg_set_min = SMU_MSG_SetHardMinFclkByFreq;
		msg_set_max = SMU_MSG_SetSoftMaxFclkByFreq;
		break;
	case SMU_SOCCLK:
		msg_set_min = SMU_MSG_SetHardMinSocclkByFreq;
		msg_set_max = SMU_MSG_SetSoftMaxSocclkByFreq;
		break;
	case SMU_VCLK:
	case SMU_DCLK:
		msg_set_min = SMU_MSG_SetHardMinVcn;
		msg_set_max = SMU_MSG_SetSoftMaxVcn;
		break;
	default:
		return -EINVAL;
	}

	ret = smu_cmn_send_smc_msg_with_param(smu, msg_set_min, min, NULL);
	if (ret)
		return ret;

	return smu_cmn_send_smc_msg_with_param(smu, msg_set_max,
					       max, NULL);
}

static int smu_v14_0_0_force_clk_levels(struct smu_context *smu,
					enum smu_clk_type clk_type,
					uint32_t mask)
{
	uint32_t soft_min_level = 0, soft_max_level = 0;
	uint32_t min_freq = 0, max_freq = 0;
	int ret = 0;

	soft_min_level = mask ? (ffs(mask) - 1) : 0;
	soft_max_level = mask ? (fls(mask) - 1) : 0;

	switch (clk_type) {
	case SMU_SOCCLK:
	case SMU_FCLK:
	case SMU_VCLK:
	case SMU_DCLK:
		ret = smu_v14_0_0_get_dpm_freq_by_index(smu, clk_type, soft_min_level, &min_freq);
		if (ret)
			break;

		ret = smu_v14_0_0_get_dpm_freq_by_index(smu, clk_type, soft_max_level, &max_freq);
		if (ret)
			break;

		ret = smu_v14_0_0_set_soft_freq_limited_range(smu, clk_type, min_freq, max_freq);
		break;
	default:
		ret = -EINVAL;
		break;
	}

	return ret;
}

static int smu_v14_0_0_set_performance_level(struct smu_context *smu,
					     enum amd_dpm_forced_level level)
{
	struct amdgpu_device *adev = smu->adev;
	uint32_t sclk_min = 0, sclk_max = 0;
	uint32_t fclk_min = 0, fclk_max = 0;
	uint32_t socclk_min = 0, socclk_max = 0;
	int ret = 0;

	switch (level) {
	case AMD_DPM_FORCED_LEVEL_HIGH:
		smu_v14_0_0_get_dpm_ultimate_freq(smu, SMU_SCLK, NULL, &sclk_max);
		smu_v14_0_0_get_dpm_ultimate_freq(smu, SMU_FCLK, NULL, &fclk_max);
		smu_v14_0_0_get_dpm_ultimate_freq(smu, SMU_SOCCLK, NULL, &socclk_max);
		sclk_min = sclk_max;
		fclk_min = fclk_max;
		socclk_min = socclk_max;
		break;
	case AMD_DPM_FORCED_LEVEL_LOW:
		smu_v14_0_0_get_dpm_ultimate_freq(smu, SMU_SCLK, &sclk_min, NULL);
		smu_v14_0_0_get_dpm_ultimate_freq(smu, SMU_FCLK, &fclk_min, NULL);
		smu_v14_0_0_get_dpm_ultimate_freq(smu, SMU_SOCCLK, &socclk_min, NULL);
		sclk_max = sclk_min;
		fclk_max = fclk_min;
		socclk_max = socclk_min;
		break;
	case AMD_DPM_FORCED_LEVEL_AUTO:
		smu_v14_0_0_get_dpm_ultimate_freq(smu, SMU_SCLK, &sclk_min, &sclk_max);
		smu_v14_0_0_get_dpm_ultimate_freq(smu, SMU_FCLK, &fclk_min, &fclk_max);
		smu_v14_0_0_get_dpm_ultimate_freq(smu, SMU_SOCCLK, &socclk_min, &socclk_max);
		break;
	case AMD_DPM_FORCED_LEVEL_PROFILE_STANDARD:
	case AMD_DPM_FORCED_LEVEL_PROFILE_MIN_SCLK:
	case AMD_DPM_FORCED_LEVEL_PROFILE_MIN_MCLK:
	case AMD_DPM_FORCED_LEVEL_PROFILE_PEAK:
		/* Temporarily do nothing since the optimal clocks haven't been provided yet */
		break;
	case AMD_DPM_FORCED_LEVEL_MANUAL:
	case AMD_DPM_FORCED_LEVEL_PROFILE_EXIT:
		return 0;
	default:
		dev_err(adev->dev, "Invalid performance level %d\n", level);
		return -EINVAL;
	}

	if (sclk_min && sclk_max) {
		ret = smu_v14_0_0_set_soft_freq_limited_range(smu,
							      SMU_SCLK,
							      sclk_min,
							      sclk_max);
		if (ret)
			return ret;

		smu->gfx_actual_hard_min_freq = sclk_min;
		smu->gfx_actual_soft_max_freq = sclk_max;
	}

	if (fclk_min && fclk_max) {
		ret = smu_v14_0_0_set_soft_freq_limited_range(smu,
							      SMU_FCLK,
							      fclk_min,
							      fclk_max);
		if (ret)
			return ret;
	}

	if (socclk_min && socclk_max) {
		ret = smu_v14_0_0_set_soft_freq_limited_range(smu,
							      SMU_SOCCLK,
							      socclk_min,
							      socclk_max);
		if (ret)
			return ret;
	}

	return ret;
}

static int smu_v14_0_0_set_fine_grain_gfx_freq_parameters(struct smu_context *smu)
{
	DpmClocks_t *clk_table = smu->smu_table.clocks_table;

	smu->gfx_default_hard_min_freq = clk_table->MinGfxClk;
	smu->gfx_default_soft_max_freq = clk_table->MaxGfxClk;
	smu->gfx_actual_hard_min_freq = 0;
	smu->gfx_actual_soft_max_freq = 0;

	return 0;
}

static int smu_v14_0_0_set_vpe_enable(struct smu_context *smu,
				      bool enable)
{
	return smu_cmn_send_smc_msg_with_param(smu, enable ?
					       SMU_MSG_PowerUpVpe : SMU_MSG_PowerDownVpe,
					       0, NULL);
}

static int smu_v14_0_0_set_umsch_mm_enable(struct smu_context *smu,
			      bool enable)
{
	return smu_cmn_send_smc_msg_with_param(smu, enable ?
					       SMU_MSG_PowerUpUmsch : SMU_MSG_PowerDownUmsch,
					       0, NULL);
}

static const struct pptable_funcs smu_v14_0_0_ppt_funcs = {
	.check_fw_status = smu_v14_0_check_fw_status,
	.check_fw_version = smu_v14_0_check_fw_version,
	.init_smc_tables = smu_v14_0_0_init_smc_tables,
	.fini_smc_tables = smu_v14_0_0_fini_smc_tables,
	.get_vbios_bootup_values = smu_v14_0_get_vbios_bootup_values,
	.system_features_control = smu_v14_0_0_system_features_control,
	.send_smc_msg_with_param = smu_cmn_send_smc_msg_with_param,
	.send_smc_msg = smu_cmn_send_smc_msg,
	.dpm_set_vcn_enable = smu_v14_0_set_vcn_enable,
	.dpm_set_jpeg_enable = smu_v14_0_set_jpeg_enable,
	.set_default_dpm_table = smu_v14_0_set_default_dpm_tables,
	.read_sensor = smu_v14_0_0_read_sensor,
	.is_dpm_running = smu_v14_0_0_is_dpm_running,
	.set_watermarks_table = smu_v14_0_0_set_watermarks_table,
	.get_gpu_metrics = smu_v14_0_0_get_gpu_metrics,
	.get_enabled_mask = smu_cmn_get_enabled_mask,
	.get_pp_feature_mask = smu_cmn_get_pp_feature_mask,
	.set_driver_table_location = smu_v14_0_set_driver_table_location,
	.gfx_off_control = smu_v14_0_gfx_off_control,
	.mode2_reset = smu_v14_0_0_mode2_reset,
	.get_dpm_ultimate_freq = smu_v14_0_0_get_dpm_ultimate_freq,
	.od_edit_dpm_table = smu_v14_0_od_edit_dpm_table,
	.print_clk_levels = smu_v14_0_0_print_clk_levels,
	.force_clk_levels = smu_v14_0_0_force_clk_levels,
	.set_performance_level = smu_v14_0_0_set_performance_level,
	.set_fine_grain_gfx_freq_parameters = smu_v14_0_0_set_fine_grain_gfx_freq_parameters,
	.set_gfx_power_up_by_imu = smu_v14_0_set_gfx_power_up_by_imu,
	.dpm_set_vpe_enable = smu_v14_0_0_set_vpe_enable,
	.dpm_set_umsch_mm_enable = smu_v14_0_0_set_umsch_mm_enable,
};

static void smu_v14_0_0_set_smu_mailbox_registers(struct smu_context *smu)
{
	struct amdgpu_device *adev = smu->adev;

	smu->param_reg = SOC15_REG_OFFSET(MP1, 0, mmMP1_SMN_C2PMSG_82);
	smu->msg_reg = SOC15_REG_OFFSET(MP1, 0, mmMP1_SMN_C2PMSG_66);
	smu->resp_reg = SOC15_REG_OFFSET(MP1, 0, mmMP1_SMN_C2PMSG_90);
}

void smu_v14_0_0_set_ppt_funcs(struct smu_context *smu)
{

	smu->ppt_funcs = &smu_v14_0_0_ppt_funcs;
	smu->message_map = smu_v14_0_0_message_map;
	smu->feature_map = smu_v14_0_0_feature_mask_map;
	smu->table_map = smu_v14_0_0_table_map;
	smu->is_apu = true;

	smu_v14_0_0_set_smu_mailbox_registers(smu);
}<|MERGE_RESOLUTION|>--- conflicted
+++ resolved
@@ -250,47 +250,6 @@
 		break;
 	case METRICS_AVERAGE_FCLK:
 		*value = metrics->FclkFrequency;
-<<<<<<< HEAD
-		break;
-	case METRICS_AVERAGE_GFXACTIVITY:
-		*value = metrics->GfxActivity / 100;
-		break;
-	case METRICS_AVERAGE_VCNACTIVITY:
-		*value = metrics->VcnActivity / 100;
-		break;
-	case METRICS_AVERAGE_SOCKETPOWER:
-	case METRICS_CURR_SOCKETPOWER:
-		*value = (metrics->SocketPower / 1000 << 8) +
-		(metrics->SocketPower % 1000 / 10);
-		break;
-	case METRICS_TEMPERATURE_EDGE:
-		*value = metrics->GfxTemperature / 100 *
-		SMU_TEMPERATURE_UNITS_PER_CENTIGRADES;
-		break;
-	case METRICS_TEMPERATURE_HOTSPOT:
-		*value = metrics->SocTemperature / 100 *
-		SMU_TEMPERATURE_UNITS_PER_CENTIGRADES;
-		break;
-	case METRICS_THROTTLER_STATUS:
-		*value = 0;
-		break;
-	case METRICS_VOLTAGE_VDDGFX:
-		*value = 0;
-		break;
-	case METRICS_VOLTAGE_VDDSOC:
-		*value = 0;
-		break;
-	case METRICS_SS_APU_SHARE:
-		/* return the percentage of APU power with respect to APU's power limit.
-		 * percentage is reported, this isn't boost value. Smartshift power
-		 * boost/shift is only when the percentage is more than 100.
-		 */
-		if (metrics->StapmOpnLimit > 0)
-			*value = (metrics->ApuPower * 100) / metrics->StapmOpnLimit;
-		else
-			*value = 0;
-=======
->>>>>>> 8e2f79f4
 		break;
 	case METRICS_AVERAGE_VPECLK:
 		*value = metrics->VpeclkFrequency;
@@ -298,8 +257,6 @@
 	case METRICS_AVERAGE_IPUCLK:
 		*value = metrics->IpuclkFrequency;
 		break;
-<<<<<<< HEAD
-=======
 	case METRICS_AVERAGE_MPIPUCLK:
 		*value = metrics->MpipuclkFrequency;
 		break;
@@ -374,7 +331,6 @@
 	default:
 		*value = UINT_MAX;
 		break;
->>>>>>> 8e2f79f4
 	}
 
 	return ret;
@@ -569,11 +525,8 @@
 		sizeof(uint16_t) * 16);
 	gpu_metrics->average_dram_reads = metrics.DRAMReads;
 	gpu_metrics->average_dram_writes = metrics.DRAMWrites;
-<<<<<<< HEAD
-=======
 	gpu_metrics->average_ipu_reads = metrics.IpuReads;
 	gpu_metrics->average_ipu_writes = metrics.IpuWrites;
->>>>>>> 8e2f79f4
 
 	gpu_metrics->average_socket_power = metrics.SocketPower;
 	gpu_metrics->average_ipu_power = metrics.IpuPower;
@@ -581,10 +534,7 @@
 	gpu_metrics->average_gfx_power = metrics.GfxPower;
 	gpu_metrics->average_dgpu_power = metrics.dGpuPower;
 	gpu_metrics->average_all_core_power = metrics.AllCorePower;
-<<<<<<< HEAD
-=======
 	gpu_metrics->average_sys_power = metrics.Psys;
->>>>>>> 8e2f79f4
 	memcpy(&gpu_metrics->average_core_power[0],
 		&metrics.CorePower[0],
 		sizeof(uint16_t) * 16);
@@ -595,11 +545,8 @@
 	gpu_metrics->average_fclk_frequency = metrics.FclkFrequency;
 	gpu_metrics->average_vclk_frequency = metrics.VclkFrequency;
 	gpu_metrics->average_ipuclk_frequency = metrics.IpuclkFrequency;
-<<<<<<< HEAD
-=======
 	gpu_metrics->average_uclk_frequency = metrics.MemclkFrequency;
 	gpu_metrics->average_mpipu_frequency = metrics.MpipuclkFrequency;
->>>>>>> 8e2f79f4
 
 	memcpy(&gpu_metrics->current_coreclk[0],
 		&metrics.CoreFrequency[0],
