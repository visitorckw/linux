--- conflicted
+++ resolved
@@ -3554,11 +3554,7 @@
  */
 	int pipe_idx;
 	int opp_inst;
-<<<<<<< HEAD
-	int opp_count = dc->res_pool->pipe_count;
-=======
 	int opp_count = dc->res_pool->res_cap->num_opp;
->>>>>>> 740329d7
 	struct hubp *hubp;
 	int mpcc_inst;
 	const struct pipe_ctx *pipe_ctx;
@@ -3579,12 +3575,8 @@
 		mpcc_inst = hubp->inst;
 		// MPCC inst is equal to pipe index in practice
 		for (opp_inst = 0; opp_inst < opp_count; opp_inst++) {
-<<<<<<< HEAD
-			if (dc->res_pool->opps[opp_inst]->mpcc_disconnect_pending[mpcc_inst]) {
-=======
 			if ((dc->res_pool->opps[opp_inst] != NULL) &&
 				(dc->res_pool->opps[opp_inst]->mpcc_disconnect_pending[mpcc_inst])) {
->>>>>>> 740329d7
 				dc->res_pool->mpc->funcs->wait_for_idle(dc->res_pool->mpc, mpcc_inst);
 				dc->res_pool->opps[opp_inst]->mpcc_disconnect_pending[mpcc_inst] = false;
 				break;
