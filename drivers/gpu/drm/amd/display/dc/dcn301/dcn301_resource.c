--- conflicted
+++ resolved
@@ -686,11 +686,7 @@
 	.disable_clock_gate = true,
 	.disable_pplib_clock_request = true,
 	.disable_pplib_wm_range = true,
-<<<<<<< HEAD
-	.pipe_split_policy = MPC_SPLIT_DYNAMIC,
-=======
 	.pipe_split_policy = MPC_SPLIT_AVOID,
->>>>>>> 754e0b0e
 	.force_single_disp_pipe_split = false,
 	.disable_dcc = DCC_ENABLE,
 	.vsr_support = true,
@@ -1384,8 +1380,6 @@
 	pp_smu->nv_funcs.set_wm_ranges(&pp_smu->nv_funcs.pp_smu, &ranges);
 }
 
-<<<<<<< HEAD
-=======
 static void dcn301_calculate_wm_and_dlg(
 		struct dc *dc, struct dc_state *context,
 		display_e2e_pipe_params_st *pipes,
@@ -1397,7 +1391,6 @@
 	DC_FP_END();
 }
 
->>>>>>> 754e0b0e
 static struct resource_funcs dcn301_res_pool_funcs = {
 	.destroy = dcn301_destroy_resource_pool,
 	.link_enc_create = dcn301_link_encoder_create,
