// SPDX-License-Identifier: GPL-2.0-only
/*
 * Copyright (c) 2016-2018, 2020-2021 The Linux Foundation. All rights reserved.
 * Copyright (C) 2013 Red Hat
 * Author: Rob Clark <robdclark@gmail.com>
 */

#include <linux/dma-mapping.h>
#include <linux/fault-inject.h>
#include <linux/kthread.h>
#include <linux/sched/mm.h>
#include <linux/uaccess.h>
#include <uapi/linux/sched/types.h>

#include <drm/drm_bridge.h>
#include <drm/drm_drv.h>
#include <drm/drm_file.h>
#include <drm/drm_ioctl.h>
#include <drm/drm_prime.h>
#include <drm/drm_of.h>
#include <drm/drm_vblank.h>

#include "disp/msm_disp_snapshot.h"
#include "msm_drv.h"
#include "msm_debugfs.h"
#include "msm_fence.h"
#include "msm_gem.h"
#include "msm_gpu.h"
#include "msm_kms.h"
#include "msm_mmu.h"
#include "adreno/adreno_gpu.h"

/*
 * MSM driver version:
 * - 1.0.0 - initial interface
 * - 1.1.0 - adds madvise, and support for submits with > 4 cmd buffers
 * - 1.2.0 - adds explicit fence support for submit ioctl
 * - 1.3.0 - adds GMEM_BASE + NR_RINGS params, SUBMITQUEUE_NEW +
 *           SUBMITQUEUE_CLOSE ioctls, and MSM_INFO_IOVA flag for
 *           MSM_GEM_INFO ioctl.
 * - 1.4.0 - softpin, MSM_RELOC_BO_DUMP, and GEM_INFO support to set/get
 *           GEM object's debug name
 * - 1.5.0 - Add SUBMITQUERY_QUERY ioctl
 * - 1.6.0 - Syncobj support
 * - 1.7.0 - Add MSM_PARAM_SUSPENDS to access suspend count
 * - 1.8.0 - Add MSM_BO_CACHED_COHERENT for supported GPUs (a6xx)
 * - 1.9.0 - Add MSM_SUBMIT_FENCE_SN_IN
 * - 1.10.0 - Add MSM_SUBMIT_BO_NO_IMPLICIT
 */
#define MSM_VERSION_MAJOR	1
#define MSM_VERSION_MINOR	10
#define MSM_VERSION_PATCHLEVEL	0

static const struct drm_mode_config_funcs mode_config_funcs = {
	.fb_create = msm_framebuffer_create,
	.output_poll_changed = drm_fb_helper_output_poll_changed,
	.atomic_check = drm_atomic_helper_check,
	.atomic_commit = drm_atomic_helper_commit,
};

static const struct drm_mode_config_helper_funcs mode_config_helper_funcs = {
	.atomic_commit_tail = msm_atomic_commit_tail,
};

#ifdef CONFIG_DRM_FBDEV_EMULATION
static bool fbdev = true;
MODULE_PARM_DESC(fbdev, "Enable fbdev compat layer");
module_param(fbdev, bool, 0600);
#endif

static char *vram = "16m";
MODULE_PARM_DESC(vram, "Configure VRAM size (for devices without IOMMU/GPUMMU)");
module_param(vram, charp, 0);

bool dumpstate;
MODULE_PARM_DESC(dumpstate, "Dump KMS state on errors");
module_param(dumpstate, bool, 0600);

static bool modeset = true;
MODULE_PARM_DESC(modeset, "Use kernel modesetting [KMS] (1=on (default), 0=disable)");
module_param(modeset, bool, 0600);

#ifdef CONFIG_FAULT_INJECTION
DECLARE_FAULT_ATTR(fail_gem_alloc);
DECLARE_FAULT_ATTR(fail_gem_iova);
#endif

static irqreturn_t msm_irq(int irq, void *arg)
{
	struct drm_device *dev = arg;
	struct msm_drm_private *priv = dev->dev_private;
	struct msm_kms *kms = priv->kms;

	BUG_ON(!kms);

	return kms->funcs->irq(kms);
}

static void msm_irq_preinstall(struct drm_device *dev)
{
	struct msm_drm_private *priv = dev->dev_private;
	struct msm_kms *kms = priv->kms;

	BUG_ON(!kms);

	kms->funcs->irq_preinstall(kms);
}

static int msm_irq_postinstall(struct drm_device *dev)
{
	struct msm_drm_private *priv = dev->dev_private;
	struct msm_kms *kms = priv->kms;

	BUG_ON(!kms);

	if (kms->funcs->irq_postinstall)
		return kms->funcs->irq_postinstall(kms);

	return 0;
}

static int msm_irq_install(struct drm_device *dev, unsigned int irq)
{
	struct msm_drm_private *priv = dev->dev_private;
	struct msm_kms *kms = priv->kms;
	int ret;

	if (irq == IRQ_NOTCONNECTED)
		return -ENOTCONN;

	msm_irq_preinstall(dev);

	ret = request_irq(irq, msm_irq, 0, dev->driver->name, dev);
	if (ret)
		return ret;

	kms->irq_requested = true;

	ret = msm_irq_postinstall(dev);
	if (ret) {
		free_irq(irq, dev);
		return ret;
	}

	return 0;
}

static void msm_irq_uninstall(struct drm_device *dev)
{
	struct msm_drm_private *priv = dev->dev_private;
	struct msm_kms *kms = priv->kms;

	if (!priv->kms)
		return;

	kms->funcs->irq_uninstall(kms);
	if (kms->irq_requested)
		free_irq(kms->irq, dev);
}

struct msm_vblank_work {
	struct work_struct work;
	int crtc_id;
	bool enable;
	struct msm_drm_private *priv;
};

static void vblank_ctrl_worker(struct work_struct *work)
{
	struct msm_vblank_work *vbl_work = container_of(work,
						struct msm_vblank_work, work);
	struct msm_drm_private *priv = vbl_work->priv;
	struct msm_kms *kms = priv->kms;

	if (vbl_work->enable)
		kms->funcs->enable_vblank(kms, priv->crtcs[vbl_work->crtc_id]);
	else
		kms->funcs->disable_vblank(kms,	priv->crtcs[vbl_work->crtc_id]);

	kfree(vbl_work);
}

static int vblank_ctrl_queue_work(struct msm_drm_private *priv,
					int crtc_id, bool enable)
{
	struct msm_vblank_work *vbl_work;

	vbl_work = kzalloc(sizeof(*vbl_work), GFP_ATOMIC);
	if (!vbl_work)
		return -ENOMEM;

	INIT_WORK(&vbl_work->work, vblank_ctrl_worker);

	vbl_work->crtc_id = crtc_id;
	vbl_work->enable = enable;
	vbl_work->priv = priv;

	queue_work(priv->wq, &vbl_work->work);

	return 0;
}

static int msm_drm_uninit(struct device *dev)
{
	struct platform_device *pdev = to_platform_device(dev);
	struct msm_drm_private *priv = platform_get_drvdata(pdev);
	struct drm_device *ddev = priv->dev;
	struct msm_kms *kms = priv->kms;
	int i;

	/*
	 * Shutdown the hw if we're far enough along where things might be on.
	 * If we run this too early, we'll end up panicking in any variety of
	 * places. Since we don't register the drm device until late in
	 * msm_drm_init, drm_dev->registered is used as an indicator that the
	 * shutdown will be successful.
	 */
	if (ddev->registered) {
		drm_dev_unregister(ddev);
		drm_atomic_helper_shutdown(ddev);
	}

	/* We must cancel and cleanup any pending vblank enable/disable
	 * work before msm_irq_uninstall() to avoid work re-enabling an
	 * irq after uninstall has disabled it.
	 */

	flush_workqueue(priv->wq);

	/* clean up event worker threads */
	for (i = 0; i < priv->num_crtcs; i++) {
		if (priv->event_thread[i].worker)
			kthread_destroy_worker(priv->event_thread[i].worker);
	}

	msm_gem_shrinker_cleanup(ddev);

	drm_kms_helper_poll_fini(ddev);

	msm_perf_debugfs_cleanup(priv);
	msm_rd_debugfs_cleanup(priv);

#ifdef CONFIG_DRM_FBDEV_EMULATION
	if (fbdev && priv->fbdev)
		msm_fbdev_free(ddev);
#endif

	msm_disp_snapshot_destroy(ddev);

	drm_mode_config_cleanup(ddev);

	for (i = 0; i < priv->num_bridges; i++)
		drm_bridge_remove(priv->bridges[i]);
	priv->num_bridges = 0;

	pm_runtime_get_sync(dev);
	msm_irq_uninstall(ddev);
	pm_runtime_put_sync(dev);

	if (kms && kms->funcs)
		kms->funcs->destroy(kms);

	if (priv->vram.paddr) {
		unsigned long attrs = DMA_ATTR_NO_KERNEL_MAPPING;
		drm_mm_takedown(&priv->vram.mm);
		dma_free_attrs(dev, priv->vram.size, NULL,
			       priv->vram.paddr, attrs);
	}

	component_unbind_all(dev, ddev);

	ddev->dev_private = NULL;
	destroy_workqueue(priv->wq);

	return 0;
}

#include <linux/of_address.h>

struct msm_gem_address_space *msm_kms_init_aspace(struct drm_device *dev)
{
	struct msm_gem_address_space *aspace;
	struct msm_mmu *mmu;
	struct device *mdp_dev = dev->dev;
	struct device *mdss_dev = mdp_dev->parent;
	struct device *iommu_dev;

	/*
	 * IOMMUs can be a part of MDSS device tree binding, or the
	 * MDP/DPU device.
	 */
	if (device_iommu_mapped(mdp_dev))
		iommu_dev = mdp_dev;
	else
		iommu_dev = mdss_dev;

	mmu = msm_iommu_new(iommu_dev, 0);
	if (IS_ERR(mmu))
		return ERR_CAST(mmu);

	if (!mmu) {
		drm_info(dev, "no IOMMU, fallback to phys contig buffers for scanout\n");
		return NULL;
	}

	aspace = msm_gem_address_space_create(mmu, "mdp_kms",
		0x1000, 0x100000000 - 0x1000);
	if (IS_ERR(aspace)) {
		dev_err(mdp_dev, "aspace create, error %pe\n", aspace);
		mmu->funcs->destroy(mmu);
	}

	return aspace;
}

bool msm_use_mmu(struct drm_device *dev)
{
	struct msm_drm_private *priv = dev->dev_private;

	/*
	 * a2xx comes with its own MMU
	 * On other platforms IOMMU can be declared specified either for the
	 * MDP/DPU device or for its parent, MDSS device.
	 */
	return priv->is_a2xx ||
		device_iommu_mapped(dev->dev) ||
		device_iommu_mapped(dev->dev->parent);
}

static int msm_init_vram(struct drm_device *dev)
{
	struct msm_drm_private *priv = dev->dev_private;
	struct device_node *node;
	unsigned long size = 0;
	int ret = 0;

	/* In the device-tree world, we could have a 'memory-region'
	 * phandle, which gives us a link to our "vram".  Allocating
	 * is all nicely abstracted behind the dma api, but we need
	 * to know the entire size to allocate it all in one go. There
	 * are two cases:
	 *  1) device with no IOMMU, in which case we need exclusive
	 *     access to a VRAM carveout big enough for all gpu
	 *     buffers
	 *  2) device with IOMMU, but where the bootloader puts up
	 *     a splash screen.  In this case, the VRAM carveout
	 *     need only be large enough for fbdev fb.  But we need
	 *     exclusive access to the buffer to avoid the kernel
	 *     using those pages for other purposes (which appears
	 *     as corruption on screen before we have a chance to
	 *     load and do initial modeset)
	 */

	node = of_parse_phandle(dev->dev->of_node, "memory-region", 0);
	if (node) {
		struct resource r;
		ret = of_address_to_resource(node, 0, &r);
		of_node_put(node);
		if (ret)
			return ret;
		size = r.end - r.start + 1;
		DRM_INFO("using VRAM carveout: %lx@%pa\n", size, &r.start);

		/* if we have no IOMMU, then we need to use carveout allocator.
		 * Grab the entire DMA chunk carved out in early startup in
		 * mach-msm:
		 */
	} else if (!msm_use_mmu(dev)) {
		DRM_INFO("using %s VRAM carveout\n", vram);
		size = memparse(vram, NULL);
	}

	if (size) {
		unsigned long attrs = 0;
		void *p;

		priv->vram.size = size;

		drm_mm_init(&priv->vram.mm, 0, (size >> PAGE_SHIFT) - 1);
		spin_lock_init(&priv->vram.lock);

		attrs |= DMA_ATTR_NO_KERNEL_MAPPING;
		attrs |= DMA_ATTR_WRITE_COMBINE;

		/* note that for no-kernel-mapping, the vaddr returned
		 * is bogus, but non-null if allocation succeeded:
		 */
		p = dma_alloc_attrs(dev->dev, size,
				&priv->vram.paddr, GFP_KERNEL, attrs);
		if (!p) {
			DRM_DEV_ERROR(dev->dev, "failed to allocate VRAM\n");
			priv->vram.paddr = 0;
			return -ENOMEM;
		}

		DRM_DEV_INFO(dev->dev, "VRAM: %08x->%08x\n",
				(uint32_t)priv->vram.paddr,
				(uint32_t)(priv->vram.paddr + size));
	}

	return ret;
}

static int msm_drm_init(struct device *dev, const struct drm_driver *drv)
{
	struct msm_drm_private *priv = dev_get_drvdata(dev);
	struct drm_device *ddev;
	struct msm_kms *kms;
	int ret, i;

	if (drm_firmware_drivers_only())
		return -ENODEV;

	ddev = drm_dev_alloc(drv, dev);
	if (IS_ERR(ddev)) {
		DRM_DEV_ERROR(dev, "failed to allocate drm_device\n");
		return PTR_ERR(ddev);
	}
	ddev->dev_private = priv;
	priv->dev = ddev;

	priv->wq = alloc_ordered_workqueue("msm", 0);
<<<<<<< HEAD
=======
	if (!priv->wq)
		return -ENOMEM;
>>>>>>> dbd7a2a9

	INIT_LIST_HEAD(&priv->objects);
	mutex_init(&priv->obj_lock);

	/*
	 * Initialize the LRUs:
	 */
	mutex_init(&priv->lru.lock);
	drm_gem_lru_init(&priv->lru.unbacked, &priv->lru.lock);
	drm_gem_lru_init(&priv->lru.pinned,   &priv->lru.lock);
	drm_gem_lru_init(&priv->lru.willneed, &priv->lru.lock);
	drm_gem_lru_init(&priv->lru.dontneed, &priv->lru.lock);

	/* Teach lockdep about lock ordering wrt. shrinker: */
	fs_reclaim_acquire(GFP_KERNEL);
	might_lock(&priv->lru.lock);
	fs_reclaim_release(GFP_KERNEL);

	drm_mode_config_init(ddev);

	ret = msm_init_vram(ddev);
	if (ret)
		goto err_drm_dev_put;

	/* Bind all our sub-components: */
	ret = component_bind_all(dev, ddev);
	if (ret)
		goto err_drm_dev_put;

	dma_set_max_seg_size(dev, UINT_MAX);

	msm_gem_shrinker_init(ddev);

	if (priv->kms_init) {
		ret = priv->kms_init(ddev);
		if (ret) {
			DRM_DEV_ERROR(dev, "failed to load kms\n");
			priv->kms = NULL;
			goto err_msm_uninit;
		}
		kms = priv->kms;
	} else {
		/* valid only for the dummy headless case, where of_node=NULL */
		WARN_ON(dev->of_node);
		kms = NULL;
	}

	/* Enable normalization of plane zpos */
	ddev->mode_config.normalize_zpos = true;

	if (kms) {
		kms->dev = ddev;
		ret = kms->funcs->hw_init(kms);
		if (ret) {
			DRM_DEV_ERROR(dev, "kms hw init failed: %d\n", ret);
			goto err_msm_uninit;
		}
	}

	drm_helper_move_panel_connectors_to_head(ddev);

	ddev->mode_config.funcs = &mode_config_funcs;
	ddev->mode_config.helper_private = &mode_config_helper_funcs;

	for (i = 0; i < priv->num_crtcs; i++) {
		/* initialize event thread */
		priv->event_thread[i].crtc_id = priv->crtcs[i]->base.id;
		priv->event_thread[i].dev = ddev;
		priv->event_thread[i].worker = kthread_create_worker(0,
			"crtc_event:%d", priv->event_thread[i].crtc_id);
		if (IS_ERR(priv->event_thread[i].worker)) {
			ret = PTR_ERR(priv->event_thread[i].worker);
			DRM_DEV_ERROR(dev, "failed to create crtc_event kthread\n");
			priv->event_thread[i].worker = NULL;
			goto err_msm_uninit;
		}

		sched_set_fifo(priv->event_thread[i].worker->task);
	}

	ret = drm_vblank_init(ddev, priv->num_crtcs);
	if (ret < 0) {
		DRM_DEV_ERROR(dev, "failed to initialize vblank\n");
		goto err_msm_uninit;
	}

	if (kms) {
		pm_runtime_get_sync(dev);
		ret = msm_irq_install(ddev, kms->irq);
		pm_runtime_put_sync(dev);
		if (ret < 0) {
			DRM_DEV_ERROR(dev, "failed to install IRQ handler\n");
			goto err_msm_uninit;
		}
	}

	ret = drm_dev_register(ddev, 0);
	if (ret)
		goto err_msm_uninit;

	if (kms) {
		ret = msm_disp_snapshot_init(ddev);
		if (ret)
			DRM_DEV_ERROR(dev, "msm_disp_snapshot_init failed ret = %d\n", ret);
	}
	drm_mode_config_reset(ddev);

#ifdef CONFIG_DRM_FBDEV_EMULATION
	if (kms && fbdev)
		priv->fbdev = msm_fbdev_init(ddev);
#endif

	ret = msm_debugfs_late_init(ddev);
	if (ret)
		goto err_msm_uninit;

	drm_kms_helper_poll_init(ddev);

	return 0;

err_msm_uninit:
	msm_drm_uninit(dev);
err_drm_dev_put:
	drm_dev_put(ddev);
	return ret;
}

/*
 * DRM operations:
 */

static void load_gpu(struct drm_device *dev)
{
	static DEFINE_MUTEX(init_lock);
	struct msm_drm_private *priv = dev->dev_private;

	mutex_lock(&init_lock);

	if (!priv->gpu)
		priv->gpu = adreno_load_gpu(dev);

	mutex_unlock(&init_lock);
}

static int context_init(struct drm_device *dev, struct drm_file *file)
{
	static atomic_t ident = ATOMIC_INIT(0);
	struct msm_drm_private *priv = dev->dev_private;
	struct msm_file_private *ctx;

	ctx = kzalloc(sizeof(*ctx), GFP_KERNEL);
	if (!ctx)
		return -ENOMEM;

	INIT_LIST_HEAD(&ctx->submitqueues);
	rwlock_init(&ctx->queuelock);

	kref_init(&ctx->ref);
	msm_submitqueue_init(dev, ctx);

	ctx->aspace = msm_gpu_create_private_address_space(priv->gpu, current);
	file->driver_priv = ctx;

	ctx->seqno = atomic_inc_return(&ident);

	return 0;
}

static int msm_open(struct drm_device *dev, struct drm_file *file)
{
	/* For now, load gpu on open.. to avoid the requirement of having
	 * firmware in the initrd.
	 */
	load_gpu(dev);

	return context_init(dev, file);
}

static void context_close(struct msm_file_private *ctx)
{
	msm_submitqueue_close(ctx);
	msm_file_private_put(ctx);
}

static void msm_postclose(struct drm_device *dev, struct drm_file *file)
{
	struct msm_drm_private *priv = dev->dev_private;
	struct msm_file_private *ctx = file->driver_priv;

	/*
	 * It is not possible to set sysprof param to non-zero if gpu
	 * is not initialized:
	 */
	if (priv->gpu)
		msm_file_private_set_sysprof(ctx, priv->gpu, 0);

	context_close(ctx);
}

int msm_crtc_enable_vblank(struct drm_crtc *crtc)
{
	struct drm_device *dev = crtc->dev;
	unsigned int pipe = crtc->index;
	struct msm_drm_private *priv = dev->dev_private;
	struct msm_kms *kms = priv->kms;
	if (!kms)
		return -ENXIO;
	drm_dbg_vbl(dev, "crtc=%u", pipe);
	return vblank_ctrl_queue_work(priv, pipe, true);
}

void msm_crtc_disable_vblank(struct drm_crtc *crtc)
{
	struct drm_device *dev = crtc->dev;
	unsigned int pipe = crtc->index;
	struct msm_drm_private *priv = dev->dev_private;
	struct msm_kms *kms = priv->kms;
	if (!kms)
		return;
	drm_dbg_vbl(dev, "crtc=%u", pipe);
	vblank_ctrl_queue_work(priv, pipe, false);
}

/*
 * DRM ioctls:
 */

static int msm_ioctl_get_param(struct drm_device *dev, void *data,
		struct drm_file *file)
{
	struct msm_drm_private *priv = dev->dev_private;
	struct drm_msm_param *args = data;
	struct msm_gpu *gpu;

	/* for now, we just have 3d pipe.. eventually this would need to
	 * be more clever to dispatch to appropriate gpu module:
	 */
	if ((args->pipe != MSM_PIPE_3D0) || (args->pad != 0))
		return -EINVAL;

	gpu = priv->gpu;

	if (!gpu)
		return -ENXIO;

	return gpu->funcs->get_param(gpu, file->driver_priv,
				     args->param, &args->value, &args->len);
}

static int msm_ioctl_set_param(struct drm_device *dev, void *data,
		struct drm_file *file)
{
	struct msm_drm_private *priv = dev->dev_private;
	struct drm_msm_param *args = data;
	struct msm_gpu *gpu;

	if ((args->pipe != MSM_PIPE_3D0) || (args->pad != 0))
		return -EINVAL;

	gpu = priv->gpu;

	if (!gpu)
		return -ENXIO;

	return gpu->funcs->set_param(gpu, file->driver_priv,
				     args->param, args->value, args->len);
}

static int msm_ioctl_gem_new(struct drm_device *dev, void *data,
		struct drm_file *file)
{
	struct drm_msm_gem_new *args = data;
	uint32_t flags = args->flags;

	if (args->flags & ~MSM_BO_FLAGS) {
		DRM_ERROR("invalid flags: %08x\n", args->flags);
		return -EINVAL;
	}

	/*
	 * Uncached CPU mappings are deprecated, as of:
	 *
	 * 9ef364432db4 ("drm/msm: deprecate MSM_BO_UNCACHED (map as writecombine instead)")
	 *
	 * So promote them to WC.
	 */
	if (flags & MSM_BO_UNCACHED) {
		flags &= ~MSM_BO_CACHED;
		flags |= MSM_BO_WC;
	}

	if (should_fail(&fail_gem_alloc, args->size))
		return -ENOMEM;

	return msm_gem_new_handle(dev, file, args->size,
			args->flags, &args->handle, NULL);
}

static inline ktime_t to_ktime(struct drm_msm_timespec timeout)
{
	return ktime_set(timeout.tv_sec, timeout.tv_nsec);
}

static int msm_ioctl_gem_cpu_prep(struct drm_device *dev, void *data,
		struct drm_file *file)
{
	struct drm_msm_gem_cpu_prep *args = data;
	struct drm_gem_object *obj;
	ktime_t timeout = to_ktime(args->timeout);
	int ret;

	if (args->op & ~MSM_PREP_FLAGS) {
		DRM_ERROR("invalid op: %08x\n", args->op);
		return -EINVAL;
	}

	obj = drm_gem_object_lookup(file, args->handle);
	if (!obj)
		return -ENOENT;

	ret = msm_gem_cpu_prep(obj, args->op, &timeout);

	drm_gem_object_put(obj);

	return ret;
}

static int msm_ioctl_gem_cpu_fini(struct drm_device *dev, void *data,
		struct drm_file *file)
{
	struct drm_msm_gem_cpu_fini *args = data;
	struct drm_gem_object *obj;
	int ret;

	obj = drm_gem_object_lookup(file, args->handle);
	if (!obj)
		return -ENOENT;

	ret = msm_gem_cpu_fini(obj);

	drm_gem_object_put(obj);

	return ret;
}

static int msm_ioctl_gem_info_iova(struct drm_device *dev,
		struct drm_file *file, struct drm_gem_object *obj,
		uint64_t *iova)
{
	struct msm_drm_private *priv = dev->dev_private;
	struct msm_file_private *ctx = file->driver_priv;

	if (!priv->gpu)
		return -EINVAL;

	if (should_fail(&fail_gem_iova, obj->size))
		return -ENOMEM;

	/*
	 * Don't pin the memory here - just get an address so that userspace can
	 * be productive
	 */
	return msm_gem_get_iova(obj, ctx->aspace, iova);
}

static int msm_ioctl_gem_info_set_iova(struct drm_device *dev,
		struct drm_file *file, struct drm_gem_object *obj,
		uint64_t iova)
{
	struct msm_drm_private *priv = dev->dev_private;
	struct msm_file_private *ctx = file->driver_priv;

	if (!priv->gpu)
		return -EINVAL;

	/* Only supported if per-process address space is supported: */
	if (priv->gpu->aspace == ctx->aspace)
		return -EOPNOTSUPP;

	if (should_fail(&fail_gem_iova, obj->size))
		return -ENOMEM;

	return msm_gem_set_iova(obj, ctx->aspace, iova);
}

static int msm_ioctl_gem_info(struct drm_device *dev, void *data,
		struct drm_file *file)
{
	struct drm_msm_gem_info *args = data;
	struct drm_gem_object *obj;
	struct msm_gem_object *msm_obj;
	int i, ret = 0;

	if (args->pad)
		return -EINVAL;

	switch (args->info) {
	case MSM_INFO_GET_OFFSET:
	case MSM_INFO_GET_IOVA:
	case MSM_INFO_SET_IOVA:
	case MSM_INFO_GET_FLAGS:
		/* value returned as immediate, not pointer, so len==0: */
		if (args->len)
			return -EINVAL;
		break;
	case MSM_INFO_SET_NAME:
	case MSM_INFO_GET_NAME:
		break;
	default:
		return -EINVAL;
	}

	obj = drm_gem_object_lookup(file, args->handle);
	if (!obj)
		return -ENOENT;

	msm_obj = to_msm_bo(obj);

	switch (args->info) {
	case MSM_INFO_GET_OFFSET:
		args->value = msm_gem_mmap_offset(obj);
		break;
	case MSM_INFO_GET_IOVA:
		ret = msm_ioctl_gem_info_iova(dev, file, obj, &args->value);
		break;
	case MSM_INFO_SET_IOVA:
		ret = msm_ioctl_gem_info_set_iova(dev, file, obj, args->value);
		break;
	case MSM_INFO_GET_FLAGS:
		if (obj->import_attach) {
			ret = -EINVAL;
			break;
		}
		/* Hide internal kernel-only flags: */
		args->value = to_msm_bo(obj)->flags & MSM_BO_FLAGS;
		ret = 0;
		break;
	case MSM_INFO_SET_NAME:
		/* length check should leave room for terminating null: */
		if (args->len >= sizeof(msm_obj->name)) {
			ret = -EINVAL;
			break;
		}
		if (copy_from_user(msm_obj->name, u64_to_user_ptr(args->value),
				   args->len)) {
			msm_obj->name[0] = '\0';
			ret = -EFAULT;
			break;
		}
		msm_obj->name[args->len] = '\0';
		for (i = 0; i < args->len; i++) {
			if (!isprint(msm_obj->name[i])) {
				msm_obj->name[i] = '\0';
				break;
			}
		}
		break;
	case MSM_INFO_GET_NAME:
		if (args->value && (args->len < strlen(msm_obj->name))) {
			ret = -EINVAL;
			break;
		}
		args->len = strlen(msm_obj->name);
		if (args->value) {
			if (copy_to_user(u64_to_user_ptr(args->value),
					 msm_obj->name, args->len))
				ret = -EFAULT;
		}
		break;
	}

	drm_gem_object_put(obj);

	return ret;
}

static int wait_fence(struct msm_gpu_submitqueue *queue, uint32_t fence_id,
		      ktime_t timeout)
{
	struct dma_fence *fence;
	int ret;

	if (fence_after(fence_id, queue->last_fence)) {
		DRM_ERROR_RATELIMITED("waiting on invalid fence: %u (of %u)\n",
				      fence_id, queue->last_fence);
		return -EINVAL;
	}

	/*
	 * Map submitqueue scoped "seqno" (which is actually an idr key)
	 * back to underlying dma-fence
	 *
	 * The fence is removed from the fence_idr when the submit is
	 * retired, so if the fence is not found it means there is nothing
	 * to wait for
	 */
	ret = mutex_lock_interruptible(&queue->idr_lock);
	if (ret)
		return ret;
	fence = idr_find(&queue->fence_idr, fence_id);
	if (fence)
		fence = dma_fence_get_rcu(fence);
	mutex_unlock(&queue->idr_lock);

	if (!fence)
		return 0;

	ret = dma_fence_wait_timeout(fence, true, timeout_to_jiffies(&timeout));
	if (ret == 0) {
		ret = -ETIMEDOUT;
	} else if (ret != -ERESTARTSYS) {
		ret = 0;
	}

	dma_fence_put(fence);

	return ret;
}

static int msm_ioctl_wait_fence(struct drm_device *dev, void *data,
		struct drm_file *file)
{
	struct msm_drm_private *priv = dev->dev_private;
	struct drm_msm_wait_fence *args = data;
	struct msm_gpu_submitqueue *queue;
	int ret;

	if (args->pad) {
		DRM_ERROR("invalid pad: %08x\n", args->pad);
		return -EINVAL;
	}

	if (!priv->gpu)
		return 0;

	queue = msm_submitqueue_get(file->driver_priv, args->queueid);
	if (!queue)
		return -ENOENT;

	ret = wait_fence(queue, args->fence, to_ktime(args->timeout));

	msm_submitqueue_put(queue);

	return ret;
}

static int msm_ioctl_gem_madvise(struct drm_device *dev, void *data,
		struct drm_file *file)
{
	struct drm_msm_gem_madvise *args = data;
	struct drm_gem_object *obj;
	int ret;

	switch (args->madv) {
	case MSM_MADV_DONTNEED:
	case MSM_MADV_WILLNEED:
		break;
	default:
		return -EINVAL;
	}

	obj = drm_gem_object_lookup(file, args->handle);
	if (!obj) {
		return -ENOENT;
	}

	ret = msm_gem_madvise(obj, args->madv);
	if (ret >= 0) {
		args->retained = ret;
		ret = 0;
	}

	drm_gem_object_put(obj);

	return ret;
}


static int msm_ioctl_submitqueue_new(struct drm_device *dev, void *data,
		struct drm_file *file)
{
	struct drm_msm_submitqueue *args = data;

	if (args->flags & ~MSM_SUBMITQUEUE_FLAGS)
		return -EINVAL;

	return msm_submitqueue_create(dev, file->driver_priv, args->prio,
		args->flags, &args->id);
}

static int msm_ioctl_submitqueue_query(struct drm_device *dev, void *data,
		struct drm_file *file)
{
	return msm_submitqueue_query(dev, file->driver_priv, data);
}

static int msm_ioctl_submitqueue_close(struct drm_device *dev, void *data,
		struct drm_file *file)
{
	u32 id = *(u32 *) data;

	return msm_submitqueue_remove(file->driver_priv, id);
}

static const struct drm_ioctl_desc msm_ioctls[] = {
	DRM_IOCTL_DEF_DRV(MSM_GET_PARAM,    msm_ioctl_get_param,    DRM_RENDER_ALLOW),
	DRM_IOCTL_DEF_DRV(MSM_SET_PARAM,    msm_ioctl_set_param,    DRM_RENDER_ALLOW),
	DRM_IOCTL_DEF_DRV(MSM_GEM_NEW,      msm_ioctl_gem_new,      DRM_RENDER_ALLOW),
	DRM_IOCTL_DEF_DRV(MSM_GEM_INFO,     msm_ioctl_gem_info,     DRM_RENDER_ALLOW),
	DRM_IOCTL_DEF_DRV(MSM_GEM_CPU_PREP, msm_ioctl_gem_cpu_prep, DRM_RENDER_ALLOW),
	DRM_IOCTL_DEF_DRV(MSM_GEM_CPU_FINI, msm_ioctl_gem_cpu_fini, DRM_RENDER_ALLOW),
	DRM_IOCTL_DEF_DRV(MSM_GEM_SUBMIT,   msm_ioctl_gem_submit,   DRM_RENDER_ALLOW),
	DRM_IOCTL_DEF_DRV(MSM_WAIT_FENCE,   msm_ioctl_wait_fence,   DRM_RENDER_ALLOW),
	DRM_IOCTL_DEF_DRV(MSM_GEM_MADVISE,  msm_ioctl_gem_madvise,  DRM_RENDER_ALLOW),
	DRM_IOCTL_DEF_DRV(MSM_SUBMITQUEUE_NEW,   msm_ioctl_submitqueue_new,   DRM_RENDER_ALLOW),
	DRM_IOCTL_DEF_DRV(MSM_SUBMITQUEUE_CLOSE, msm_ioctl_submitqueue_close, DRM_RENDER_ALLOW),
	DRM_IOCTL_DEF_DRV(MSM_SUBMITQUEUE_QUERY, msm_ioctl_submitqueue_query, DRM_RENDER_ALLOW),
};

static void msm_fop_show_fdinfo(struct seq_file *m, struct file *f)
{
	struct drm_file *file = f->private_data;
	struct drm_device *dev = file->minor->dev;
	struct msm_drm_private *priv = dev->dev_private;
	struct drm_printer p = drm_seq_file_printer(m);

	if (!priv->gpu)
		return;

	msm_gpu_show_fdinfo(priv->gpu, file->driver_priv, &p);
}

static const struct file_operations fops = {
	.owner = THIS_MODULE,
	DRM_GEM_FOPS,
	.show_fdinfo = msm_fop_show_fdinfo,
};

static const struct drm_driver msm_driver = {
	.driver_features    = DRIVER_GEM |
				DRIVER_RENDER |
				DRIVER_ATOMIC |
				DRIVER_MODESET |
				DRIVER_SYNCOBJ,
	.open               = msm_open,
	.postclose           = msm_postclose,
	.lastclose          = drm_fb_helper_lastclose,
	.dumb_create        = msm_gem_dumb_create,
	.dumb_map_offset    = msm_gem_dumb_map_offset,
	.prime_handle_to_fd = drm_gem_prime_handle_to_fd,
	.prime_fd_to_handle = drm_gem_prime_fd_to_handle,
	.gem_prime_import_sg_table = msm_gem_prime_import_sg_table,
	.gem_prime_mmap     = msm_gem_prime_mmap,
#ifdef CONFIG_DEBUG_FS
	.debugfs_init       = msm_debugfs_init,
#endif
	.ioctls             = msm_ioctls,
	.num_ioctls         = ARRAY_SIZE(msm_ioctls),
	.fops               = &fops,
	.name               = "msm",
	.desc               = "MSM Snapdragon DRM",
	.date               = "20130625",
	.major              = MSM_VERSION_MAJOR,
	.minor              = MSM_VERSION_MINOR,
	.patchlevel         = MSM_VERSION_PATCHLEVEL,
};

int msm_pm_prepare(struct device *dev)
{
	struct msm_drm_private *priv = dev_get_drvdata(dev);
	struct drm_device *ddev = priv ? priv->dev : NULL;

	if (!priv || !priv->kms)
		return 0;

	return drm_mode_config_helper_suspend(ddev);
}

void msm_pm_complete(struct device *dev)
{
	struct msm_drm_private *priv = dev_get_drvdata(dev);
	struct drm_device *ddev = priv ? priv->dev : NULL;

	if (!priv || !priv->kms)
		return;

	drm_mode_config_helper_resume(ddev);
}

static const struct dev_pm_ops msm_pm_ops = {
	.prepare = msm_pm_prepare,
	.complete = msm_pm_complete,
};

/*
 * Componentized driver support:
 */

/*
 * Identify what components need to be added by parsing what remote-endpoints
 * our MDP output ports are connected to. In the case of LVDS on MDP4, there
 * is no external component that we need to add since LVDS is within MDP4
 * itself.
 */
static int add_components_mdp(struct device *master_dev,
			      struct component_match **matchptr)
{
	struct device_node *np = master_dev->of_node;
	struct device_node *ep_node;

	for_each_endpoint_of_node(np, ep_node) {
		struct device_node *intf;
		struct of_endpoint ep;
		int ret;

		ret = of_graph_parse_endpoint(ep_node, &ep);
		if (ret) {
			DRM_DEV_ERROR(master_dev, "unable to parse port endpoint\n");
			of_node_put(ep_node);
			return ret;
		}

		/*
		 * The LCDC/LVDS port on MDP4 is a speacial case where the
		 * remote-endpoint isn't a component that we need to add
		 */
		if (of_device_is_compatible(np, "qcom,mdp4") &&
		    ep.port == 0)
			continue;

		/*
		 * It's okay if some of the ports don't have a remote endpoint
		 * specified. It just means that the port isn't connected to
		 * any external interface.
		 */
		intf = of_graph_get_remote_port_parent(ep_node);
		if (!intf)
			continue;

		if (of_device_is_available(intf))
			drm_of_component_match_add(master_dev, matchptr,
						   component_compare_of, intf);

		of_node_put(intf);
	}

	return 0;
}

/*
 * We don't know what's the best binding to link the gpu with the drm device.
 * Fow now, we just hunt for all the possible gpus that we support, and add them
 * as components.
 */
static const struct of_device_id msm_gpu_match[] = {
	{ .compatible = "qcom,adreno" },
	{ .compatible = "qcom,adreno-3xx" },
	{ .compatible = "amd,imageon" },
	{ .compatible = "qcom,kgsl-3d0" },
	{ },
};

static int add_gpu_components(struct device *dev,
			      struct component_match **matchptr)
{
	struct device_node *np;

	np = of_find_matching_node(NULL, msm_gpu_match);
	if (!np)
		return 0;

	if (of_device_is_available(np))
		drm_of_component_match_add(dev, matchptr, component_compare_of, np);

	of_node_put(np);

	return 0;
}

static int msm_drm_bind(struct device *dev)
{
	return msm_drm_init(dev, &msm_driver);
}

static void msm_drm_unbind(struct device *dev)
{
	msm_drm_uninit(dev);
}

const struct component_master_ops msm_drm_ops = {
	.bind = msm_drm_bind,
	.unbind = msm_drm_unbind,
};

int msm_drv_probe(struct device *master_dev,
	int (*kms_init)(struct drm_device *dev))
{
	struct msm_drm_private *priv;
	struct component_match *match = NULL;
	int ret;

	priv = devm_kzalloc(master_dev, sizeof(*priv), GFP_KERNEL);
	if (!priv)
		return -ENOMEM;

	priv->kms_init = kms_init;
	dev_set_drvdata(master_dev, priv);

	/* Add mdp components if we have KMS. */
	if (kms_init) {
		ret = add_components_mdp(master_dev, &match);
		if (ret)
			return ret;
	}

	ret = add_gpu_components(master_dev, &match);
	if (ret)
		return ret;

	/* on all devices that I am aware of, iommu's which can map
	 * any address the cpu can see are used:
	 */
	ret = dma_set_mask_and_coherent(master_dev, ~0);
	if (ret)
		return ret;

	ret = component_master_add_with_match(master_dev, &msm_drm_ops, match);
	if (ret)
		return ret;

	return 0;
}

/*
 * Platform driver:
 * Used only for headlesss GPU instances
 */

static int msm_pdev_probe(struct platform_device *pdev)
{
	return msm_drv_probe(&pdev->dev, NULL);
}

static int msm_pdev_remove(struct platform_device *pdev)
{
	component_master_del(&pdev->dev, &msm_drm_ops);

	return 0;
}

void msm_drv_shutdown(struct platform_device *pdev)
{
	struct msm_drm_private *priv = platform_get_drvdata(pdev);
	struct drm_device *drm = priv ? priv->dev : NULL;

	/*
	 * Shutdown the hw if we're far enough along where things might be on.
	 * If we run this too early, we'll end up panicking in any variety of
	 * places. Since we don't register the drm device until late in
	 * msm_drm_init, drm_dev->registered is used as an indicator that the
	 * shutdown will be successful.
	 */
	if (drm && drm->registered && priv->kms)
		drm_atomic_helper_shutdown(drm);
}

static struct platform_driver msm_platform_driver = {
	.probe      = msm_pdev_probe,
	.remove     = msm_pdev_remove,
	.shutdown   = msm_drv_shutdown,
	.driver     = {
		.name   = "msm",
		.pm     = &msm_pm_ops,
	},
};

static int __init msm_drm_register(void)
{
	if (!modeset)
		return -EINVAL;

	DBG("init");
	msm_mdp_register();
	msm_dpu_register();
	msm_dsi_register();
	msm_hdmi_register();
	msm_dp_register();
	adreno_register();
	msm_mdp4_register();
	msm_mdss_register();
	return platform_driver_register(&msm_platform_driver);
}

static void __exit msm_drm_unregister(void)
{
	DBG("fini");
	platform_driver_unregister(&msm_platform_driver);
	msm_mdss_unregister();
	msm_mdp4_unregister();
	msm_dp_unregister();
	msm_hdmi_unregister();
	adreno_unregister();
	msm_dsi_unregister();
	msm_mdp_unregister();
	msm_dpu_unregister();
}

module_init(msm_drm_register);
module_exit(msm_drm_unregister);

MODULE_AUTHOR("Rob Clark <robdclark@gmail.com");
MODULE_DESCRIPTION("MSM DRM Driver");
MODULE_LICENSE("GPL");<|MERGE_RESOLUTION|>--- conflicted
+++ resolved
@@ -420,11 +420,8 @@
 	priv->dev = ddev;
 
 	priv->wq = alloc_ordered_workqueue("msm", 0);
-<<<<<<< HEAD
-=======
 	if (!priv->wq)
 		return -ENOMEM;
->>>>>>> dbd7a2a9
 
 	INIT_LIST_HEAD(&priv->objects);
 	mutex_init(&priv->obj_lock);
