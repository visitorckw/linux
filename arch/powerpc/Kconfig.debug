# SPDX-License-Identifier: GPL-2.0

config PPC_DISABLE_WERROR
	bool "Don't build arch/powerpc code with -Werror"
	help
	  This option tells the compiler NOT to build the code under
	  arch/powerpc with the -Werror flag (which means warnings
	  are treated as errors).

	  Only enable this if you are hitting a build failure in the
	  arch/powerpc code caused by a warning, and you don't feel
	  inclined to fix it.

config PPC_WERROR
	bool
	depends on !PPC_DISABLE_WERROR
	default y

config PRINT_STACK_DEPTH
	int "Stack depth to print" if DEBUG_KERNEL
	default 64
	help
	  This option allows you to set the stack depth that the kernel
	  prints in stack traces. This can be useful if your display is
	  too small and stack traces cause important information to
	  scroll off the screen.

config HCALL_STATS
	bool "Hypervisor call instrumentation"
	depends on PPC_PSERIES && DEBUG_FS && TRACEPOINTS
	help
	  Adds code to keep track of the number of hypervisor calls made and
	  the amount of time spent in hypervisor calls.  Wall time spent in
	  each call is always calculated, and if available CPU cycles spent
	  are also calculated.  A directory named hcall_inst is added at the
	  root of the debugfs filesystem.  Within the hcall_inst directory
	  are files that contain CPU specific call statistics.

	  This option will add a small amount of overhead to all hypervisor
	  calls.

config PPC_EMULATED_STATS
	bool "Emulated instructions tracking"
	depends on DEBUG_FS
	help
	  Adds code to keep track of the number of instructions that are
	  emulated by the in-kernel emulator. Counters for the various classes
	  of emulated instructions are available under
	  powerpc/emulated_instructions/ in the root of the debugfs file
	  system. Optionally (controlled by
	  powerpc/emulated_instructions/do_warn in debugfs), rate-limited
	  warnings can be printed to the console when instructions are
	  emulated.

config CODE_PATCHING_SELFTEST
	bool "Run self-tests of the code-patching code"
	depends on DEBUG_KERNEL

config JUMP_LABEL_FEATURE_CHECKS
	bool "Enable use of jump label for cpu/mmu_has_feature()"
	depends on JUMP_LABEL
	default y
	help
	  Selecting this options enables use of jump labels for some internal
	  feature checks. This should generate more optimal code for those
	  checks.

config JUMP_LABEL_FEATURE_CHECK_DEBUG
	bool "Do extra check on feature fixup calls"
	depends on DEBUG_KERNEL && JUMP_LABEL_FEATURE_CHECKS
	help
	  This tries to catch incorrect usage of cpu_has_feature() and
	  mmu_has_feature() in the code.

	  If you don't know what this means, say N.

config FTR_FIXUP_SELFTEST
	bool "Run self-tests of the feature-fixup code"
	depends on DEBUG_KERNEL

config MSI_BITMAP_SELFTEST
	bool "Run self-tests of the MSI bitmap code"
	depends on DEBUG_KERNEL

config PPC_IRQ_SOFT_MASK_DEBUG
	bool "Include extra checks for powerpc irq soft masking"
	depends on PPC64

config PPC_RFI_SRR_DEBUG
	bool "Include extra checks for RFI SRR register validity"
	depends on PPC_BOOK3S_64

config XMON
	bool "Include xmon kernel debugger"
	depends on DEBUG_KERNEL
	select CONSOLE_POLL if SERIAL_CPM_CONSOLE
	help
	  Include in-kernel hooks for the xmon kernel monitor/debugger.
	  Unless you are intending to debug the kernel, say N here.
	  Make sure to enable also CONFIG_BOOTX_TEXT on Macs. Otherwise
	  nothing will appear on the screen (xmon writes directly to the
	  framebuffer memory).
	  The cmdline option 'xmon' or 'xmon=early' will drop into xmon
	  very early during boot. 'xmon=on' will just enable the xmon
	  debugger hooks.  'xmon=off' will disable the debugger hooks
	  if CONFIG_XMON_DEFAULT is set.
	  xmon will print a backtrace on the very first invocation.
	  'xmon=nobt' will disable this autobacktrace.

config XMON_DEFAULT
	bool "Enable xmon by default"
	depends on XMON
	help
	  xmon is normally disabled unless booted with 'xmon=on'.
	  Use 'xmon=off' to disable xmon init during runtime.

config XMON_DISASSEMBLY
	bool "Include disassembly support in xmon"
	depends on XMON
	default y
	help
	  Include support for disassembling in xmon. You probably want
	  to say Y here, unless you're building for a memory-constrained
	  system.

config XMON_DEFAULT_RO_MODE
	bool "Restrict xmon to read-only operations by default"
	depends on XMON
	default y
	help
	  Operate xmon in read-only mode. The cmdline options 'xmon=rw' and
	  'xmon=ro' override this default.

config DEBUGGER
	bool
	depends on KGDB || XMON
	default y

config BDI_SWITCH
	bool "Include BDI-2000 user context switcher"
	depends on DEBUG_KERNEL && PPC32
	help
	  Include in-kernel support for the Abatron BDI2000 debugger.
	  Unless you are intending to debug the kernel with one of these
	  machines, say N here.

config BOOTX_TEXT
	bool "Support for early boot text console (BootX or OpenFirmware only)"
	depends on PPC_BOOK3S
	help
	  Say Y here to see progress messages from the boot firmware in text
	  mode. Requires either BootX or Open Firmware.

config PPC_EARLY_DEBUG
	bool "Early debugging (dangerous)"
	help
	  Say Y to enable some early debugging facilities that may be available
	  for your processor/board combination. Those facilities are hacks
	  intended to debug problems early during boot, this should not be
	  enabled in a production kernel.
	  Note that enabling this will also cause the kernel default log level
	  to be pushed to max automatically very early during boot

choice
	prompt "Early debugging console"
	depends on PPC_EARLY_DEBUG
	help
	  Use the selected console for early debugging. Careful, if you
	  enable debugging for the wrong type of machine your kernel
	  _will not boot_.

config PPC_EARLY_DEBUG_BOOTX
	bool "BootX or OpenFirmware"
	depends on BOOTX_TEXT
	help
	  Select this to enable early debugging for a machine using BootX
	  or OpenFirmware.

config PPC_EARLY_DEBUG_LPAR
	bool "LPAR HV Console"
	depends on PPC_PSERIES && HVC_CONSOLE
	help
	  Select this to enable early debugging for a machine with a HVC
	  console on vterm 0.

config PPC_EARLY_DEBUG_LPAR_HVSI
	bool "LPAR HVSI Console"
	depends on PPC_PSERIES && HVC_CONSOLE
	help
	  Select this to enable early debugging for a machine with a HVSI
	  console on a specified vterm.

config PPC_EARLY_DEBUG_G5
	bool "Apple G5"
	depends on PPC_PMAC64
	help
	  Select this to enable early debugging for Apple G5 machines.

config PPC_EARLY_DEBUG_RTAS_PANEL
	bool "RTAS Panel"
	depends on PPC_RTAS
	help
	  Select this to enable early debugging via the RTAS panel.

config PPC_EARLY_DEBUG_RTAS_CONSOLE
	bool "RTAS Console"
	depends on PPC_RTAS
	select UDBG_RTAS_CONSOLE
	help
	  Select this to enable early debugging via the RTAS console.

config PPC_EARLY_DEBUG_MAPLE
	bool "Maple real mode"
	depends on PPC_MAPLE
	help
	  Select this to enable early debugging for Maple.

config PPC_EARLY_DEBUG_PAS_REALMODE
	bool "PA Semi real mode"
	depends on PPC_PASEMI
	help
	  Select this to enable early debugging for PA Semi.
	  Output will be on UART0.

config PPC_EARLY_DEBUG_44x
	bool "Early serial debugging for IBM/AMCC 44x CPUs"
	depends on 44x
	help
	  Select this to enable early debugging for IBM 44x chips via the
	  inbuilt serial port.  If you enable this, ensure you set
	  PPC_EARLY_DEBUG_44x_PHYSLOW below to suit your target board.

config PPC_EARLY_DEBUG_40x
	bool "Early serial debugging for IBM/AMCC 40x CPUs"
	depends on 40x
	help
	  Select this to enable early debugging for IBM 40x chips via the
	  inbuilt serial port. This works on chips with a 16550 compatible
	  UART.

config PPC_EARLY_DEBUG_CPM
	bool "Early serial debugging for Freescale CPM-based serial ports"
	depends on SERIAL_CPM
	help
	  Select this to enable early debugging for Freescale chips
	  using a CPM-based serial port.  This assumes that the bootwrapper
	  has run, and set up the CPM in a particular way.

config PPC_EARLY_DEBUG_USBGECKO
	bool "Early debugging through the USB Gecko adapter"
	depends on GAMECUBE_COMMON
	select USBGECKO_UDBG
	help
	  Select this to enable early debugging for Nintendo GameCube/Wii
	  consoles via an external USB Gecko adapter.

config PPC_EARLY_DEBUG_PS3GELIC
	bool "Early debugging through the PS3 Ethernet port"
	depends on PPC_PS3
	select PS3GELIC_UDBG
	help
	  Select this to enable early debugging for the PlayStation3 via
	  UDP broadcasts sent out through the Ethernet port.

config PPC_EARLY_DEBUG_OPAL_RAW
	bool "OPAL raw console"
	depends on HVC_OPAL
	help
	  Select this to enable early debugging for the PowerNV platform
	  using a "raw" console

config PPC_EARLY_DEBUG_OPAL_HVSI
	bool "OPAL hvsi console"
	depends on HVC_OPAL
	help
	  Select this to enable early debugging for the PowerNV platform
	  using an "hvsi" console

config PPC_EARLY_DEBUG_MEMCONS
	bool "In memory console"
	help
	  Select this to enable early debugging using an in memory console.
	  This console provides input and output buffers stored within the
	  kernel BSS and should be safe to select on any system. A debugger
	  can then be used to read kernel output or send input to the console.

config PPC_EARLY_DEBUG_16550
	bool "Serial 16550"
	depends on PPC_UDBG_16550
	help
	  Select this to enable early debugging via Serial 16550 console
endchoice

config PPC_MEMCONS_OUTPUT_SIZE
	int "In memory console output buffer size"
	depends on PPC_EARLY_DEBUG_MEMCONS
	default 4096
	help
	  Selects the size of the output buffer (in bytes) of the in memory
	  console.

config PPC_MEMCONS_INPUT_SIZE
	int "In memory console input buffer size"
	depends on PPC_EARLY_DEBUG_MEMCONS
	default 128
	help
	  Selects the size of the input buffer (in bytes) of the in memory
	  console.

config PPC_EARLY_DEBUG_OPAL
	def_bool y
	depends on PPC_EARLY_DEBUG_OPAL_RAW || PPC_EARLY_DEBUG_OPAL_HVSI

config PPC_EARLY_DEBUG_HVSI_VTERMNO
	hex "vterm number to use with early debug HVSI"
	depends on PPC_EARLY_DEBUG_LPAR_HVSI
	default "0x30000000"
	help
	  You probably want 0x30000000 for your first serial port and
	  0x30000001 for your second one

config PPC_EARLY_DEBUG_OPAL_VTERMNO
	hex "vterm number to use with OPAL early debug"
	depends on PPC_EARLY_DEBUG_OPAL
	default "0"
	help
	  This correspond to which /dev/hvcN you want to use for early
	  debug.

	  On OPAL v2, this will be 0 for network console and 1 or 2 for
	  the machine built-in serial ports.

config PPC_EARLY_DEBUG_44x_PHYSLOW
	hex "Low 32 bits of early debug UART physical address"
	depends on PPC_EARLY_DEBUG_44x
	default "0x40000200"
	help
	  You probably want 0x40000200 for ebony boards and
	  0x40000300 for taishan

config PPC_EARLY_DEBUG_44x_PHYSHIGH
	hex "EPRN of early debug UART physical address"
	depends on PPC_EARLY_DEBUG_44x
	default "0x1"

config PPC_EARLY_DEBUG_40x_PHYSADDR
	hex "Early debug UART physical address"
	depends on PPC_EARLY_DEBUG_40x
	default "0xef600300"

config PPC_EARLY_DEBUG_CPM_ADDR
	hex "CPM UART early debug transmit descriptor address"
	depends on PPC_EARLY_DEBUG_CPM
	default "0xfa202008" if PPC_EP88XC
	default "0xf0001ff8" if CPM2
	default "0xff002008" if CPM1
	help
	  This specifies the address of the transmit descriptor
	  used for early debug output.  Because it is needed before
	  platform probing is done, all platforms selected must
	  share the same address.

config PPC_EARLY_DEBUG_16550_PHYSADDR
	hex "Early debug Serial 16550 physical address"
	depends on PPC_EARLY_DEBUG_16550

config PPC_EARLY_DEBUG_16550_STRIDE
	int "Early debug Serial 16550 stride"
	depends on PPC_EARLY_DEBUG_16550
	default 1

config FAIL_IOMMU
	bool "Fault-injection capability for IOMMU"
	depends on FAULT_INJECTION
	depends on PCI || IBMVIO
	help
	  Provide fault-injection capability for IOMMU. Each device can
	  be selectively enabled via the fail_iommu property.

	  If you are unsure, say N.

config PPC_FAST_ENDIAN_SWITCH
	bool "Deprecated fast endian-switch syscall"
	depends on DEBUG_KERNEL && PPC_BOOK3S_64
	help
	  If you're unsure what this is, say N.

config KASAN_SHADOW_OFFSET
	hex
	depends on KASAN
	default 0xe0000000 if PPC32
<<<<<<< HEAD
	default 0xa80e000000000000 if PPC64
=======
	default 0xa80e000000000000 if PPC_BOOK3S_64
	default 0xa8001c0000000000 if PPC_BOOK3E_64
>>>>>>> 7365df19
<|MERGE_RESOLUTION|>--- conflicted
+++ resolved
@@ -389,9 +389,5 @@
 	hex
 	depends on KASAN
 	default 0xe0000000 if PPC32
-<<<<<<< HEAD
-	default 0xa80e000000000000 if PPC64
-=======
 	default 0xa80e000000000000 if PPC_BOOK3S_64
-	default 0xa8001c0000000000 if PPC_BOOK3E_64
->>>>>>> 7365df19
+	default 0xa8001c0000000000 if PPC_BOOK3E_64