--- conflicted
+++ resolved
@@ -55,31 +55,6 @@
 	nested_svm_vmexit(svm);
 }
 
-<<<<<<< HEAD
-static bool nested_svm_handle_page_fault_workaround(struct kvm_vcpu *vcpu,
-						    struct x86_exception *fault)
-{
-	struct vcpu_svm *svm = to_svm(vcpu);
-	struct vmcb *vmcb = svm->vmcb;
-
- 	WARN_ON(!is_guest_mode(vcpu));
-
-	if (vmcb12_is_intercept(&svm->nested.ctl,
-				INTERCEPT_EXCEPTION_OFFSET + PF_VECTOR) &&
-	    !WARN_ON_ONCE(svm->nested.nested_run_pending)) {
-	     	vmcb->control.exit_code = SVM_EXIT_EXCP_BASE + PF_VECTOR;
-		vmcb->control.exit_code_hi = 0;
-		vmcb->control.exit_info_1 = fault->error_code;
-		vmcb->control.exit_info_2 = fault->address;
-		nested_svm_vmexit(svm);
-		return true;
-	}
-
-	return false;
-}
-
-=======
->>>>>>> 7365df19
 static u64 nested_svm_get_tdp_pdptr(struct kvm_vcpu *vcpu, int index)
 {
 	struct vcpu_svm *svm = to_svm(vcpu);
@@ -602,8 +577,6 @@
 		vmcb02->save.dr7 = svm->nested.save.dr7 | DR7_FIXED_1;
 		svm->vcpu.arch.dr6  = svm->nested.save.dr6 | DR6_ACTIVE_LOW;
 		vmcb_mark_dirty(vmcb02, VMCB_DR);
-<<<<<<< HEAD
-=======
 	}
 
 	if (unlikely(svm->lbrv_enabled && (svm->nested.ctl.virt_ext & LBR_CTL_ENABLE_MASK))) {
@@ -617,20 +590,6 @@
 
 	} else if (unlikely(vmcb01->control.virt_ext & LBR_CTL_ENABLE_MASK)) {
 		svm_copy_lbrs(vmcb02, vmcb01);
->>>>>>> 7365df19
-	}
-
-	if (unlikely(svm->lbrv_enabled && (svm->nested.ctl.virt_ext & LBR_CTL_ENABLE_MASK))) {
-		/*
-		 * Reserved bits of DEBUGCTL are ignored.  Be consistent with
-		 * svm_set_msr's definition of reserved bits.
-		 */
-		svm_copy_lbrs(vmcb02, vmcb12);
-		vmcb02->save.dbgctl &= ~DEBUGCTL_RESERVED_BITS;
-		svm_update_lbrv(&svm->vcpu);
-
-	} else if (unlikely(vmcb01->control.virt_ext & LBR_CTL_ENABLE_MASK)) {
-		svm_copy_lbrs(vmcb02, vmcb01);
 	}
 }
 
@@ -648,23 +607,6 @@
 	return type == SVM_EVTINJ_TYPE_EXEPT && kvm_exception_is_soft(vector);
 }
 
-<<<<<<< HEAD
-=======
-static inline bool is_evtinj_soft(u32 evtinj)
-{
-	u32 type = evtinj & SVM_EVTINJ_TYPE_MASK;
-	u8 vector = evtinj & SVM_EVTINJ_VEC_MASK;
-
-	if (!(evtinj & SVM_EVTINJ_VALID))
-		return false;
-
-	if (type == SVM_EVTINJ_TYPE_SOFT)
-		return true;
-
-	return type == SVM_EVTINJ_TYPE_EXEPT && kvm_exception_is_soft(vector);
-}
-
->>>>>>> 7365df19
 static bool is_evtinj_nmi(u32 evtinj)
 {
 	u32 type = evtinj & SVM_EVTINJ_TYPE_MASK;
@@ -727,7 +669,6 @@
 	vmcb02->control.int_ctl             =
 		(svm->nested.ctl.int_ctl & int_ctl_vmcb12_bits) |
 		(vmcb01->control.int_ctl & int_ctl_vmcb01_bits);
-<<<<<<< HEAD
 
 	vmcb02->control.int_vector          = svm->nested.ctl.int_vector;
 	vmcb02->control.int_state           = svm->nested.ctl.int_state;
@@ -758,38 +699,6 @@
 			svm->soft_int_next_rip = vmcb12_rip;
 	}
 
-=======
-
-	vmcb02->control.int_vector          = svm->nested.ctl.int_vector;
-	vmcb02->control.int_state           = svm->nested.ctl.int_state;
-	vmcb02->control.event_inj           = svm->nested.ctl.event_inj;
-	vmcb02->control.event_inj_err       = svm->nested.ctl.event_inj_err;
-
-	/*
-	 * next_rip is consumed on VMRUN as the return address pushed on the
-	 * stack for injected soft exceptions/interrupts.  If nrips is exposed
-	 * to L1, take it verbatim from vmcb12.  If nrips is supported in
-	 * hardware but not exposed to L1, stuff the actual L2 RIP to emulate
-	 * what a nrips=0 CPU would do (L1 is responsible for advancing RIP
-	 * prior to injecting the event).
-	 */
-	if (svm->nrips_enabled)
-		vmcb02->control.next_rip    = svm->nested.ctl.next_rip;
-	else if (boot_cpu_has(X86_FEATURE_NRIPS))
-		vmcb02->control.next_rip    = vmcb12_rip;
-
-	svm->nmi_l1_to_l2 = is_evtinj_nmi(vmcb02->control.event_inj);
-	if (is_evtinj_soft(vmcb02->control.event_inj)) {
-		svm->soft_int_injected = true;
-		svm->soft_int_csbase = vmcb12_csbase;
-		svm->soft_int_old_rip = vmcb12_rip;
-		if (svm->nrips_enabled)
-			svm->soft_int_next_rip = svm->nested.ctl.next_rip;
-		else
-			svm->soft_int_next_rip = vmcb12_rip;
-	}
-
->>>>>>> 7365df19
 	vmcb02->control.virt_ext            = vmcb01->control.virt_ext &
 					      LBR_CTL_ENABLE_MASK;
 	if (svm->lbrv_enabled)
@@ -1387,16 +1296,6 @@
 
 static void nested_svm_inject_exception_vmexit(struct kvm_vcpu *vcpu)
 {
-<<<<<<< HEAD
-	unsigned int nr = svm->vcpu.arch.exception.nr;
-	struct vmcb *vmcb = svm->vmcb;
-
-	vmcb->control.exit_code = SVM_EXIT_EXCP_BASE + nr;
-	vmcb->control.exit_code_hi = 0;
-
-	if (svm->vcpu.arch.exception.has_error_code)
-		vmcb->control.exit_info_1 = svm->vcpu.arch.exception.error_code;
-=======
 	struct kvm_queued_exception *ex = &vcpu->arch.exception_vmexit;
 	struct vcpu_svm *svm = to_svm(vcpu);
 	struct vmcb *vmcb = svm->vmcb;
@@ -1406,27 +1305,11 @@
 
 	if (ex->has_error_code)
 		vmcb->control.exit_info_1 = ex->error_code;
->>>>>>> 7365df19
 
 	/*
 	 * EXITINFO2 is undefined for all exception intercepts other
 	 * than #PF.
 	 */
-<<<<<<< HEAD
-	if (nr == PF_VECTOR) {
-		if (svm->vcpu.arch.exception.nested_apf)
-			vmcb->control.exit_info_2 = svm->vcpu.arch.apf.nested_apf_token;
-		else if (svm->vcpu.arch.exception.has_payload)
-			vmcb->control.exit_info_2 = svm->vcpu.arch.exception.payload;
-		else
-			vmcb->control.exit_info_2 = svm->vcpu.arch.cr2;
-	} else if (nr == DB_VECTOR) {
-		/* See inject_pending_event.  */
-		kvm_deliver_exception_payload(&svm->vcpu);
-		if (svm->vcpu.arch.dr7 & DR7_GD) {
-			svm->vcpu.arch.dr7 &= ~DR7_GD;
-			kvm_update_dr7(&svm->vcpu);
-=======
 	if (ex->vector == PF_VECTOR) {
 		if (ex->has_payload)
 			vmcb->control.exit_info_2 = ex->payload;
@@ -1439,7 +1322,6 @@
 		if (vcpu->arch.dr7 & DR7_GD) {
 			vcpu->arch.dr7 &= ~DR7_GD;
 			kvm_update_dr7(vcpu);
->>>>>>> 7365df19
 		}
 	} else {
 		WARN_ON(ex->has_payload);
@@ -1834,7 +1716,6 @@
 	.leave_nested = svm_leave_nested,
 	.is_exception_vmexit = nested_svm_is_exception_vmexit,
 	.check_events = svm_check_nested_events,
-	.handle_page_fault_workaround = nested_svm_handle_page_fault_workaround,
 	.triple_fault = nested_svm_triple_fault,
 	.get_nested_state_pages = svm_get_nested_state_pages,
 	.get_state = svm_get_nested_state,
