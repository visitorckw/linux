/* SPDX-License-Identifier: GPL-2.0-only */
/*
 * KVM Microsoft Hyper-V emulation
 *
 * derived from arch/x86/kvm/x86.c
 *
 * Copyright (C) 2006 Qumranet, Inc.
 * Copyright (C) 2008 Qumranet, Inc.
 * Copyright IBM Corporation, 2008
 * Copyright 2010 Red Hat, Inc. and/or its affiliates.
 * Copyright (C) 2015 Andrey Smetanin <asmetanin@virtuozzo.com>
 *
 * Authors:
 *   Avi Kivity   <avi@qumranet.com>
 *   Yaniv Kamay  <yaniv@qumranet.com>
 *   Amit Shah    <amit.shah@qumranet.com>
 *   Ben-Ami Yassour <benami@il.ibm.com>
 *   Andrey Smetanin <asmetanin@virtuozzo.com>
 */

#ifndef __ARCH_X86_KVM_HYPERV_H__
#define __ARCH_X86_KVM_HYPERV_H__

#include <linux/kvm_host.h>
#include "x86.h"

#ifdef CONFIG_KVM_HYPERV

/* "Hv#1" signature */
#define HYPERV_CPUID_SIGNATURE_EAX 0x31237648

/*
 * The #defines related to the synthetic debugger are required by KDNet, but
 * they are not documented in the Hyper-V TLFS because the synthetic debugger
 * functionality has been deprecated and is subject to removal in future
 * versions of Windows.
 */
#define HYPERV_CPUID_SYNDBG_VENDOR_AND_MAX_FUNCTIONS	0x40000080
#define HYPERV_CPUID_SYNDBG_INTERFACE			0x40000081
#define HYPERV_CPUID_SYNDBG_PLATFORM_CAPABILITIES	0x40000082

/*
 * Hyper-V synthetic debugger platform capabilities
 * These are HYPERV_CPUID_SYNDBG_PLATFORM_CAPABILITIES.EAX bits.
 */
#define HV_X64_SYNDBG_CAP_ALLOW_KERNEL_DEBUGGING	BIT(1)

/* Hyper-V Synthetic debug options MSR */
#define HV_X64_MSR_SYNDBG_CONTROL		0x400000F1
#define HV_X64_MSR_SYNDBG_STATUS		0x400000F2
#define HV_X64_MSR_SYNDBG_SEND_BUFFER		0x400000F3
#define HV_X64_MSR_SYNDBG_RECV_BUFFER		0x400000F4
#define HV_X64_MSR_SYNDBG_PENDING_BUFFER	0x400000F5
#define HV_X64_MSR_SYNDBG_OPTIONS		0x400000FF

/* Hyper-V HV_X64_MSR_SYNDBG_OPTIONS bits */
#define HV_X64_SYNDBG_OPTION_USE_HCALLS		BIT(2)

static inline struct kvm_hv *to_kvm_hv(struct kvm *kvm)
{
	return &kvm->arch.hyperv;
}

static inline struct kvm_vcpu_hv *to_hv_vcpu(struct kvm_vcpu *vcpu)
{
	return vcpu->arch.hyperv;
}

static inline struct kvm_vcpu_hv_synic *to_hv_synic(struct kvm_vcpu *vcpu)
{
	struct kvm_vcpu_hv *hv_vcpu = to_hv_vcpu(vcpu);

	return &hv_vcpu->synic;
}

static inline struct kvm_vcpu *hv_synic_to_vcpu(struct kvm_vcpu_hv_synic *synic)
{
	struct kvm_vcpu_hv *hv_vcpu = container_of(synic, struct kvm_vcpu_hv, synic);

	return hv_vcpu->vcpu;
}

static inline struct kvm_hv_syndbg *to_hv_syndbg(struct kvm_vcpu *vcpu)
{
	return &vcpu->kvm->arch.hyperv.hv_syndbg;
}

static inline u32 kvm_hv_get_vpindex(struct kvm_vcpu *vcpu)
{
	struct kvm_vcpu_hv *hv_vcpu = to_hv_vcpu(vcpu);

	return hv_vcpu ? hv_vcpu->vp_index : vcpu->vcpu_idx;
}

int kvm_hv_set_msr_common(struct kvm_vcpu *vcpu, u32 msr, u64 data, bool host);
int kvm_hv_get_msr_common(struct kvm_vcpu *vcpu, u32 msr, u64 *pdata, bool host);

static inline bool kvm_hv_hypercall_enabled(struct kvm_vcpu *vcpu)
{
	return vcpu->arch.hyperv_enabled && to_kvm_hv(vcpu->kvm)->hv_guest_os_id;
}

int kvm_hv_hypercall(struct kvm_vcpu *vcpu);

void kvm_hv_irq_routing_update(struct kvm *kvm);
int kvm_hv_synic_set_irq(struct kvm *kvm, u32 vcpu_id, u32 sint);
void kvm_hv_synic_send_eoi(struct kvm_vcpu *vcpu, int vector);
int kvm_hv_activate_synic(struct kvm_vcpu *vcpu, bool dont_zero_synic_pages);

static inline bool kvm_hv_synic_has_vector(struct kvm_vcpu *vcpu, int vector)
{
	return to_hv_vcpu(vcpu) && test_bit(vector, to_hv_synic(vcpu)->vec_bitmap);
}

static inline bool kvm_hv_synic_auto_eoi_set(struct kvm_vcpu *vcpu, int vector)
{
	return to_hv_vcpu(vcpu) &&
	       test_bit(vector, to_hv_synic(vcpu)->auto_eoi_bitmap);
}

void kvm_hv_vcpu_uninit(struct kvm_vcpu *vcpu);

bool kvm_hv_assist_page_enabled(struct kvm_vcpu *vcpu);
int kvm_hv_get_assist_page(struct kvm_vcpu *vcpu);

static inline struct kvm_vcpu_hv_stimer *to_hv_stimer(struct kvm_vcpu *vcpu,
						      int timer_index)
{
	return &to_hv_vcpu(vcpu)->stimer[timer_index];
}

static inline struct kvm_vcpu *hv_stimer_to_vcpu(struct kvm_vcpu_hv_stimer *stimer)
{
	struct kvm_vcpu_hv *hv_vcpu;

	hv_vcpu = container_of(stimer - stimer->index, struct kvm_vcpu_hv,
			       stimer[0]);
	return hv_vcpu->vcpu;
}

static inline bool kvm_hv_has_stimer_pending(struct kvm_vcpu *vcpu)
{
	struct kvm_vcpu_hv *hv_vcpu = to_hv_vcpu(vcpu);

	if (!hv_vcpu)
		return false;

	return !bitmap_empty(hv_vcpu->stimer_pending_bitmap,
			     HV_SYNIC_STIMER_COUNT);
}

/*
 * With HV_ACCESS_TSC_INVARIANT feature, invariant TSC (CPUID.80000007H:EDX[8])
 * is only observed after HV_X64_MSR_TSC_INVARIANT_CONTROL was written to.
 */
static inline bool kvm_hv_invtsc_suppressed(struct kvm_vcpu *vcpu)
{
	struct kvm_vcpu_hv *hv_vcpu = to_hv_vcpu(vcpu);

	/*
	 * If Hyper-V's invariant TSC control is not exposed to the guest,
	 * the invariant TSC CPUID flag is not suppressed, Windows guests were
	 * observed to be able to handle it correctly. Going forward, VMMs are
	 * encouraged to enable Hyper-V's invariant TSC control when invariant
	 * TSC CPUID flag is set to make KVM's behavior match genuine Hyper-V.
	 */
	if (!hv_vcpu ||
	    !(hv_vcpu->cpuid_cache.features_eax & HV_ACCESS_TSC_INVARIANT))
		return false;

	/*
	 * If Hyper-V's invariant TSC control is exposed to the guest, KVM is
	 * responsible for suppressing the invariant TSC CPUID flag if the
	 * Hyper-V control is not enabled.
	 */
	return !(to_kvm_hv(vcpu->kvm)->hv_invtsc_control & HV_EXPOSE_INVARIANT_TSC);
}

void kvm_hv_process_stimers(struct kvm_vcpu *vcpu);

void kvm_hv_setup_tsc_page(struct kvm *kvm,
			   struct pvclock_vcpu_time_info *hv_clock);
void kvm_hv_request_tsc_page_update(struct kvm *kvm);

void kvm_hv_xsaves_xsavec_maybe_warn(struct kvm_vcpu *vcpu);

void kvm_hv_init_vm(struct kvm *kvm);
void kvm_hv_destroy_vm(struct kvm *kvm);
int kvm_hv_vcpu_init(struct kvm_vcpu *vcpu);
void kvm_hv_set_cpuid(struct kvm_vcpu *vcpu, bool hyperv_enabled);
int kvm_hv_set_enforce_cpuid(struct kvm_vcpu *vcpu, bool enforce);
int kvm_vm_ioctl_hv_eventfd(struct kvm *kvm, struct kvm_hyperv_eventfd *args);
int kvm_get_hv_cpuid(struct kvm_vcpu *vcpu, struct kvm_cpuid2 *cpuid,
		     struct kvm_cpuid_entry2 __user *entries);

static inline struct kvm_vcpu_hv_tlb_flush_fifo *kvm_hv_get_tlb_flush_fifo(struct kvm_vcpu *vcpu,
									   bool is_guest_mode)
{
	struct kvm_vcpu_hv *hv_vcpu = to_hv_vcpu(vcpu);
	int i = is_guest_mode ? HV_L2_TLB_FLUSH_FIFO :
				HV_L1_TLB_FLUSH_FIFO;

	return &hv_vcpu->tlb_flush_fifo[i];
}

static inline void kvm_hv_vcpu_purge_flush_tlb(struct kvm_vcpu *vcpu)
{
	struct kvm_vcpu_hv_tlb_flush_fifo *tlb_flush_fifo;

	if (!to_hv_vcpu(vcpu) || !kvm_check_request(KVM_REQ_HV_TLB_FLUSH, vcpu))
		return;

	tlb_flush_fifo = kvm_hv_get_tlb_flush_fifo(vcpu, is_guest_mode(vcpu));

	kfifo_reset_out(&tlb_flush_fifo->entries);
}

static inline bool guest_hv_cpuid_has_l2_tlb_flush(struct kvm_vcpu *vcpu)
{
	struct kvm_vcpu_hv *hv_vcpu = to_hv_vcpu(vcpu);

	return hv_vcpu &&
		(hv_vcpu->cpuid_cache.nested_eax & HV_X64_NESTED_DIRECT_FLUSH);
}

static inline bool kvm_hv_is_tlb_flush_hcall(struct kvm_vcpu *vcpu)
{
	struct kvm_vcpu_hv *hv_vcpu = to_hv_vcpu(vcpu);
	u16 code;

	if (!hv_vcpu)
		return false;

	code = is_64_bit_hypercall(vcpu) ? kvm_rcx_read(vcpu) :
					   kvm_rax_read(vcpu);

	return (code == HVCALL_FLUSH_VIRTUAL_ADDRESS_SPACE ||
		code == HVCALL_FLUSH_VIRTUAL_ADDRESS_LIST ||
		code == HVCALL_FLUSH_VIRTUAL_ADDRESS_SPACE_EX ||
		code == HVCALL_FLUSH_VIRTUAL_ADDRESS_LIST_EX);
}

static inline int kvm_hv_verify_vp_assist(struct kvm_vcpu *vcpu)
{
	if (!to_hv_vcpu(vcpu))
		return 0;

	if (!kvm_hv_assist_page_enabled(vcpu))
		return 0;

	return kvm_hv_get_assist_page(vcpu);
}

static inline void kvm_hv_nested_transtion_tlb_flush(struct kvm_vcpu *vcpu,
						     bool tdp_enabled)
{
	/*
	 * KVM_REQ_HV_TLB_FLUSH flushes entries from either L1's VP_ID or
	 * L2's VP_ID upon request from the guest. Make sure we check for
	 * pending entries in the right FIFO upon L1/L2 transition as these
	 * requests are put by other vCPUs asynchronously.
	 */
	if (to_hv_vcpu(vcpu) && tdp_enabled)
		kvm_make_request(KVM_REQ_HV_TLB_FLUSH, vcpu);
}

int kvm_hv_vcpu_flush_tlb(struct kvm_vcpu *vcpu);
#else /* CONFIG_KVM_HYPERV */
static inline void kvm_hv_setup_tsc_page(struct kvm *kvm,
					 struct pvclock_vcpu_time_info *hv_clock) {}
static inline void kvm_hv_request_tsc_page_update(struct kvm *kvm) {}
<<<<<<< HEAD
=======
static inline void kvm_hv_xsaves_xsavec_maybe_warn(struct kvm_vcpu *vcpu) {}
>>>>>>> 6296562f
static inline void kvm_hv_init_vm(struct kvm *kvm) {}
static inline void kvm_hv_destroy_vm(struct kvm *kvm) {}
static inline int kvm_hv_vcpu_init(struct kvm_vcpu *vcpu)
{
	return 0;
}
static inline void kvm_hv_vcpu_uninit(struct kvm_vcpu *vcpu) {}
static inline bool kvm_hv_hypercall_enabled(struct kvm_vcpu *vcpu)
{
	return false;
}
static inline int kvm_hv_hypercall(struct kvm_vcpu *vcpu)
{
	return HV_STATUS_ACCESS_DENIED;
}
static inline void kvm_hv_vcpu_purge_flush_tlb(struct kvm_vcpu *vcpu) {}
static inline void kvm_hv_free_pa_page(struct kvm *kvm) {}
static inline bool kvm_hv_synic_has_vector(struct kvm_vcpu *vcpu, int vector)
{
	return false;
}
static inline bool kvm_hv_synic_auto_eoi_set(struct kvm_vcpu *vcpu, int vector)
{
	return false;
}
static inline void kvm_hv_synic_send_eoi(struct kvm_vcpu *vcpu, int vector) {}
static inline bool kvm_hv_invtsc_suppressed(struct kvm_vcpu *vcpu)
{
	return false;
}
static inline void kvm_hv_set_cpuid(struct kvm_vcpu *vcpu, bool hyperv_enabled) {}
static inline bool kvm_hv_has_stimer_pending(struct kvm_vcpu *vcpu)
{
	return false;
}
static inline bool kvm_hv_is_tlb_flush_hcall(struct kvm_vcpu *vcpu)
{
	return false;
}
static inline bool guest_hv_cpuid_has_l2_tlb_flush(struct kvm_vcpu *vcpu)
{
	return false;
}
static inline int kvm_hv_verify_vp_assist(struct kvm_vcpu *vcpu)
{
	return 0;
}
static inline u32 kvm_hv_get_vpindex(struct kvm_vcpu *vcpu)
{
	return vcpu->vcpu_idx;
}
static inline void kvm_hv_nested_transtion_tlb_flush(struct kvm_vcpu *vcpu, bool tdp_enabled) {}
#endif /* CONFIG_KVM_HYPERV */

#endif /* __ARCH_X86_KVM_HYPERV_H__ */<|MERGE_RESOLUTION|>--- conflicted
+++ resolved
@@ -269,10 +269,7 @@
 static inline void kvm_hv_setup_tsc_page(struct kvm *kvm,
 					 struct pvclock_vcpu_time_info *hv_clock) {}
 static inline void kvm_hv_request_tsc_page_update(struct kvm *kvm) {}
-<<<<<<< HEAD
-=======
 static inline void kvm_hv_xsaves_xsavec_maybe_warn(struct kvm_vcpu *vcpu) {}
->>>>>>> 6296562f
 static inline void kvm_hv_init_vm(struct kvm *kvm) {}
 static inline void kvm_hv_destroy_vm(struct kvm *kvm) {}
 static inline int kvm_hv_vcpu_init(struct kvm_vcpu *vcpu)
