--- conflicted
+++ resolved
@@ -77,15 +77,9 @@
 # We need to prevent the SCS patching code from patching itself. Using
 # -mbranch-protection=none here to avoid the patchable PAC opcodes from being
 # generated triggers an issue with full LTO on Clang, which stops emitting PAC
-<<<<<<< HEAD
-# instructions altogether. So instead, omit the unwind tables used by the
-# patching code, so it will not be able to locate its own PAC instructions.
-CFLAGS_patch-scs.o			+= -fno-asynchronous-unwind-tables -fno-unwind-tables
-=======
 # instructions altogether. So disable LTO as well for the compilation unit.
 CFLAGS_patch-scs.o			+= -mbranch-protection=none
 CFLAGS_REMOVE_patch-scs.o		+= $(CC_FLAGS_LTO)
->>>>>>> 6296562f
 
 # Force dependency (vdso*-wrap.S includes vdso.so through incbin)
 $(obj)/vdso-wrap.o: $(obj)/vdso/vdso.so
