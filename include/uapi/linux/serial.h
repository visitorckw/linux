/* SPDX-License-Identifier: GPL-1.0+ WITH Linux-syscall-note */
/*
 * include/linux/serial.h
 *
 * Copyright (C) 1992 by Theodore Ts'o.
 * 
 * Redistribution of this file is permitted under the terms of the GNU 
 * Public License (GPL)
 */

#ifndef _UAPI_LINUX_SERIAL_H
#define _UAPI_LINUX_SERIAL_H

#include <linux/const.h>
#include <linux/types.h>

#include <linux/tty_flags.h>


struct serial_struct {
	int	type;
	int	line;
	unsigned int	port;
	int	irq;
	int	flags;
	int	xmit_fifo_size;
	int	custom_divisor;
	int	baud_base;
	unsigned short	close_delay;
	char	io_type;
	char	reserved_char[1];
	int	hub6;
	unsigned short	closing_wait; /* time to wait before closing */
	unsigned short	closing_wait2; /* no longer used... */
	unsigned char	*iomem_base;
	unsigned short	iomem_reg_shift;
	unsigned int	port_high;
	unsigned long	iomap_base;	/* cookie passed into ioremap */
};

/*
 * For the close wait times, 0 means wait forever for serial port to
 * flush its output.  65535 means don't wait at all.
 */
#define ASYNC_CLOSING_WAIT_INF	0
#define ASYNC_CLOSING_WAIT_NONE	65535

/*
 * These are the supported serial types.
 */
#define PORT_UNKNOWN	0
#define PORT_8250	1
#define PORT_16450	2
#define PORT_16550	3
#define PORT_16550A	4
#define PORT_CIRRUS     5
#define PORT_16650	6
#define PORT_16650V2	7
#define PORT_16750	8
#define PORT_STARTECH	9
#define PORT_16C950	10	/* Oxford Semiconductor */
#define PORT_16654	11
#define PORT_16850	12
#define PORT_RSA	13	/* RSA-DV II/S card */
#define PORT_MAX	13

#define SERIAL_IO_PORT	0
#define SERIAL_IO_HUB6	1
#define SERIAL_IO_MEM	2
#define SERIAL_IO_MEM32	  3
#define SERIAL_IO_AU	  4
#define SERIAL_IO_TSI	  5
#define SERIAL_IO_MEM32BE 6
#define SERIAL_IO_MEM16	7

#define UART_CLEAR_FIFO		0x01
#define UART_USE_FIFO		0x02
#define UART_STARTECH		0x04
#define UART_NATSEMI		0x08


/*
 * Multiport serial configuration structure --- external structure
 */
struct serial_multiport_struct {
	int		irq;
	int		port1;
	unsigned char	mask1, match1;
	int		port2;
	unsigned char	mask2, match2;
	int		port3;
	unsigned char	mask3, match3;
	int		port4;
	unsigned char	mask4, match4;
	int		port_monitor;
	int	reserved[32];
};

/*
 * Serial input interrupt line counters -- external structure
 * Four lines can interrupt: CTS, DSR, RI, DCD
 */
struct serial_icounter_struct {
	int cts, dsr, rng, dcd;
	int rx, tx;
	int frame, overrun, parity, brk;
	int buf_overrun;
	int reserved[9];
};

/**
 * struct serial_rs485 - serial interface for controlling RS485 settings.
 * @flags:			RS485 feature flags.
 * @delay_rts_before_send:	Delay before send (milliseconds).
 * @delay_rts_after_send:	Delay after send (milliseconds).
 * @addr_recv:			Receive filter for RS485 addressing mode
 *				(used only when %SER_RS485_ADDR_RECV is set).
 * @addr_dest:			Destination address for RS485 addressing mode
 *				(used only when %SER_RS485_ADDR_DEST is set).
 * @padding0:			Padding (set to zero).
 * @padding1:			Padding (set to zero).
 * @padding:			Deprecated, use @padding0 and @padding1 instead.
 *				Do not use with @addr_recv and @addr_dest (due to
 *				overlap).
 *
 * Serial interface for controlling RS485 settings on chips with suitable
 * support. Set with TIOCSRS485 and get with TIOCGRS485 if supported by your
 * platform. The set function returns the new state, with any unsupported bits
 * reverted appropriately.
 *
 * The flag bits are:
 *
 * * %SER_RS485_ENABLED		- RS485 enabled.
 * * %SER_RS485_RTS_ON_SEND	- Logical level for RTS pin when sending.
 * * %SER_RS485_RTS_AFTER_SEND	- Logical level for RTS pin after sent.
 * * %SER_RS485_RX_DURING_TX	- Full-duplex RS485 line.
 * * %SER_RS485_TERMINATE_BUS	- Enable bus termination (if supported).
 * * %SER_RS485_ADDRB		- Enable RS485 addressing mode.
 * * %SER_RS485_ADDR_RECV - Receive address filter (enables @addr_recv). Requires %SER_RS485_ADDRB.
 * * %SER_RS485_ADDR_DEST - Destination address (enables @addr_dest). Requires %SER_RS485_ADDRB.
 * * %SER_RS485_MODE_RS422	- Enable RS422. Requires %SER_RS485_ENABLED.
 */
struct serial_rs485 {
	__u32	flags;
#define SER_RS485_ENABLED		_BITUL(0)
#define SER_RS485_RTS_ON_SEND		_BITUL(1)
#define SER_RS485_RTS_AFTER_SEND	_BITUL(2)
<<<<<<< HEAD
#define SER_RS485_RX_DURING_TX		_BITUL(3)
#define SER_RS485_TERMINATE_BUS		_BITUL(4)
#define SER_RS485_ADDRB			_BITUL(5)
#define SER_RS485_ADDR_RECV		_BITUL(6)
#define SER_RS485_ADDR_DEST		_BITUL(7)
#define SER_RS485_MODE_RS422		_BITUL(8)
=======
/* Placeholder for bit 3: SER_RS485_RTS_BEFORE_SEND, which isn't used anymore */
#define SER_RS485_RX_DURING_TX		_BITUL(4)
#define SER_RS485_TERMINATE_BUS		_BITUL(5)
#define SER_RS485_ADDRB			_BITUL(6)
#define SER_RS485_ADDR_RECV		_BITUL(7)
#define SER_RS485_ADDR_DEST		_BITUL(8)
#define SER_RS485_MODE_RS422		_BITUL(9)
>>>>>>> 6296562f

	__u32	delay_rts_before_send;
	__u32	delay_rts_after_send;

	/* The fields below are defined by flags */
	union {
		__u32	padding[5];		/* Memory is cheap, new structs are a pain */

		struct {
			__u8	addr_recv;
			__u8	addr_dest;
			__u8	padding0[2];
			__u32	padding1[4];
		};
	};
};

/*
 * Serial interface for controlling ISO7816 settings on chips with suitable
 * support. Set with TIOCSISO7816 and get with TIOCGISO7816 if supported by
 * your platform.
 */
struct serial_iso7816 {
	__u32	flags;			/* ISO7816 feature flags */
#define SER_ISO7816_ENABLED		(1 << 0)
#define SER_ISO7816_T_PARAM		(0x0f << 4)
#define SER_ISO7816_T(t)		(((t) & 0x0f) << 4)
	__u32	tg;
	__u32	sc_fi;
	__u32	sc_di;
	__u32	clk;
	__u32	reserved[5];
};

#endif /* _UAPI_LINUX_SERIAL_H */<|MERGE_RESOLUTION|>--- conflicted
+++ resolved
@@ -145,14 +145,6 @@
 #define SER_RS485_ENABLED		_BITUL(0)
 #define SER_RS485_RTS_ON_SEND		_BITUL(1)
 #define SER_RS485_RTS_AFTER_SEND	_BITUL(2)
-<<<<<<< HEAD
-#define SER_RS485_RX_DURING_TX		_BITUL(3)
-#define SER_RS485_TERMINATE_BUS		_BITUL(4)
-#define SER_RS485_ADDRB			_BITUL(5)
-#define SER_RS485_ADDR_RECV		_BITUL(6)
-#define SER_RS485_ADDR_DEST		_BITUL(7)
-#define SER_RS485_MODE_RS422		_BITUL(8)
-=======
 /* Placeholder for bit 3: SER_RS485_RTS_BEFORE_SEND, which isn't used anymore */
 #define SER_RS485_RX_DURING_TX		_BITUL(4)
 #define SER_RS485_TERMINATE_BUS		_BITUL(5)
@@ -160,7 +152,6 @@
 #define SER_RS485_ADDR_RECV		_BITUL(7)
 #define SER_RS485_ADDR_DEST		_BITUL(8)
 #define SER_RS485_MODE_RS422		_BITUL(9)
->>>>>>> 6296562f
 
 	__u32	delay_rts_before_send;
 	__u32	delay_rts_after_send;
