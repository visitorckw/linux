--- conflicted
+++ resolved
@@ -17,11 +17,7 @@
  * Currently assumes nano seconds.
  */
 
-<<<<<<< HEAD
-struct of_phandle_args;
-=======
 struct fwnode_reference_args;
->>>>>>> 7365df19
 
 enum iio_shared_by {
 	IIO_SEPARATE,
