--- conflicted
+++ resolved
@@ -1008,19 +1008,11 @@
 			vma = next;			/* case 3 */
 			vma_start = addr;
 			vma_end = next->vm_end;
-<<<<<<< HEAD
 			vma_pgoff = next->vm_pgoff - pglen;
-			err = 0;
-			if (mid != next) {		/* case 8 */
-				remove = mid;
-				err = dup_anon_vma(res, remove);
-=======
-			vma_pgoff = next->vm_pgoff;
 			if (curr) {			/* case 8 */
 				vma_pgoff = curr->vm_pgoff;
 				remove = curr;
 				err = dup_anon_vma(next, curr);
->>>>>>> 4d4b6d66
 			}
 		}
 	}
