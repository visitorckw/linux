/* SPDX-License-Identifier: GPL-2.0-or-later */
/* internal.h: mm/ internal definitions
 *
 * Copyright (C) 2004 Red Hat, Inc. All Rights Reserved.
 * Written by David Howells (dhowells@redhat.com)
 */
#ifndef __MM_INTERNAL_H
#define __MM_INTERNAL_H

#include <linux/fs.h>
#include <linux/mm.h>
#include <linux/pagemap.h>
#include <linux/rmap.h>
#include <linux/tracepoint-defs.h>

struct folio_batch;

/*
 * The set of flags that only affect watermark checking and reclaim
 * behaviour. This is used by the MM to obey the caller constraints
 * about IO, FS and watermark checking while ignoring placement
 * hints such as HIGHMEM usage.
 */
#define GFP_RECLAIM_MASK (__GFP_RECLAIM|__GFP_HIGH|__GFP_IO|__GFP_FS|\
			__GFP_NOWARN|__GFP_RETRY_MAYFAIL|__GFP_NOFAIL|\
			__GFP_NORETRY|__GFP_MEMALLOC|__GFP_NOMEMALLOC|\
			__GFP_ATOMIC|__GFP_NOLOCKDEP)

/* The GFP flags allowed during early boot */
#define GFP_BOOT_MASK (__GFP_BITS_MASK & ~(__GFP_RECLAIM|__GFP_IO|__GFP_FS))

/* Control allocation cpuset and node placement constraints */
#define GFP_CONSTRAINT_MASK (__GFP_HARDWALL|__GFP_THISNODE)

/* Do not use these with a slab allocator */
#define GFP_SLAB_BUG_MASK (__GFP_DMA32|__GFP_HIGHMEM|~__GFP_BITS_MASK)

/*
 * Different from WARN_ON_ONCE(), no warning will be issued
 * when we specify __GFP_NOWARN.
 */
#define WARN_ON_ONCE_GFP(cond, gfp)	({				\
	static bool __section(".data.once") __warned;			\
	int __ret_warn_once = !!(cond);					\
									\
	if (unlikely(!(gfp & __GFP_NOWARN) && __ret_warn_once && !__warned)) { \
		__warned = true;					\
		WARN_ON(1);						\
	}								\
	unlikely(__ret_warn_once);					\
})

void page_writeback_init(void);

static inline void *folio_raw_mapping(struct folio *folio)
{
	unsigned long mapping = (unsigned long)folio->mapping;

	return (void *)(mapping & ~PAGE_MAPPING_FLAGS);
}

void __acct_reclaim_writeback(pg_data_t *pgdat, struct folio *folio,
						int nr_throttled);
static inline void acct_reclaim_writeback(struct folio *folio)
{
	pg_data_t *pgdat = folio_pgdat(folio);
	int nr_throttled = atomic_read(&pgdat->nr_writeback_throttled);

	if (nr_throttled)
		__acct_reclaim_writeback(pgdat, folio, nr_throttled);
}

static inline void wake_throttle_isolated(pg_data_t *pgdat)
{
	wait_queue_head_t *wqh;

	wqh = &pgdat->reclaim_wait[VMSCAN_THROTTLE_ISOLATED];
	if (waitqueue_active(wqh))
		wake_up(wqh);
}

vm_fault_t do_swap_page(struct vm_fault *vmf);
void folio_rotate_reclaimable(struct folio *folio);
bool __folio_end_writeback(struct folio *folio);
void deactivate_file_folio(struct folio *folio);

void free_pgtables(struct mmu_gather *tlb, struct vm_area_struct *start_vma,
		unsigned long floor, unsigned long ceiling);
void pmd_install(struct mm_struct *mm, pmd_t *pmd, pgtable_t *pte);

struct zap_details;
void unmap_page_range(struct mmu_gather *tlb,
			     struct vm_area_struct *vma,
			     unsigned long addr, unsigned long end,
			     struct zap_details *details);

void page_cache_ra_order(struct readahead_control *, struct file_ra_state *,
		unsigned int order);
void force_page_cache_ra(struct readahead_control *, unsigned long nr);
static inline void force_page_cache_readahead(struct address_space *mapping,
		struct file *file, pgoff_t index, unsigned long nr_to_read)
{
	DEFINE_READAHEAD(ractl, file, &file->f_ra, mapping, index);
	force_page_cache_ra(&ractl, nr_to_read);
}

unsigned find_lock_entries(struct address_space *mapping, pgoff_t start,
		pgoff_t end, struct folio_batch *fbatch, pgoff_t *indices);
unsigned find_get_entries(struct address_space *mapping, pgoff_t start,
		pgoff_t end, struct folio_batch *fbatch, pgoff_t *indices);
void filemap_free_folio(struct address_space *mapping, struct folio *folio);
int truncate_inode_folio(struct address_space *mapping, struct folio *folio);
bool truncate_inode_partial_folio(struct folio *folio, loff_t start,
		loff_t end);
long invalidate_inode_page(struct page *page);
unsigned long invalidate_mapping_pagevec(struct address_space *mapping,
		pgoff_t start, pgoff_t end, unsigned long *nr_pagevec);

/**
 * folio_evictable - Test whether a folio is evictable.
 * @folio: The folio to test.
 *
 * Test whether @folio is evictable -- i.e., should be placed on
 * active/inactive lists vs unevictable list.
 *
 * Reasons folio might not be evictable:
 * 1. folio's mapping marked unevictable
 * 2. One of the pages in the folio is part of an mlocked VMA
 */
static inline bool folio_evictable(struct folio *folio)
{
	bool ret;

	/* Prevent address_space of inode and swap cache from being freed */
	rcu_read_lock();
	ret = !mapping_unevictable(folio_mapping(folio)) &&
			!folio_test_mlocked(folio);
	rcu_read_unlock();
	return ret;
}

static inline bool page_evictable(struct page *page)
{
	bool ret;

	/* Prevent address_space of inode and swap cache from being freed */
	rcu_read_lock();
	ret = !mapping_unevictable(page_mapping(page)) && !PageMlocked(page);
	rcu_read_unlock();
	return ret;
}

/*
 * Turn a non-refcounted page (->_refcount == 0) into refcounted with
 * a count of one.
 */
static inline void set_page_refcounted(struct page *page)
{
	VM_BUG_ON_PAGE(PageTail(page), page);
	VM_BUG_ON_PAGE(page_ref_count(page), page);
	set_page_count(page, 1);
}

extern unsigned long highest_memmap_pfn;

/*
 * Maximum number of reclaim retries without progress before the OOM
 * killer is consider the only way forward.
 */
#define MAX_RECLAIM_RETRIES 16

/*
 * in mm/early_ioremap.c
 */
pgprot_t __init early_memremap_pgprot_adjust(resource_size_t phys_addr,
					unsigned long size, pgprot_t prot);

/*
 * in mm/vmscan.c:
 */
int isolate_lru_page(struct page *page);
int folio_isolate_lru(struct folio *folio);
void putback_lru_page(struct page *page);
void folio_putback_lru(struct folio *folio);
extern void reclaim_throttle(pg_data_t *pgdat, enum vmscan_throttle_state reason);

/*
 * in mm/rmap.c:
 */
extern pmd_t *mm_find_pmd(struct mm_struct *mm, unsigned long address);

/*
 * in mm/page_alloc.c
 */

/*
 * Structure for holding the mostly immutable allocation parameters passed
 * between functions involved in allocations, including the alloc_pages*
 * family of functions.
 *
 * nodemask, migratetype and highest_zoneidx are initialized only once in
 * __alloc_pages() and then never change.
 *
 * zonelist, preferred_zone and highest_zoneidx are set first in
 * __alloc_pages() for the fast path, and might be later changed
 * in __alloc_pages_slowpath(). All other functions pass the whole structure
 * by a const pointer.
 */
struct alloc_context {
	struct zonelist *zonelist;
	nodemask_t *nodemask;
	struct zoneref *preferred_zoneref;
	int migratetype;

	/*
	 * highest_zoneidx represents highest usable zone index of
	 * the allocation request. Due to the nature of the zone,
	 * memory on lower zone than the highest_zoneidx will be
	 * protected by lowmem_reserve[highest_zoneidx].
	 *
	 * highest_zoneidx is also used by reclaim/compaction to limit
	 * the target zone since higher zone than this index cannot be
	 * usable for this allocation request.
	 */
	enum zone_type highest_zoneidx;
	bool spread_dirty_pages;
};

/*
 * This function returns the order of a free page in the buddy system. In
 * general, page_zone(page)->lock must be held by the caller to prevent the
 * page from being allocated in parallel and returning garbage as the order.
 * If a caller does not hold page_zone(page)->lock, it must guarantee that the
 * page cannot be allocated or merged in parallel. Alternatively, it must
 * handle invalid values gracefully, and use buddy_order_unsafe() below.
 */
static inline unsigned int buddy_order(struct page *page)
{
	/* PageBuddy() must be checked by the caller */
	return page_private(page);
}

/*
 * Like buddy_order(), but for callers who cannot afford to hold the zone lock.
 * PageBuddy() should be checked first by the caller to minimize race window,
 * and invalid values must be handled gracefully.
 *
 * READ_ONCE is used so that if the caller assigns the result into a local
 * variable and e.g. tests it for valid range before using, the compiler cannot
 * decide to remove the variable and inline the page_private(page) multiple
 * times, potentially observing different values in the tests and the actual
 * use of the result.
 */
#define buddy_order_unsafe(page)	READ_ONCE(page_private(page))

/*
 * This function checks whether a page is free && is the buddy
 * we can coalesce a page and its buddy if
 * (a) the buddy is not in a hole (check before calling!) &&
 * (b) the buddy is in the buddy system &&
 * (c) a page and its buddy have the same order &&
 * (d) a page and its buddy are in the same zone.
 *
 * For recording whether a page is in the buddy system, we set PageBuddy.
 * Setting, clearing, and testing PageBuddy is serialized by zone->lock.
 *
 * For recording page's order, we use page_private(page).
 */
static inline bool page_is_buddy(struct page *page, struct page *buddy,
				 unsigned int order)
{
	if (!page_is_guard(buddy) && !PageBuddy(buddy))
		return false;

	if (buddy_order(buddy) != order)
		return false;

	/*
	 * zone check is done late to avoid uselessly calculating
	 * zone/node ids for pages that could never merge.
	 */
	if (page_zone_id(page) != page_zone_id(buddy))
		return false;

	VM_BUG_ON_PAGE(page_count(buddy) != 0, buddy);

	return true;
}

/*
 * Locate the struct page for both the matching buddy in our
 * pair (buddy1) and the combined O(n+1) page they form (page).
 *
 * 1) Any buddy B1 will have an order O twin B2 which satisfies
 * the following equation:
 *     B2 = B1 ^ (1 << O)
 * For example, if the starting buddy (buddy2) is #8 its order
 * 1 buddy is #10:
 *     B2 = 8 ^ (1 << 1) = 8 ^ 2 = 10
 *
 * 2) Any buddy B will have an order O+1 parent P which
 * satisfies the following equation:
 *     P = B & ~(1 << O)
 *
 * Assumption: *_mem_map is contiguous at least up to MAX_ORDER
 */
static inline unsigned long
__find_buddy_pfn(unsigned long page_pfn, unsigned int order)
{
	return page_pfn ^ (1 << order);
}

/*
 * Find the buddy of @page and validate it.
 * @page: The input page
 * @pfn: The pfn of the page, it saves a call to page_to_pfn() when the
 *       function is used in the performance-critical __free_one_page().
 * @order: The order of the page
 * @buddy_pfn: The output pointer to the buddy pfn, it also saves a call to
 *             page_to_pfn().
 *
 * The found buddy can be a non PageBuddy, out of @page's zone, or its order is
 * not the same as @page. The validation is necessary before use it.
 *
 * Return: the found buddy page or NULL if not found.
 */
static inline struct page *find_buddy_page_pfn(struct page *page,
			unsigned long pfn, unsigned int order, unsigned long *buddy_pfn)
{
	unsigned long __buddy_pfn = __find_buddy_pfn(pfn, order);
	struct page *buddy;

	buddy = page + (__buddy_pfn - pfn);
	if (buddy_pfn)
		*buddy_pfn = __buddy_pfn;

	if (page_is_buddy(page, buddy, order))
		return buddy;
	return NULL;
}

extern struct page *__pageblock_pfn_to_page(unsigned long start_pfn,
				unsigned long end_pfn, struct zone *zone);

static inline struct page *pageblock_pfn_to_page(unsigned long start_pfn,
				unsigned long end_pfn, struct zone *zone)
{
	if (zone->contiguous)
		return pfn_to_page(start_pfn);

	return __pageblock_pfn_to_page(start_pfn, end_pfn, zone);
}

extern int __isolate_free_page(struct page *page, unsigned int order);
extern void __putback_isolated_page(struct page *page, unsigned int order,
				    int mt);
extern void memblock_free_pages(struct page *page, unsigned long pfn,
					unsigned int order);
extern void __free_pages_core(struct page *page, unsigned int order);
extern void prep_compound_page(struct page *page, unsigned int order);
extern void post_alloc_hook(struct page *page, unsigned int order,
					gfp_t gfp_flags);
extern int user_min_free_kbytes;

extern void free_unref_page(struct page *page, unsigned int order);
extern void free_unref_page_list(struct list_head *list);

extern void zone_pcp_update(struct zone *zone, int cpu_online);
extern void zone_pcp_reset(struct zone *zone);
extern void zone_pcp_disable(struct zone *zone);
extern void zone_pcp_enable(struct zone *zone);

extern void *memmap_alloc(phys_addr_t size, phys_addr_t align,
			  phys_addr_t min_addr,
			  int nid, bool exact_nid);

int split_free_page(struct page *free_page,
			unsigned int order, unsigned long split_pfn_offset);

#if defined CONFIG_COMPACTION || defined CONFIG_CMA

/*
 * in mm/compaction.c
 */
/*
 * compact_control is used to track pages being migrated and the free pages
 * they are being migrated to during memory compaction. The free_pfn starts
 * at the end of a zone and migrate_pfn begins at the start. Movable pages
 * are moved to the end of a zone during a compaction run and the run
 * completes when free_pfn <= migrate_pfn
 */
struct compact_control {
	struct list_head freepages;	/* List of free pages to migrate to */
	struct list_head migratepages;	/* List of pages being migrated */
	unsigned int nr_freepages;	/* Number of isolated free pages */
	unsigned int nr_migratepages;	/* Number of pages to migrate */
	unsigned long free_pfn;		/* isolate_freepages search base */
	/*
	 * Acts as an in/out parameter to page isolation for migration.
	 * isolate_migratepages uses it as a search base.
	 * isolate_migratepages_block will update the value to the next pfn
	 * after the last isolated one.
	 */
	unsigned long migrate_pfn;
	unsigned long fast_start_pfn;	/* a pfn to start linear scan from */
	struct zone *zone;
	unsigned long total_migrate_scanned;
	unsigned long total_free_scanned;
	unsigned short fast_search_fail;/* failures to use free list searches */
	short search_order;		/* order to start a fast search at */
	const gfp_t gfp_mask;		/* gfp mask of a direct compactor */
	int order;			/* order a direct compactor needs */
	int migratetype;		/* migratetype of direct compactor */
	const unsigned int alloc_flags;	/* alloc flags of a direct compactor */
	const int highest_zoneidx;	/* zone index of a direct compactor */
	enum migrate_mode mode;		/* Async or sync migration mode */
	bool ignore_skip_hint;		/* Scan blocks even if marked skip */
	bool no_set_skip_hint;		/* Don't mark blocks for skipping */
	bool ignore_block_suitable;	/* Scan blocks considered unsuitable */
	bool direct_compaction;		/* False from kcompactd or /proc/... */
	bool proactive_compaction;	/* kcompactd proactive compaction */
	bool whole_zone;		/* Whole zone should/has been scanned */
	bool contended;			/* Signal lock contention */
	bool rescan;			/* Rescanning the same pageblock */
	bool alloc_contig;		/* alloc_contig_range allocation */
};

/*
 * Used in direct compaction when a page should be taken from the freelists
 * immediately when one is created during the free path.
 */
struct capture_control {
	struct compact_control *cc;
	struct page *page;
};

unsigned long
isolate_freepages_range(struct compact_control *cc,
			unsigned long start_pfn, unsigned long end_pfn);
int
isolate_migratepages_range(struct compact_control *cc,
			   unsigned long low_pfn, unsigned long end_pfn);

int __alloc_contig_migrate_range(struct compact_control *cc,
					unsigned long start, unsigned long end);
#endif
int find_suitable_fallback(struct free_area *area, unsigned int order,
			int migratetype, bool only_stealable, bool *can_steal);

/*
 * These three helpers classifies VMAs for virtual memory accounting.
 */

/*
 * Executable code area - executable, not writable, not stack
 */
static inline bool is_exec_mapping(vm_flags_t flags)
{
	return (flags & (VM_EXEC | VM_WRITE | VM_STACK)) == VM_EXEC;
}

/*
 * Stack area - automatically grows in one direction
 *
 * VM_GROWSUP / VM_GROWSDOWN VMAs are always private anonymous:
 * do_mmap() forbids all other combinations.
 */
static inline bool is_stack_mapping(vm_flags_t flags)
{
	return (flags & VM_STACK) == VM_STACK;
}

/*
 * Data area - private, writable, not stack
 */
static inline bool is_data_mapping(vm_flags_t flags)
{
	return (flags & (VM_WRITE | VM_SHARED | VM_STACK)) == VM_WRITE;
}

/* mm/util.c */
void __vma_link_list(struct mm_struct *mm, struct vm_area_struct *vma,
		struct vm_area_struct *prev);
void __vma_unlink_list(struct mm_struct *mm, struct vm_area_struct *vma);
struct anon_vma *folio_anon_vma(struct folio *folio);

#ifdef CONFIG_MMU
void unmap_mapping_folio(struct folio *folio);
extern long populate_vma_page_range(struct vm_area_struct *vma,
		unsigned long start, unsigned long end, int *locked);
extern long faultin_vma_page_range(struct vm_area_struct *vma,
				   unsigned long start, unsigned long end,
				   bool write, int *locked);
extern int mlock_future_check(struct mm_struct *mm, unsigned long flags,
			      unsigned long len);
/*
 * mlock_vma_page() and munlock_vma_page():
 * should be called with vma's mmap_lock held for read or write,
 * under page table lock for the pte/pmd being added or removed.
 *
 * mlock is usually called at the end of page_add_*_rmap(),
 * munlock at the end of page_remove_rmap(); but new anon
 * pages are managed by lru_cache_add_inactive_or_unevictable()
 * calling mlock_new_page().
 *
 * @compound is used to include pmd mappings of THPs, but filter out
 * pte mappings of THPs, which cannot be consistently counted: a pte
 * mapping of the THP head cannot be distinguished by the page alone.
 */
void mlock_folio(struct folio *folio);
static inline void mlock_vma_folio(struct folio *folio,
			struct vm_area_struct *vma, bool compound)
{
	/*
	 * The VM_SPECIAL check here serves two purposes.
	 * 1) VM_IO check prevents migration from double-counting during mlock.
	 * 2) Although mmap_region() and mlock_fixup() take care that VM_LOCKED
	 *    is never left set on a VM_SPECIAL vma, there is an interval while
	 *    file->f_op->mmap() is using vm_insert_page(s), when VM_LOCKED may
	 *    still be set while VM_SPECIAL bits are added: so ignore it then.
	 */
	if (unlikely((vma->vm_flags & (VM_LOCKED|VM_SPECIAL)) == VM_LOCKED) &&
	    (compound || !folio_test_large(folio)))
		mlock_folio(folio);
}

static inline void mlock_vma_page(struct page *page,
			struct vm_area_struct *vma, bool compound)
{
	mlock_vma_folio(page_folio(page), vma, compound);
}

void munlock_page(struct page *page);
static inline void munlock_vma_page(struct page *page,
			struct vm_area_struct *vma, bool compound)
{
	if (unlikely(vma->vm_flags & VM_LOCKED) &&
	    (compound || !PageTransCompound(page)))
		munlock_page(page);
}
void mlock_new_page(struct page *page);
bool need_mlock_page_drain(int cpu);
void mlock_page_drain_local(void);
void mlock_page_drain_remote(int cpu);

extern pmd_t maybe_pmd_mkwrite(pmd_t pmd, struct vm_area_struct *vma);

/*
 * Return the start of user virtual address at the specific offset within
 * a vma.
 */
static inline unsigned long
vma_pgoff_address(pgoff_t pgoff, unsigned long nr_pages,
		  struct vm_area_struct *vma)
{
	unsigned long address;

	if (pgoff >= vma->vm_pgoff) {
		address = vma->vm_start +
			((pgoff - vma->vm_pgoff) << PAGE_SHIFT);
		/* Check for address beyond vma (or wrapped through 0?) */
		if (address < vma->vm_start || address >= vma->vm_end)
			address = -EFAULT;
	} else if (pgoff + nr_pages - 1 >= vma->vm_pgoff) {
		/* Test above avoids possibility of wrap to 0 on 32-bit */
		address = vma->vm_start;
	} else {
		address = -EFAULT;
	}
	return address;
}

/*
 * Return the start of user virtual address of a page within a vma.
 * Returns -EFAULT if all of the page is outside the range of vma.
 * If page is a compound head, the entire compound page is considered.
 */
static inline unsigned long
vma_address(struct page *page, struct vm_area_struct *vma)
{
	VM_BUG_ON_PAGE(PageKsm(page), page);	/* KSM page->index unusable */
	return vma_pgoff_address(page_to_pgoff(page), compound_nr(page), vma);
}

/*
 * Then at what user virtual address will none of the range be found in vma?
 * Assumes that vma_address() already returned a good starting address.
 */
static inline unsigned long vma_address_end(struct page_vma_mapped_walk *pvmw)
{
	struct vm_area_struct *vma = pvmw->vma;
	pgoff_t pgoff;
	unsigned long address;

	/* Common case, plus ->pgoff is invalid for KSM */
	if (pvmw->nr_pages == 1)
		return pvmw->address + PAGE_SIZE;

	pgoff = pvmw->pgoff + pvmw->nr_pages;
	address = vma->vm_start + ((pgoff - vma->vm_pgoff) << PAGE_SHIFT);
	/* Check for address beyond vma (or wrapped through 0?) */
	if (address < vma->vm_start || address > vma->vm_end)
		address = vma->vm_end;
	return address;
}

static inline struct file *maybe_unlock_mmap_for_io(struct vm_fault *vmf,
						    struct file *fpin)
{
	int flags = vmf->flags;

	if (fpin)
		return fpin;

	/*
	 * FAULT_FLAG_RETRY_NOWAIT means we don't want to wait on page locks or
	 * anything, so we only pin the file and drop the mmap_lock if only
	 * FAULT_FLAG_ALLOW_RETRY is set, while this is the first attempt.
	 */
	if (fault_flag_allow_retry_first(flags) &&
	    !(flags & FAULT_FLAG_RETRY_NOWAIT)) {
		fpin = get_file(vmf->vma->vm_file);
		mmap_read_unlock(vmf->vma->vm_mm);
	}
	return fpin;
}
#else /* !CONFIG_MMU */
static inline void unmap_mapping_folio(struct folio *folio) { }
static inline void mlock_vma_page(struct page *page,
			struct vm_area_struct *vma, bool compound) { }
static inline void munlock_vma_page(struct page *page,
			struct vm_area_struct *vma, bool compound) { }
static inline void mlock_new_page(struct page *page) { }
static inline bool need_mlock_page_drain(int cpu) { return false; }
static inline void mlock_page_drain_local(void) { }
static inline void mlock_page_drain_remote(int cpu) { }
static inline void vunmap_range_noflush(unsigned long start, unsigned long end)
{
}
#endif /* !CONFIG_MMU */

/*
 * Return the mem_map entry representing the 'offset' subpage within
 * the maximally aligned gigantic page 'base'.  Handle any discontiguity
 * in the mem_map at MAX_ORDER_NR_PAGES boundaries.
 */
static inline struct page *mem_map_offset(struct page *base, int offset)
{
	if (unlikely(offset >= MAX_ORDER_NR_PAGES))
		return nth_page(base, offset);
	return base + offset;
}

/*
 * Iterator over all subpages within the maximally aligned gigantic
 * page 'base'.  Handle any discontiguity in the mem_map.
 */
static inline struct page *mem_map_next(struct page *iter,
						struct page *base, int offset)
{
	if (unlikely((offset & (MAX_ORDER_NR_PAGES - 1)) == 0)) {
		unsigned long pfn = page_to_pfn(base) + offset;
		if (!pfn_valid(pfn))
			return NULL;
		return pfn_to_page(pfn);
	}
	return iter + 1;
}

/* Memory initialisation debug and verification */
enum mminit_level {
	MMINIT_WARNING,
	MMINIT_VERIFY,
	MMINIT_TRACE
};

#ifdef CONFIG_DEBUG_MEMORY_INIT

extern int mminit_loglevel;

#define mminit_dprintk(level, prefix, fmt, arg...) \
do { \
	if (level < mminit_loglevel) { \
		if (level <= MMINIT_WARNING) \
			pr_warn("mminit::" prefix " " fmt, ##arg);	\
		else \
			printk(KERN_DEBUG "mminit::" prefix " " fmt, ##arg); \
	} \
} while (0)

extern void mminit_verify_pageflags_layout(void);
extern void mminit_verify_zonelist(void);
#else

static inline void mminit_dprintk(enum mminit_level level,
				const char *prefix, const char *fmt, ...)
{
}

static inline void mminit_verify_pageflags_layout(void)
{
}

static inline void mminit_verify_zonelist(void)
{
}
#endif /* CONFIG_DEBUG_MEMORY_INIT */

#define NODE_RECLAIM_NOSCAN	-2
#define NODE_RECLAIM_FULL	-1
#define NODE_RECLAIM_SOME	0
#define NODE_RECLAIM_SUCCESS	1

#ifdef CONFIG_NUMA
extern int node_reclaim(struct pglist_data *, gfp_t, unsigned int);
extern int find_next_best_node(int node, nodemask_t *used_node_mask);
#else
static inline int node_reclaim(struct pglist_data *pgdat, gfp_t mask,
				unsigned int order)
{
	return NODE_RECLAIM_NOSCAN;
}
static inline int find_next_best_node(int node, nodemask_t *used_node_mask)
{
	return NUMA_NO_NODE;
}
#endif

/*
 * mm/memory-failure.c
 */
extern int hwpoison_filter(struct page *p);

extern u32 hwpoison_filter_dev_major;
extern u32 hwpoison_filter_dev_minor;
extern u64 hwpoison_filter_flags_mask;
extern u64 hwpoison_filter_flags_value;
extern u64 hwpoison_filter_memcg;
extern u32 hwpoison_filter_enable;

#ifdef CONFIG_MEMORY_FAILURE
void clear_hwpoisoned_pages(struct page *memmap, int nr_pages);
#else
static inline void clear_hwpoisoned_pages(struct page *memmap, int nr_pages)
{
}
#endif

extern unsigned long  __must_check vm_mmap_pgoff(struct file *, unsigned long,
        unsigned long, unsigned long,
        unsigned long, unsigned long);

extern void set_pageblock_order(void);
unsigned int reclaim_clean_pages_from_list(struct zone *zone,
					    struct list_head *page_list);
/* The ALLOC_WMARK bits are used as an index to zone->watermark */
#define ALLOC_WMARK_MIN		WMARK_MIN
#define ALLOC_WMARK_LOW		WMARK_LOW
#define ALLOC_WMARK_HIGH	WMARK_HIGH
#define ALLOC_NO_WATERMARKS	0x04 /* don't check watermarks at all */

/* Mask to get the watermark bits */
#define ALLOC_WMARK_MASK	(ALLOC_NO_WATERMARKS-1)

/*
 * Only MMU archs have async oom victim reclaim - aka oom_reaper so we
 * cannot assume a reduced access to memory reserves is sufficient for
 * !MMU
 */
#ifdef CONFIG_MMU
#define ALLOC_OOM		0x08
#else
#define ALLOC_OOM		ALLOC_NO_WATERMARKS
#endif

#define ALLOC_HARDER		 0x10 /* try to alloc harder */
#define ALLOC_HIGH		 0x20 /* __GFP_HIGH set */
#define ALLOC_CPUSET		 0x40 /* check for correct cpuset */
#define ALLOC_CMA		 0x80 /* allow allocations from CMA areas */
#ifdef CONFIG_ZONE_DMA32
#define ALLOC_NOFRAGMENT	0x100 /* avoid mixing pageblock types */
#else
#define ALLOC_NOFRAGMENT	  0x0
#endif
#define ALLOC_KSWAPD		0x800 /* allow waking of kswapd, __GFP_KSWAPD_RECLAIM set */

enum ttu_flags;
struct tlbflush_unmap_batch;


/*
 * only for MM internal work items which do not depend on
 * any allocations or locks which might depend on allocations
 */
extern struct workqueue_struct *mm_percpu_wq;

#ifdef CONFIG_ARCH_WANT_BATCHED_UNMAP_TLB_FLUSH
void try_to_unmap_flush(void);
void try_to_unmap_flush_dirty(void);
void flush_tlb_batched_pending(struct mm_struct *mm);
#else
static inline void try_to_unmap_flush(void)
{
}
static inline void try_to_unmap_flush_dirty(void)
{
}
static inline void flush_tlb_batched_pending(struct mm_struct *mm)
{
}
#endif /* CONFIG_ARCH_WANT_BATCHED_UNMAP_TLB_FLUSH */

extern const struct trace_print_flags pageflag_names[];
extern const struct trace_print_flags vmaflag_names[];
extern const struct trace_print_flags gfpflag_names[];

static inline bool is_migrate_highatomic(enum migratetype migratetype)
{
	return migratetype == MIGRATE_HIGHATOMIC;
}

static inline bool is_migrate_highatomic_page(struct page *page)
{
	return get_pageblock_migratetype(page) == MIGRATE_HIGHATOMIC;
}

void setup_zone_pageset(struct zone *zone);

struct migration_target_control {
	int nid;		/* preferred node id */
	nodemask_t *nmask;
	gfp_t gfp_mask;
};

/*
 * mm/vmalloc.c
 */
#ifdef CONFIG_MMU
int vmap_pages_range_noflush(unsigned long addr, unsigned long end,
                pgprot_t prot, struct page **pages, unsigned int page_shift);
#else
static inline
int vmap_pages_range_noflush(unsigned long addr, unsigned long end,
                pgprot_t prot, struct page **pages, unsigned int page_shift)
{
	return -EINVAL;
}
#endif

void vunmap_range_noflush(unsigned long start, unsigned long end);

int numa_migrate_prep(struct page *page, struct vm_area_struct *vma,
		      unsigned long addr, int page_nid, int *flags);

void free_zone_device_page(struct page *page);
int migrate_device_coherent_page(struct page *page);

/*
 * mm/gup.c
 */
struct folio *try_grab_folio(struct page *page, int refs, unsigned int flags);

DECLARE_PER_CPU(struct per_cpu_nodestat, boot_nodestats);

extern bool mirrored_kernelcore;

<<<<<<< HEAD
=======
static inline bool vma_soft_dirty_enabled(struct vm_area_struct *vma)
{
	/*
	 * NOTE: we must check this before VM_SOFTDIRTY on soft-dirty
	 * enablements, because when without soft-dirty being compiled in,
	 * VM_SOFTDIRTY is defined as 0x0, then !(vm_flags & VM_SOFTDIRTY)
	 * will be constantly true.
	 */
	if (!IS_ENABLED(CONFIG_MEM_SOFT_DIRTY))
		return false;

	/*
	 * Soft-dirty is kind of special: its tracking is enabled when the
	 * vma flags not set.
	 */
	return !(vma->vm_flags & VM_SOFTDIRTY);
}

>>>>>>> 7365df19
#endif	/* __MM_INTERNAL_H */<|MERGE_RESOLUTION|>--- conflicted
+++ resolved
@@ -864,8 +864,6 @@
 
 extern bool mirrored_kernelcore;
 
-<<<<<<< HEAD
-=======
 static inline bool vma_soft_dirty_enabled(struct vm_area_struct *vma)
 {
 	/*
@@ -884,5 +882,4 @@
 	return !(vma->vm_flags & VM_SOFTDIRTY);
 }
 
->>>>>>> 7365df19
 #endif	/* __MM_INTERNAL_H */