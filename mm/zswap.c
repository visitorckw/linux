--- conflicted
+++ resolved
@@ -1080,9 +1080,6 @@
 	mutex_lock(&acomp_ctx->mutex);
 
 	src = zpool_map_handle(zpool, entry->handle, ZPOOL_MM_RO);
-<<<<<<< HEAD
-	if (acomp_ctx->is_sleepable && !zpool_can_sleep_mapped(zpool)) {
-=======
 	/*
 	 * If zpool_map_handle is atomic, we cannot reliably utilize its mapped buffer
 	 * to do crypto_acomp_decompress() which might sleep. In such cases, we must
@@ -1094,7 +1091,6 @@
 	 */
 	if ((acomp_ctx->is_sleepable && !zpool_can_sleep_mapped(zpool)) ||
 	    !virt_addr_valid(src)) {
->>>>>>> 4950874f
 		memcpy(acomp_ctx->buffer, src, entry->length);
 		src = acomp_ctx->buffer;
 		zpool_unmap_handle(zpool, entry->handle);
@@ -1108,11 +1104,7 @@
 	BUG_ON(acomp_ctx->req->dlen != PAGE_SIZE);
 	mutex_unlock(&acomp_ctx->mutex);
 
-<<<<<<< HEAD
-	if (!acomp_ctx->is_sleepable || zpool_can_sleep_mapped(zpool))
-=======
 	if (src != acomp_ctx->buffer)
->>>>>>> 4950874f
 		zpool_unmap_handle(zpool, entry->handle);
 }
 
@@ -1327,9 +1319,16 @@
 	struct mem_cgroup *memcg = sc->memcg;
 	struct lruvec *lruvec = mem_cgroup_lruvec(memcg, NODE_DATA(sc->nid));
 	unsigned long nr_backing, nr_stored, nr_freeable, nr_protected;
-<<<<<<< HEAD
 
 	if (!zswap_shrinker_enabled || !mem_cgroup_zswap_writeback_enabled(memcg))
+		return 0;
+
+	/*
+	 * The shrinker resumes swap writeback, which will enter block
+	 * and may enter fs. XXX: Harmonize with vmscan.c __GFP_FS
+	 * rules (may_enter_fs()), which apply on a per-folio basis.
+	 */
+	if (!gfp_has_io_fs(sc->gfp_mask))
 		return 0;
 
 #ifdef CONFIG_MEMCG_KMEM
@@ -1345,33 +1344,6 @@
 	if (!nr_stored)
 		return 0;
 
-=======
-
-	if (!zswap_shrinker_enabled || !mem_cgroup_zswap_writeback_enabled(memcg))
-		return 0;
-
-	/*
-	 * The shrinker resumes swap writeback, which will enter block
-	 * and may enter fs. XXX: Harmonize with vmscan.c __GFP_FS
-	 * rules (may_enter_fs()), which apply on a per-folio basis.
-	 */
-	if (!gfp_has_io_fs(sc->gfp_mask))
-		return 0;
-
-#ifdef CONFIG_MEMCG_KMEM
-	mem_cgroup_flush_stats(memcg);
-	nr_backing = memcg_page_state(memcg, MEMCG_ZSWAP_B) >> PAGE_SHIFT;
-	nr_stored = memcg_page_state(memcg, MEMCG_ZSWAPPED);
-#else
-	/* use pool stats instead of memcg stats */
-	nr_backing = zswap_pool_total_size >> PAGE_SHIFT;
-	nr_stored = atomic_read(&zswap_nr_stored);
-#endif
-
-	if (!nr_stored)
-		return 0;
-
->>>>>>> 4950874f
 	nr_protected =
 		atomic_long_read(&lruvec->zswap_lruvec_state.nr_zswap_protected);
 	nr_freeable = list_lru_shrink_count(&zswap_list_lru, sc);
@@ -1428,7 +1400,6 @@
 	}
 	return shrunk ? 0 : -EAGAIN;
 }
-<<<<<<< HEAD
 
 static void shrink_worker(struct work_struct *w)
 {
@@ -1466,45 +1437,6 @@
 			zswap_next_shrink = NULL;
 			spin_unlock(&zswap_shrink_lock);
 
-=======
-
-static void shrink_worker(struct work_struct *w)
-{
-	struct mem_cgroup *memcg;
-	int ret, failures = 0;
-
-	/* global reclaim will select cgroup in a round-robin fashion. */
-	do {
-		spin_lock(&zswap_shrink_lock);
-		zswap_next_shrink = mem_cgroup_iter(NULL, zswap_next_shrink, NULL);
-		memcg = zswap_next_shrink;
-
-		/*
-		 * We need to retry if we have gone through a full round trip, or if we
-		 * got an offline memcg (or else we risk undoing the effect of the
-		 * zswap memcg offlining cleanup callback). This is not catastrophic
-		 * per se, but it will keep the now offlined memcg hostage for a while.
-		 *
-		 * Note that if we got an online memcg, we will keep the extra
-		 * reference in case the original reference obtained by mem_cgroup_iter
-		 * is dropped by the zswap memcg offlining callback, ensuring that the
-		 * memcg is not killed when we are reclaiming.
-		 */
-		if (!memcg) {
-			spin_unlock(&zswap_shrink_lock);
-			if (++failures == MAX_RECLAIM_RETRIES)
-				break;
-
-			goto resched;
-		}
-
-		if (!mem_cgroup_tryget_online(memcg)) {
-			/* drop the reference from mem_cgroup_iter() */
-			mem_cgroup_iter_break(NULL, memcg);
-			zswap_next_shrink = NULL;
-			spin_unlock(&zswap_shrink_lock);
-
->>>>>>> 4950874f
 			if (++failures == MAX_RECLAIM_RETRIES)
 				break;
 
@@ -1704,10 +1636,7 @@
 	swp_entry_t swp = folio->swap;
 	pgoff_t offset = swp_offset(swp);
 	struct page *page = &folio->page;
-<<<<<<< HEAD
-=======
 	bool swapcache = folio_test_swapcache(folio);
->>>>>>> 4950874f
 	struct zswap_tree *tree = swap_zswap_tree(swp);
 	struct zswap_entry *entry;
 	u8 *dst;
@@ -1720,9 +1649,6 @@
 		spin_unlock(&tree->lock);
 		return false;
 	}
-<<<<<<< HEAD
-	zswap_rb_erase(&tree->rbroot, entry);
-=======
 	/*
 	 * When reading into the swapcache, invalidate our entry. The
 	 * swapcache can be the authoritative owner of the page and
@@ -1737,7 +1663,6 @@
 	 */
 	if (swapcache)
 		zswap_rb_erase(&tree->rbroot, entry);
->>>>>>> 4950874f
 	spin_unlock(&tree->lock);
 
 	if (entry->length)
@@ -1752,16 +1677,10 @@
 	if (entry->objcg)
 		count_objcg_event(entry->objcg, ZSWPIN);
 
-<<<<<<< HEAD
-	zswap_entry_free(entry);
-
-	folio_mark_dirty(folio);
-=======
 	if (swapcache) {
 		zswap_entry_free(entry);
 		folio_mark_dirty(folio);
 	}
->>>>>>> 4950874f
 
 	return true;
 }
