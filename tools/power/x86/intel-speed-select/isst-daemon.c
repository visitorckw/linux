--- conflicted
+++ resolved
@@ -39,13 +39,8 @@
 	time_t tm;
 	int ret;
 
-<<<<<<< HEAD
-	if (pkg_id >= MAX_PACKAGE_COUNT || die_id >= MAX_DIE_PER_PACKAGE) {
-		debug_printf("Invalid package/die info for cpu:%d\n", cpu);
-=======
 	if (id->pkg < 0 || id->die < 0) {
 		debug_printf("Invalid package/die info for cpu:%d\n", id->cpu);
->>>>>>> 7365df19
 		return;
 	}
 
