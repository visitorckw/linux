/* SPDX-License-Identifier: GPL-2.0-only */
/*
 * tools/testing/selftests/kvm/include/x86_64/processor.h
 *
 * Copyright (C) 2018, Google LLC.
 */

#ifndef SELFTEST_KVM_PROCESSOR_H
#define SELFTEST_KVM_PROCESSOR_H

#include <assert.h>
#include <stdint.h>
#include <syscall.h>

#include <asm/msr-index.h>
#include <asm/prctl.h>

#include <linux/kvm_para.h>
#include <linux/stringify.h>

#include "../kvm_util.h"

extern bool host_cpu_is_intel;
extern bool host_cpu_is_amd;

enum vm_guest_x86_subtype {
	VM_SUBTYPE_NONE = 0,
	VM_SUBTYPE_SEV,
	VM_SUBTYPE_SEV_ES,
};

/* Forced emulation prefix, used to invoke the emulator unconditionally. */
#define KVM_FEP "ud2; .byte 'k', 'v', 'm';"

#define NMI_VECTOR		0x02

#define X86_EFLAGS_FIXED	 (1u << 1)

#define X86_CR4_VME		(1ul << 0)
#define X86_CR4_PVI		(1ul << 1)
#define X86_CR4_TSD		(1ul << 2)
#define X86_CR4_DE		(1ul << 3)
#define X86_CR4_PSE		(1ul << 4)
#define X86_CR4_PAE		(1ul << 5)
#define X86_CR4_MCE		(1ul << 6)
#define X86_CR4_PGE		(1ul << 7)
#define X86_CR4_PCE		(1ul << 8)
#define X86_CR4_OSFXSR		(1ul << 9)
#define X86_CR4_OSXMMEXCPT	(1ul << 10)
#define X86_CR4_UMIP		(1ul << 11)
#define X86_CR4_LA57		(1ul << 12)
#define X86_CR4_VMXE		(1ul << 13)
#define X86_CR4_SMXE		(1ul << 14)
#define X86_CR4_FSGSBASE	(1ul << 16)
#define X86_CR4_PCIDE		(1ul << 17)
#define X86_CR4_OSXSAVE		(1ul << 18)
#define X86_CR4_SMEP		(1ul << 20)
#define X86_CR4_SMAP		(1ul << 21)
#define X86_CR4_PKE		(1ul << 22)

struct xstate_header {
	u64				xstate_bv;
	u64				xcomp_bv;
	u64				reserved[6];
} __attribute__((packed));

struct xstate {
	u8				i387[512];
	struct xstate_header		header;
	u8				extended_state_area[0];
} __attribute__ ((packed, aligned (64)));

#define XFEATURE_MASK_FP		BIT_ULL(0)
#define XFEATURE_MASK_SSE		BIT_ULL(1)
#define XFEATURE_MASK_YMM		BIT_ULL(2)
#define XFEATURE_MASK_BNDREGS		BIT_ULL(3)
#define XFEATURE_MASK_BNDCSR		BIT_ULL(4)
#define XFEATURE_MASK_OPMASK		BIT_ULL(5)
#define XFEATURE_MASK_ZMM_Hi256		BIT_ULL(6)
#define XFEATURE_MASK_Hi16_ZMM		BIT_ULL(7)
#define XFEATURE_MASK_PT		BIT_ULL(8)
#define XFEATURE_MASK_PKRU		BIT_ULL(9)
#define XFEATURE_MASK_PASID		BIT_ULL(10)
#define XFEATURE_MASK_CET_USER		BIT_ULL(11)
#define XFEATURE_MASK_CET_KERNEL	BIT_ULL(12)
#define XFEATURE_MASK_LBR		BIT_ULL(15)
#define XFEATURE_MASK_XTILE_CFG		BIT_ULL(17)
#define XFEATURE_MASK_XTILE_DATA	BIT_ULL(18)

#define XFEATURE_MASK_AVX512		(XFEATURE_MASK_OPMASK | \
					 XFEATURE_MASK_ZMM_Hi256 | \
					 XFEATURE_MASK_Hi16_ZMM)
#define XFEATURE_MASK_XTILE		(XFEATURE_MASK_XTILE_DATA | \
					 XFEATURE_MASK_XTILE_CFG)

/* Note, these are ordered alphabetically to match kvm_cpuid_entry2.  Eww. */
enum cpuid_output_regs {
	KVM_CPUID_EAX,
	KVM_CPUID_EBX,
	KVM_CPUID_ECX,
	KVM_CPUID_EDX
};

/*
 * Pack the information into a 64-bit value so that each X86_FEATURE_XXX can be
 * passed by value with no overhead.
 */
struct kvm_x86_cpu_feature {
	u32	function;
	u16	index;
	u8	reg;
	u8	bit;
};
#define	KVM_X86_CPU_FEATURE(fn, idx, gpr, __bit)				\
({										\
	struct kvm_x86_cpu_feature feature = {					\
		.function = fn,							\
		.index = idx,							\
		.reg = KVM_CPUID_##gpr,						\
		.bit = __bit,							\
	};									\
										\
	kvm_static_assert((fn & 0xc0000000) == 0 ||				\
			  (fn & 0xc0000000) == 0x40000000 ||			\
			  (fn & 0xc0000000) == 0x80000000 ||			\
			  (fn & 0xc0000000) == 0xc0000000);			\
	kvm_static_assert(idx < BIT(sizeof(feature.index) * BITS_PER_BYTE));	\
	feature;								\
})

/*
 * Basic Leafs, a.k.a. Intel defined
 */
#define	X86_FEATURE_MWAIT		KVM_X86_CPU_FEATURE(0x1, 0, ECX, 3)
#define	X86_FEATURE_VMX			KVM_X86_CPU_FEATURE(0x1, 0, ECX, 5)
#define	X86_FEATURE_SMX			KVM_X86_CPU_FEATURE(0x1, 0, ECX, 6)
#define	X86_FEATURE_PDCM		KVM_X86_CPU_FEATURE(0x1, 0, ECX, 15)
#define	X86_FEATURE_PCID		KVM_X86_CPU_FEATURE(0x1, 0, ECX, 17)
#define X86_FEATURE_X2APIC		KVM_X86_CPU_FEATURE(0x1, 0, ECX, 21)
#define	X86_FEATURE_MOVBE		KVM_X86_CPU_FEATURE(0x1, 0, ECX, 22)
#define	X86_FEATURE_TSC_DEADLINE_TIMER	KVM_X86_CPU_FEATURE(0x1, 0, ECX, 24)
#define	X86_FEATURE_XSAVE		KVM_X86_CPU_FEATURE(0x1, 0, ECX, 26)
#define	X86_FEATURE_OSXSAVE		KVM_X86_CPU_FEATURE(0x1, 0, ECX, 27)
#define	X86_FEATURE_RDRAND		KVM_X86_CPU_FEATURE(0x1, 0, ECX, 30)
#define	X86_FEATURE_HYPERVISOR		KVM_X86_CPU_FEATURE(0x1, 0, ECX, 31)
#define X86_FEATURE_PAE			KVM_X86_CPU_FEATURE(0x1, 0, EDX, 6)
#define	X86_FEATURE_MCE			KVM_X86_CPU_FEATURE(0x1, 0, EDX, 7)
#define	X86_FEATURE_APIC		KVM_X86_CPU_FEATURE(0x1, 0, EDX, 9)
#define	X86_FEATURE_CLFLUSH		KVM_X86_CPU_FEATURE(0x1, 0, EDX, 19)
#define	X86_FEATURE_XMM			KVM_X86_CPU_FEATURE(0x1, 0, EDX, 25)
#define	X86_FEATURE_XMM2		KVM_X86_CPU_FEATURE(0x1, 0, EDX, 26)
#define	X86_FEATURE_FSGSBASE		KVM_X86_CPU_FEATURE(0x7, 0, EBX, 0)
#define	X86_FEATURE_TSC_ADJUST		KVM_X86_CPU_FEATURE(0x7, 0, EBX, 1)
#define	X86_FEATURE_SGX			KVM_X86_CPU_FEATURE(0x7, 0, EBX, 2)
#define	X86_FEATURE_HLE			KVM_X86_CPU_FEATURE(0x7, 0, EBX, 4)
#define	X86_FEATURE_SMEP	        KVM_X86_CPU_FEATURE(0x7, 0, EBX, 7)
#define	X86_FEATURE_INVPCID		KVM_X86_CPU_FEATURE(0x7, 0, EBX, 10)
#define	X86_FEATURE_RTM			KVM_X86_CPU_FEATURE(0x7, 0, EBX, 11)
#define	X86_FEATURE_MPX			KVM_X86_CPU_FEATURE(0x7, 0, EBX, 14)
#define	X86_FEATURE_SMAP		KVM_X86_CPU_FEATURE(0x7, 0, EBX, 20)
#define	X86_FEATURE_PCOMMIT		KVM_X86_CPU_FEATURE(0x7, 0, EBX, 22)
#define	X86_FEATURE_CLFLUSHOPT		KVM_X86_CPU_FEATURE(0x7, 0, EBX, 23)
#define	X86_FEATURE_CLWB		KVM_X86_CPU_FEATURE(0x7, 0, EBX, 24)
#define	X86_FEATURE_UMIP		KVM_X86_CPU_FEATURE(0x7, 0, ECX, 2)
#define	X86_FEATURE_PKU			KVM_X86_CPU_FEATURE(0x7, 0, ECX, 3)
#define	X86_FEATURE_OSPKE		KVM_X86_CPU_FEATURE(0x7, 0, ECX, 4)
#define	X86_FEATURE_LA57		KVM_X86_CPU_FEATURE(0x7, 0, ECX, 16)
#define	X86_FEATURE_RDPID		KVM_X86_CPU_FEATURE(0x7, 0, ECX, 22)
#define	X86_FEATURE_SGX_LC		KVM_X86_CPU_FEATURE(0x7, 0, ECX, 30)
#define	X86_FEATURE_SHSTK		KVM_X86_CPU_FEATURE(0x7, 0, ECX, 7)
#define	X86_FEATURE_IBT			KVM_X86_CPU_FEATURE(0x7, 0, EDX, 20)
#define	X86_FEATURE_AMX_TILE		KVM_X86_CPU_FEATURE(0x7, 0, EDX, 24)
#define	X86_FEATURE_SPEC_CTRL		KVM_X86_CPU_FEATURE(0x7, 0, EDX, 26)
#define	X86_FEATURE_ARCH_CAPABILITIES	KVM_X86_CPU_FEATURE(0x7, 0, EDX, 29)
#define	X86_FEATURE_PKS			KVM_X86_CPU_FEATURE(0x7, 0, ECX, 31)
#define	X86_FEATURE_XTILECFG		KVM_X86_CPU_FEATURE(0xD, 0, EAX, 17)
#define	X86_FEATURE_XTILEDATA		KVM_X86_CPU_FEATURE(0xD, 0, EAX, 18)
#define	X86_FEATURE_XSAVES		KVM_X86_CPU_FEATURE(0xD, 1, EAX, 3)
#define	X86_FEATURE_XFD			KVM_X86_CPU_FEATURE(0xD, 1, EAX, 4)
#define X86_FEATURE_XTILEDATA_XFD	KVM_X86_CPU_FEATURE(0xD, 18, ECX, 2)

/*
 * Extended Leafs, a.k.a. AMD defined
 */
#define	X86_FEATURE_SVM			KVM_X86_CPU_FEATURE(0x80000001, 0, ECX, 2)
#define	X86_FEATURE_NX			KVM_X86_CPU_FEATURE(0x80000001, 0, EDX, 20)
#define	X86_FEATURE_GBPAGES		KVM_X86_CPU_FEATURE(0x80000001, 0, EDX, 26)
#define	X86_FEATURE_RDTSCP		KVM_X86_CPU_FEATURE(0x80000001, 0, EDX, 27)
#define	X86_FEATURE_LM			KVM_X86_CPU_FEATURE(0x80000001, 0, EDX, 29)
#define	X86_FEATURE_INVTSC		KVM_X86_CPU_FEATURE(0x80000007, 0, EDX, 8)
#define	X86_FEATURE_RDPRU		KVM_X86_CPU_FEATURE(0x80000008, 0, EBX, 4)
#define	X86_FEATURE_AMD_IBPB		KVM_X86_CPU_FEATURE(0x80000008, 0, EBX, 12)
#define	X86_FEATURE_NPT			KVM_X86_CPU_FEATURE(0x8000000A, 0, EDX, 0)
#define	X86_FEATURE_LBRV		KVM_X86_CPU_FEATURE(0x8000000A, 0, EDX, 1)
#define	X86_FEATURE_NRIPS		KVM_X86_CPU_FEATURE(0x8000000A, 0, EDX, 3)
#define X86_FEATURE_TSCRATEMSR          KVM_X86_CPU_FEATURE(0x8000000A, 0, EDX, 4)
#define X86_FEATURE_PAUSEFILTER         KVM_X86_CPU_FEATURE(0x8000000A, 0, EDX, 10)
#define X86_FEATURE_PFTHRESHOLD         KVM_X86_CPU_FEATURE(0x8000000A, 0, EDX, 12)
#define	X86_FEATURE_VGIF		KVM_X86_CPU_FEATURE(0x8000000A, 0, EDX, 16)
#define X86_FEATURE_SEV			KVM_X86_CPU_FEATURE(0x8000001F, 0, EAX, 1)
#define X86_FEATURE_SEV_ES		KVM_X86_CPU_FEATURE(0x8000001F, 0, EAX, 3)

/*
 * KVM defined paravirt features.
 */
#define X86_FEATURE_KVM_CLOCKSOURCE	KVM_X86_CPU_FEATURE(0x40000001, 0, EAX, 0)
#define X86_FEATURE_KVM_NOP_IO_DELAY	KVM_X86_CPU_FEATURE(0x40000001, 0, EAX, 1)
#define X86_FEATURE_KVM_MMU_OP		KVM_X86_CPU_FEATURE(0x40000001, 0, EAX, 2)
#define X86_FEATURE_KVM_CLOCKSOURCE2	KVM_X86_CPU_FEATURE(0x40000001, 0, EAX, 3)
#define X86_FEATURE_KVM_ASYNC_PF	KVM_X86_CPU_FEATURE(0x40000001, 0, EAX, 4)
#define X86_FEATURE_KVM_STEAL_TIME	KVM_X86_CPU_FEATURE(0x40000001, 0, EAX, 5)
#define X86_FEATURE_KVM_PV_EOI		KVM_X86_CPU_FEATURE(0x40000001, 0, EAX, 6)
#define X86_FEATURE_KVM_PV_UNHALT	KVM_X86_CPU_FEATURE(0x40000001, 0, EAX, 7)
/* Bit 8 apparently isn't used?!?! */
#define X86_FEATURE_KVM_PV_TLB_FLUSH	KVM_X86_CPU_FEATURE(0x40000001, 0, EAX, 9)
#define X86_FEATURE_KVM_ASYNC_PF_VMEXIT	KVM_X86_CPU_FEATURE(0x40000001, 0, EAX, 10)
#define X86_FEATURE_KVM_PV_SEND_IPI	KVM_X86_CPU_FEATURE(0x40000001, 0, EAX, 11)
#define X86_FEATURE_KVM_POLL_CONTROL	KVM_X86_CPU_FEATURE(0x40000001, 0, EAX, 12)
#define X86_FEATURE_KVM_PV_SCHED_YIELD	KVM_X86_CPU_FEATURE(0x40000001, 0, EAX, 13)
#define X86_FEATURE_KVM_ASYNC_PF_INT	KVM_X86_CPU_FEATURE(0x40000001, 0, EAX, 14)
#define X86_FEATURE_KVM_MSI_EXT_DEST_ID	KVM_X86_CPU_FEATURE(0x40000001, 0, EAX, 15)
#define X86_FEATURE_KVM_HC_MAP_GPA_RANGE	KVM_X86_CPU_FEATURE(0x40000001, 0, EAX, 16)
#define X86_FEATURE_KVM_MIGRATION_CONTROL	KVM_X86_CPU_FEATURE(0x40000001, 0, EAX, 17)

/*
 * Same idea as X86_FEATURE_XXX, but X86_PROPERTY_XXX retrieves a multi-bit
 * value/property as opposed to a single-bit feature.  Again, pack the info
 * into a 64-bit value to pass by value with no overhead.
 */
struct kvm_x86_cpu_property {
	u32	function;
	u8	index;
	u8	reg;
	u8	lo_bit;
	u8	hi_bit;
};
#define	KVM_X86_CPU_PROPERTY(fn, idx, gpr, low_bit, high_bit)			\
({										\
	struct kvm_x86_cpu_property property = {				\
		.function = fn,							\
		.index = idx,							\
		.reg = KVM_CPUID_##gpr,						\
		.lo_bit = low_bit,						\
		.hi_bit = high_bit,						\
	};									\
										\
	kvm_static_assert(low_bit < high_bit);					\
	kvm_static_assert((fn & 0xc0000000) == 0 ||				\
			  (fn & 0xc0000000) == 0x40000000 ||			\
			  (fn & 0xc0000000) == 0x80000000 ||			\
			  (fn & 0xc0000000) == 0xc0000000);			\
	kvm_static_assert(idx < BIT(sizeof(property.index) * BITS_PER_BYTE));	\
	property;								\
})

#define X86_PROPERTY_MAX_BASIC_LEAF		KVM_X86_CPU_PROPERTY(0, 0, EAX, 0, 31)
#define X86_PROPERTY_PMU_VERSION		KVM_X86_CPU_PROPERTY(0xa, 0, EAX, 0, 7)
#define X86_PROPERTY_PMU_NR_GP_COUNTERS		KVM_X86_CPU_PROPERTY(0xa, 0, EAX, 8, 15)
#define X86_PROPERTY_PMU_GP_COUNTERS_BIT_WIDTH	KVM_X86_CPU_PROPERTY(0xa, 0, EAX, 16, 23)
#define X86_PROPERTY_PMU_EBX_BIT_VECTOR_LENGTH	KVM_X86_CPU_PROPERTY(0xa, 0, EAX, 24, 31)
#define X86_PROPERTY_PMU_EVENTS_MASK		KVM_X86_CPU_PROPERTY(0xa, 0, EBX, 0, 7)
#define X86_PROPERTY_PMU_FIXED_COUNTERS_BITMASK	KVM_X86_CPU_PROPERTY(0xa, 0, ECX, 0, 31)
#define X86_PROPERTY_PMU_NR_FIXED_COUNTERS	KVM_X86_CPU_PROPERTY(0xa, 0, EDX, 0, 4)
#define X86_PROPERTY_PMU_FIXED_COUNTERS_BIT_WIDTH	KVM_X86_CPU_PROPERTY(0xa, 0, EDX, 5, 12)

#define X86_PROPERTY_SUPPORTED_XCR0_LO		KVM_X86_CPU_PROPERTY(0xd,  0, EAX,  0, 31)
#define X86_PROPERTY_XSTATE_MAX_SIZE_XCR0	KVM_X86_CPU_PROPERTY(0xd,  0, EBX,  0, 31)
#define X86_PROPERTY_XSTATE_MAX_SIZE		KVM_X86_CPU_PROPERTY(0xd,  0, ECX,  0, 31)
#define X86_PROPERTY_SUPPORTED_XCR0_HI		KVM_X86_CPU_PROPERTY(0xd,  0, EDX,  0, 31)

#define X86_PROPERTY_XSTATE_TILE_SIZE		KVM_X86_CPU_PROPERTY(0xd, 18, EAX,  0, 31)
#define X86_PROPERTY_XSTATE_TILE_OFFSET		KVM_X86_CPU_PROPERTY(0xd, 18, EBX,  0, 31)
#define X86_PROPERTY_AMX_MAX_PALETTE_TABLES	KVM_X86_CPU_PROPERTY(0x1d, 0, EAX,  0, 31)
#define X86_PROPERTY_AMX_TOTAL_TILE_BYTES	KVM_X86_CPU_PROPERTY(0x1d, 1, EAX,  0, 15)
#define X86_PROPERTY_AMX_BYTES_PER_TILE		KVM_X86_CPU_PROPERTY(0x1d, 1, EAX, 16, 31)
#define X86_PROPERTY_AMX_BYTES_PER_ROW		KVM_X86_CPU_PROPERTY(0x1d, 1, EBX, 0,  15)
#define X86_PROPERTY_AMX_NR_TILE_REGS		KVM_X86_CPU_PROPERTY(0x1d, 1, EBX, 16, 31)
#define X86_PROPERTY_AMX_MAX_ROWS		KVM_X86_CPU_PROPERTY(0x1d, 1, ECX, 0,  15)

#define X86_PROPERTY_MAX_KVM_LEAF		KVM_X86_CPU_PROPERTY(0x40000000, 0, EAX, 0, 31)

#define X86_PROPERTY_MAX_EXT_LEAF		KVM_X86_CPU_PROPERTY(0x80000000, 0, EAX, 0, 31)
#define X86_PROPERTY_MAX_PHY_ADDR		KVM_X86_CPU_PROPERTY(0x80000008, 0, EAX, 0, 7)
#define X86_PROPERTY_MAX_VIRT_ADDR		KVM_X86_CPU_PROPERTY(0x80000008, 0, EAX, 8, 15)
#define X86_PROPERTY_SEV_C_BIT			KVM_X86_CPU_PROPERTY(0x8000001F, 0, EBX, 0, 5)
#define X86_PROPERTY_PHYS_ADDR_REDUCTION	KVM_X86_CPU_PROPERTY(0x8000001F, 0, EBX, 6, 11)

#define X86_PROPERTY_MAX_CENTAUR_LEAF		KVM_X86_CPU_PROPERTY(0xC0000000, 0, EAX, 0, 31)

/*
 * Intel's architectural PMU events are bizarre.  They have a "feature" bit
 * that indicates the feature is _not_ supported, and a property that states
 * the length of the bit mask of unsupported features.  A feature is supported
 * if the size of the bit mask is larger than the "unavailable" bit, and said
 * bit is not set.  Fixed counters also bizarre enumeration, but inverted from
 * arch events for general purpose counters.  Fixed counters are supported if a
 * feature flag is set **OR** the total number of fixed counters is greater
 * than index of the counter.
 *
 * Wrap the events for general purpose and fixed counters to simplify checking
 * whether or not a given architectural event is supported.
 */
struct kvm_x86_pmu_feature {
	struct kvm_x86_cpu_feature f;
};
#define	KVM_X86_PMU_FEATURE(__reg, __bit)				\
({									\
	struct kvm_x86_pmu_feature feature = {				\
		.f = KVM_X86_CPU_FEATURE(0xa, 0, __reg, __bit),		\
	};								\
									\
	kvm_static_assert(KVM_CPUID_##__reg == KVM_CPUID_EBX ||		\
			  KVM_CPUID_##__reg == KVM_CPUID_ECX);		\
	feature;							\
})

#define X86_PMU_FEATURE_CPU_CYCLES			KVM_X86_PMU_FEATURE(EBX, 0)
#define X86_PMU_FEATURE_INSNS_RETIRED			KVM_X86_PMU_FEATURE(EBX, 1)
#define X86_PMU_FEATURE_REFERENCE_CYCLES		KVM_X86_PMU_FEATURE(EBX, 2)
#define X86_PMU_FEATURE_LLC_REFERENCES			KVM_X86_PMU_FEATURE(EBX, 3)
#define X86_PMU_FEATURE_LLC_MISSES			KVM_X86_PMU_FEATURE(EBX, 4)
#define X86_PMU_FEATURE_BRANCH_INSNS_RETIRED		KVM_X86_PMU_FEATURE(EBX, 5)
#define X86_PMU_FEATURE_BRANCHES_MISPREDICTED		KVM_X86_PMU_FEATURE(EBX, 6)
#define X86_PMU_FEATURE_TOPDOWN_SLOTS			KVM_X86_PMU_FEATURE(EBX, 7)

#define X86_PMU_FEATURE_INSNS_RETIRED_FIXED		KVM_X86_PMU_FEATURE(ECX, 0)
#define X86_PMU_FEATURE_CPU_CYCLES_FIXED		KVM_X86_PMU_FEATURE(ECX, 1)
#define X86_PMU_FEATURE_REFERENCE_TSC_CYCLES_FIXED	KVM_X86_PMU_FEATURE(ECX, 2)
#define X86_PMU_FEATURE_TOPDOWN_SLOTS_FIXED		KVM_X86_PMU_FEATURE(ECX, 3)

static inline unsigned int x86_family(unsigned int eax)
{
	unsigned int x86;

	x86 = (eax >> 8) & 0xf;

	if (x86 == 0xf)
		x86 += (eax >> 20) & 0xff;

	return x86;
}

static inline unsigned int x86_model(unsigned int eax)
{
	return ((eax >> 12) & 0xf0) | ((eax >> 4) & 0x0f);
}

/* Page table bitfield declarations */
#define PTE_PRESENT_MASK        BIT_ULL(0)
#define PTE_WRITABLE_MASK       BIT_ULL(1)
#define PTE_USER_MASK           BIT_ULL(2)
#define PTE_ACCESSED_MASK       BIT_ULL(5)
#define PTE_DIRTY_MASK          BIT_ULL(6)
#define PTE_LARGE_MASK          BIT_ULL(7)
#define PTE_GLOBAL_MASK         BIT_ULL(8)
#define PTE_NX_MASK             BIT_ULL(63)

#define PHYSICAL_PAGE_MASK      GENMASK_ULL(51, 12)

#define PAGE_SHIFT		12
#define PAGE_SIZE		(1ULL << PAGE_SHIFT)
#define PAGE_MASK		(~(PAGE_SIZE-1) & PHYSICAL_PAGE_MASK)

#define HUGEPAGE_SHIFT(x)	(PAGE_SHIFT + (((x) - 1) * 9))
#define HUGEPAGE_SIZE(x)	(1UL << HUGEPAGE_SHIFT(x))
#define HUGEPAGE_MASK(x)	(~(HUGEPAGE_SIZE(x) - 1) & PHYSICAL_PAGE_MASK)

#define PTE_GET_PA(pte)		((pte) & PHYSICAL_PAGE_MASK)
#define PTE_GET_PFN(pte)        (PTE_GET_PA(pte) >> PAGE_SHIFT)

/* General Registers in 64-Bit Mode */
struct gpr64_regs {
	u64 rax;
	u64 rcx;
	u64 rdx;
	u64 rbx;
	u64 rsp;
	u64 rbp;
	u64 rsi;
	u64 rdi;
	u64 r8;
	u64 r9;
	u64 r10;
	u64 r11;
	u64 r12;
	u64 r13;
	u64 r14;
	u64 r15;
};

struct desc64 {
	uint16_t limit0;
	uint16_t base0;
	unsigned base1:8, type:4, s:1, dpl:2, p:1;
	unsigned limit1:4, avl:1, l:1, db:1, g:1, base2:8;
	uint32_t base3;
	uint32_t zero1;
} __attribute__((packed));

struct desc_ptr {
	uint16_t size;
	uint64_t address;
} __attribute__((packed));

struct kvm_x86_state {
	struct kvm_xsave *xsave;
	struct kvm_vcpu_events events;
	struct kvm_mp_state mp_state;
	struct kvm_regs regs;
	struct kvm_xcrs xcrs;
	struct kvm_sregs sregs;
	struct kvm_debugregs debugregs;
	union {
		struct kvm_nested_state nested;
		char nested_[16384];
	};
	struct kvm_msrs msrs;
};

static inline uint64_t get_desc64_base(const struct desc64 *desc)
{
	return ((uint64_t)desc->base3 << 32) |
		(desc->base0 | ((desc->base1) << 16) | ((desc->base2) << 24));
}

static inline uint64_t rdtsc(void)
{
	uint32_t eax, edx;
	uint64_t tsc_val;
	/*
	 * The lfence is to wait (on Intel CPUs) until all previous
	 * instructions have been executed. If software requires RDTSC to be
	 * executed prior to execution of any subsequent instruction, it can
	 * execute LFENCE immediately after RDTSC
	 */
	__asm__ __volatile__("lfence; rdtsc; lfence" : "=a"(eax), "=d"(edx));
	tsc_val = ((uint64_t)edx) << 32 | eax;
	return tsc_val;
}

static inline uint64_t rdtscp(uint32_t *aux)
{
	uint32_t eax, edx;

	__asm__ __volatile__("rdtscp" : "=a"(eax), "=d"(edx), "=c"(*aux));
	return ((uint64_t)edx) << 32 | eax;
}

static inline uint64_t rdmsr(uint32_t msr)
{
	uint32_t a, d;

	__asm__ __volatile__("rdmsr" : "=a"(a), "=d"(d) : "c"(msr) : "memory");

	return a | ((uint64_t) d << 32);
}

static inline void wrmsr(uint32_t msr, uint64_t value)
{
	uint32_t a = value;
	uint32_t d = value >> 32;

	__asm__ __volatile__("wrmsr" :: "a"(a), "d"(d), "c"(msr) : "memory");
}


static inline uint16_t inw(uint16_t port)
{
	uint16_t tmp;

	__asm__ __volatile__("in %%dx, %%ax"
		: /* output */ "=a" (tmp)
		: /* input */ "d" (port));

	return tmp;
}

static inline uint16_t get_es(void)
{
	uint16_t es;

	__asm__ __volatile__("mov %%es, %[es]"
			     : /* output */ [es]"=rm"(es));
	return es;
}

static inline uint16_t get_cs(void)
{
	uint16_t cs;

	__asm__ __volatile__("mov %%cs, %[cs]"
			     : /* output */ [cs]"=rm"(cs));
	return cs;
}

static inline uint16_t get_ss(void)
{
	uint16_t ss;

	__asm__ __volatile__("mov %%ss, %[ss]"
			     : /* output */ [ss]"=rm"(ss));
	return ss;
}

static inline uint16_t get_ds(void)
{
	uint16_t ds;

	__asm__ __volatile__("mov %%ds, %[ds]"
			     : /* output */ [ds]"=rm"(ds));
	return ds;
}

static inline uint16_t get_fs(void)
{
	uint16_t fs;

	__asm__ __volatile__("mov %%fs, %[fs]"
			     : /* output */ [fs]"=rm"(fs));
	return fs;
}

static inline uint16_t get_gs(void)
{
	uint16_t gs;

	__asm__ __volatile__("mov %%gs, %[gs]"
			     : /* output */ [gs]"=rm"(gs));
	return gs;
}

static inline uint16_t get_tr(void)
{
	uint16_t tr;

	__asm__ __volatile__("str %[tr]"
			     : /* output */ [tr]"=rm"(tr));
	return tr;
}

static inline uint64_t get_cr0(void)
{
	uint64_t cr0;

	__asm__ __volatile__("mov %%cr0, %[cr0]"
			     : /* output */ [cr0]"=r"(cr0));
	return cr0;
}

static inline uint64_t get_cr3(void)
{
	uint64_t cr3;

	__asm__ __volatile__("mov %%cr3, %[cr3]"
			     : /* output */ [cr3]"=r"(cr3));
	return cr3;
}

static inline uint64_t get_cr4(void)
{
	uint64_t cr4;

	__asm__ __volatile__("mov %%cr4, %[cr4]"
			     : /* output */ [cr4]"=r"(cr4));
	return cr4;
}

static inline void set_cr4(uint64_t val)
{
	__asm__ __volatile__("mov %0, %%cr4" : : "r" (val) : "memory");
}

static inline u64 xgetbv(u32 index)
{
	u32 eax, edx;

	__asm__ __volatile__("xgetbv;"
		     : "=a" (eax), "=d" (edx)
		     : "c" (index));
	return eax | ((u64)edx << 32);
}

static inline void xsetbv(u32 index, u64 value)
{
	u32 eax = value;
	u32 edx = value >> 32;

	__asm__ __volatile__("xsetbv" :: "a" (eax), "d" (edx), "c" (index));
}

static inline void wrpkru(u32 pkru)
{
	/* Note, ECX and EDX are architecturally required to be '0'. */
	asm volatile(".byte 0x0f,0x01,0xef\n\t"
		     : : "a" (pkru), "c"(0), "d"(0));
}

static inline struct desc_ptr get_gdt(void)
{
	struct desc_ptr gdt;
	__asm__ __volatile__("sgdt %[gdt]"
			     : /* output */ [gdt]"=m"(gdt));
	return gdt;
}

static inline struct desc_ptr get_idt(void)
{
	struct desc_ptr idt;
	__asm__ __volatile__("sidt %[idt]"
			     : /* output */ [idt]"=m"(idt));
	return idt;
}

static inline void outl(uint16_t port, uint32_t value)
{
	__asm__ __volatile__("outl %%eax, %%dx" : : "d"(port), "a"(value));
}

static inline void __cpuid(uint32_t function, uint32_t index,
			   uint32_t *eax, uint32_t *ebx,
			   uint32_t *ecx, uint32_t *edx)
{
	*eax = function;
	*ecx = index;

	asm volatile("cpuid"
	    : "=a" (*eax),
	      "=b" (*ebx),
	      "=c" (*ecx),
	      "=d" (*edx)
	    : "0" (*eax), "2" (*ecx)
	    : "memory");
}

static inline void cpuid(uint32_t function,
			 uint32_t *eax, uint32_t *ebx,
			 uint32_t *ecx, uint32_t *edx)
{
	return __cpuid(function, 0, eax, ebx, ecx, edx);
}

static inline uint32_t this_cpu_fms(void)
{
	uint32_t eax, ebx, ecx, edx;

	cpuid(1, &eax, &ebx, &ecx, &edx);
	return eax;
}

static inline uint32_t this_cpu_family(void)
{
	return x86_family(this_cpu_fms());
}

static inline uint32_t this_cpu_model(void)
{
	return x86_model(this_cpu_fms());
}

static inline bool this_cpu_vendor_string_is(const char *vendor)
{
	const uint32_t *chunk = (const uint32_t *)vendor;
	uint32_t eax, ebx, ecx, edx;

	cpuid(0, &eax, &ebx, &ecx, &edx);
	return (ebx == chunk[0] && edx == chunk[1] && ecx == chunk[2]);
}

static inline bool this_cpu_is_intel(void)
{
	return this_cpu_vendor_string_is("GenuineIntel");
}

/*
 * Exclude early K5 samples with a vendor string of "AMDisbetter!"
 */
static inline bool this_cpu_is_amd(void)
{
	return this_cpu_vendor_string_is("AuthenticAMD");
}

static inline uint32_t __this_cpu_has(uint32_t function, uint32_t index,
				      uint8_t reg, uint8_t lo, uint8_t hi)
{
	uint32_t gprs[4];

	__cpuid(function, index,
		&gprs[KVM_CPUID_EAX], &gprs[KVM_CPUID_EBX],
		&gprs[KVM_CPUID_ECX], &gprs[KVM_CPUID_EDX]);

	return (gprs[reg] & GENMASK(hi, lo)) >> lo;
}

static inline bool this_cpu_has(struct kvm_x86_cpu_feature feature)
{
	return __this_cpu_has(feature.function, feature.index,
			      feature.reg, feature.bit, feature.bit);
}

static inline uint32_t this_cpu_property(struct kvm_x86_cpu_property property)
{
	return __this_cpu_has(property.function, property.index,
			      property.reg, property.lo_bit, property.hi_bit);
}

static __always_inline bool this_cpu_has_p(struct kvm_x86_cpu_property property)
{
	uint32_t max_leaf;

	switch (property.function & 0xc0000000) {
	case 0:
		max_leaf = this_cpu_property(X86_PROPERTY_MAX_BASIC_LEAF);
		break;
	case 0x40000000:
		max_leaf = this_cpu_property(X86_PROPERTY_MAX_KVM_LEAF);
		break;
	case 0x80000000:
		max_leaf = this_cpu_property(X86_PROPERTY_MAX_EXT_LEAF);
		break;
	case 0xc0000000:
		max_leaf = this_cpu_property(X86_PROPERTY_MAX_CENTAUR_LEAF);
	}
	return max_leaf >= property.function;
}

static inline bool this_pmu_has(struct kvm_x86_pmu_feature feature)
{
	uint32_t nr_bits;

	if (feature.f.reg == KVM_CPUID_EBX) {
		nr_bits = this_cpu_property(X86_PROPERTY_PMU_EBX_BIT_VECTOR_LENGTH);
		return nr_bits > feature.f.bit && !this_cpu_has(feature.f);
	}

	GUEST_ASSERT(feature.f.reg == KVM_CPUID_ECX);
	nr_bits = this_cpu_property(X86_PROPERTY_PMU_NR_FIXED_COUNTERS);
	return nr_bits > feature.f.bit || this_cpu_has(feature.f);
}

static __always_inline uint64_t this_cpu_supported_xcr0(void)
{
	if (!this_cpu_has_p(X86_PROPERTY_SUPPORTED_XCR0_LO))
		return 0;

	return this_cpu_property(X86_PROPERTY_SUPPORTED_XCR0_LO) |
	       ((uint64_t)this_cpu_property(X86_PROPERTY_SUPPORTED_XCR0_HI) << 32);
}

typedef u32		__attribute__((vector_size(16))) sse128_t;
#define __sse128_u	union { sse128_t vec; u64 as_u64[2]; u32 as_u32[4]; }
#define sse128_lo(x)	({ __sse128_u t; t.vec = x; t.as_u64[0]; })
#define sse128_hi(x)	({ __sse128_u t; t.vec = x; t.as_u64[1]; })

static inline void read_sse_reg(int reg, sse128_t *data)
{
	switch (reg) {
	case 0:
		asm("movdqa %%xmm0, %0" : "=m"(*data));
		break;
	case 1:
		asm("movdqa %%xmm1, %0" : "=m"(*data));
		break;
	case 2:
		asm("movdqa %%xmm2, %0" : "=m"(*data));
		break;
	case 3:
		asm("movdqa %%xmm3, %0" : "=m"(*data));
		break;
	case 4:
		asm("movdqa %%xmm4, %0" : "=m"(*data));
		break;
	case 5:
		asm("movdqa %%xmm5, %0" : "=m"(*data));
		break;
	case 6:
		asm("movdqa %%xmm6, %0" : "=m"(*data));
		break;
	case 7:
		asm("movdqa %%xmm7, %0" : "=m"(*data));
		break;
	default:
		BUG();
	}
}

static inline void write_sse_reg(int reg, const sse128_t *data)
{
	switch (reg) {
	case 0:
		asm("movdqa %0, %%xmm0" : : "m"(*data));
		break;
	case 1:
		asm("movdqa %0, %%xmm1" : : "m"(*data));
		break;
	case 2:
		asm("movdqa %0, %%xmm2" : : "m"(*data));
		break;
	case 3:
		asm("movdqa %0, %%xmm3" : : "m"(*data));
		break;
	case 4:
		asm("movdqa %0, %%xmm4" : : "m"(*data));
		break;
	case 5:
		asm("movdqa %0, %%xmm5" : : "m"(*data));
		break;
	case 6:
		asm("movdqa %0, %%xmm6" : : "m"(*data));
		break;
	case 7:
		asm("movdqa %0, %%xmm7" : : "m"(*data));
		break;
	default:
		BUG();
	}
}

static inline void cpu_relax(void)
{
	asm volatile("rep; nop" ::: "memory");
}

#define ud2()			\
	__asm__ __volatile__(	\
		"ud2\n"	\
		)

#define hlt()			\
	__asm__ __volatile__(	\
		"hlt\n"	\
		)

struct kvm_x86_state *vcpu_save_state(struct kvm_vcpu *vcpu);
void vcpu_load_state(struct kvm_vcpu *vcpu, struct kvm_x86_state *state);
void kvm_x86_state_cleanup(struct kvm_x86_state *state);

const struct kvm_msr_list *kvm_get_msr_index_list(void);
const struct kvm_msr_list *kvm_get_feature_msr_index_list(void);
bool kvm_msr_is_in_save_restore_list(uint32_t msr_index);
uint64_t kvm_get_feature_msr(uint64_t msr_index);

static inline void vcpu_msrs_get(struct kvm_vcpu *vcpu,
				 struct kvm_msrs *msrs)
{
	int r = __vcpu_ioctl(vcpu, KVM_GET_MSRS, msrs);

	TEST_ASSERT(r == msrs->nmsrs,
		    "KVM_GET_MSRS failed, r: %i (failed on MSR %x)",
		    r, r < 0 || r >= msrs->nmsrs ? -1 : msrs->entries[r].index);
}
static inline void vcpu_msrs_set(struct kvm_vcpu *vcpu, struct kvm_msrs *msrs)
{
	int r = __vcpu_ioctl(vcpu, KVM_SET_MSRS, msrs);

	TEST_ASSERT(r == msrs->nmsrs,
		    "KVM_SET_MSRS failed, r: %i (failed on MSR %x)",
		    r, r < 0 || r >= msrs->nmsrs ? -1 : msrs->entries[r].index);
}
static inline void vcpu_debugregs_get(struct kvm_vcpu *vcpu,
				      struct kvm_debugregs *debugregs)
{
	vcpu_ioctl(vcpu, KVM_GET_DEBUGREGS, debugregs);
}
static inline void vcpu_debugregs_set(struct kvm_vcpu *vcpu,
				      struct kvm_debugregs *debugregs)
{
	vcpu_ioctl(vcpu, KVM_SET_DEBUGREGS, debugregs);
}
static inline void vcpu_xsave_get(struct kvm_vcpu *vcpu,
				  struct kvm_xsave *xsave)
{
	vcpu_ioctl(vcpu, KVM_GET_XSAVE, xsave);
}
static inline void vcpu_xsave2_get(struct kvm_vcpu *vcpu,
				   struct kvm_xsave *xsave)
{
	vcpu_ioctl(vcpu, KVM_GET_XSAVE2, xsave);
}
static inline void vcpu_xsave_set(struct kvm_vcpu *vcpu,
				  struct kvm_xsave *xsave)
{
	vcpu_ioctl(vcpu, KVM_SET_XSAVE, xsave);
}
static inline void vcpu_xcrs_get(struct kvm_vcpu *vcpu,
				 struct kvm_xcrs *xcrs)
{
	vcpu_ioctl(vcpu, KVM_GET_XCRS, xcrs);
}
static inline void vcpu_xcrs_set(struct kvm_vcpu *vcpu, struct kvm_xcrs *xcrs)
{
	vcpu_ioctl(vcpu, KVM_SET_XCRS, xcrs);
}

const struct kvm_cpuid_entry2 *get_cpuid_entry(const struct kvm_cpuid2 *cpuid,
					       uint32_t function, uint32_t index);
const struct kvm_cpuid2 *kvm_get_supported_cpuid(void);
const struct kvm_cpuid2 *kvm_get_supported_hv_cpuid(void);
const struct kvm_cpuid2 *vcpu_get_supported_hv_cpuid(struct kvm_vcpu *vcpu);

static inline uint32_t kvm_cpu_fms(void)
{
	return get_cpuid_entry(kvm_get_supported_cpuid(), 0x1, 0)->eax;
}

static inline uint32_t kvm_cpu_family(void)
{
	return x86_family(kvm_cpu_fms());
}

static inline uint32_t kvm_cpu_model(void)
{
	return x86_model(kvm_cpu_fms());
}

bool kvm_cpuid_has(const struct kvm_cpuid2 *cpuid,
		   struct kvm_x86_cpu_feature feature);

static inline bool kvm_cpu_has(struct kvm_x86_cpu_feature feature)
{
	return kvm_cpuid_has(kvm_get_supported_cpuid(), feature);
}

uint32_t kvm_cpuid_property(const struct kvm_cpuid2 *cpuid,
			    struct kvm_x86_cpu_property property);

static inline uint32_t kvm_cpu_property(struct kvm_x86_cpu_property property)
{
	return kvm_cpuid_property(kvm_get_supported_cpuid(), property);
}

static __always_inline bool kvm_cpu_has_p(struct kvm_x86_cpu_property property)
{
	uint32_t max_leaf;

	switch (property.function & 0xc0000000) {
	case 0:
		max_leaf = kvm_cpu_property(X86_PROPERTY_MAX_BASIC_LEAF);
		break;
	case 0x40000000:
		max_leaf = kvm_cpu_property(X86_PROPERTY_MAX_KVM_LEAF);
		break;
	case 0x80000000:
		max_leaf = kvm_cpu_property(X86_PROPERTY_MAX_EXT_LEAF);
		break;
	case 0xc0000000:
		max_leaf = kvm_cpu_property(X86_PROPERTY_MAX_CENTAUR_LEAF);
	}
	return max_leaf >= property.function;
}

static inline bool kvm_pmu_has(struct kvm_x86_pmu_feature feature)
{
	uint32_t nr_bits;

	if (feature.f.reg == KVM_CPUID_EBX) {
		nr_bits = kvm_cpu_property(X86_PROPERTY_PMU_EBX_BIT_VECTOR_LENGTH);
		return nr_bits > feature.f.bit && !kvm_cpu_has(feature.f);
	}

	TEST_ASSERT_EQ(feature.f.reg, KVM_CPUID_ECX);
	nr_bits = kvm_cpu_property(X86_PROPERTY_PMU_NR_FIXED_COUNTERS);
	return nr_bits > feature.f.bit || kvm_cpu_has(feature.f);
}

static __always_inline uint64_t kvm_cpu_supported_xcr0(void)
{
	if (!kvm_cpu_has_p(X86_PROPERTY_SUPPORTED_XCR0_LO))
		return 0;

	return kvm_cpu_property(X86_PROPERTY_SUPPORTED_XCR0_LO) |
	       ((uint64_t)kvm_cpu_property(X86_PROPERTY_SUPPORTED_XCR0_HI) << 32);
}

static inline size_t kvm_cpuid2_size(int nr_entries)
{
	return sizeof(struct kvm_cpuid2) +
	       sizeof(struct kvm_cpuid_entry2) * nr_entries;
}

/*
 * Allocate a "struct kvm_cpuid2* instance, with the 0-length arrary of
 * entries sized to hold @nr_entries.  The caller is responsible for freeing
 * the struct.
 */
static inline struct kvm_cpuid2 *allocate_kvm_cpuid2(int nr_entries)
{
	struct kvm_cpuid2 *cpuid;

	cpuid = malloc(kvm_cpuid2_size(nr_entries));
	TEST_ASSERT(cpuid, "-ENOMEM when allocating kvm_cpuid2");

	cpuid->nent = nr_entries;

	return cpuid;
}

void vcpu_init_cpuid(struct kvm_vcpu *vcpu, const struct kvm_cpuid2 *cpuid);
void vcpu_set_hv_cpuid(struct kvm_vcpu *vcpu);

static inline struct kvm_cpuid_entry2 *__vcpu_get_cpuid_entry(struct kvm_vcpu *vcpu,
							      uint32_t function,
							      uint32_t index)
{
	return (struct kvm_cpuid_entry2 *)get_cpuid_entry(vcpu->cpuid,
							  function, index);
}

static inline struct kvm_cpuid_entry2 *vcpu_get_cpuid_entry(struct kvm_vcpu *vcpu,
							    uint32_t function)
{
	return __vcpu_get_cpuid_entry(vcpu, function, 0);
}

static inline int __vcpu_set_cpuid(struct kvm_vcpu *vcpu)
{
	int r;

	TEST_ASSERT(vcpu->cpuid, "Must do vcpu_init_cpuid() first");
	r = __vcpu_ioctl(vcpu, KVM_SET_CPUID2, vcpu->cpuid);
	if (r)
		return r;

	/* On success, refresh the cache to pick up adjustments made by KVM. */
	vcpu_ioctl(vcpu, KVM_GET_CPUID2, vcpu->cpuid);
	return 0;
}

static inline void vcpu_set_cpuid(struct kvm_vcpu *vcpu)
{
	TEST_ASSERT(vcpu->cpuid, "Must do vcpu_init_cpuid() first");
	vcpu_ioctl(vcpu, KVM_SET_CPUID2, vcpu->cpuid);

	/* Refresh the cache to pick up adjustments made by KVM. */
	vcpu_ioctl(vcpu, KVM_GET_CPUID2, vcpu->cpuid);
}

<<<<<<< HEAD
=======
static inline bool vcpu_cpuid_has(struct kvm_vcpu *vcpu,
				  struct kvm_x86_cpu_feature feature)
{
	struct kvm_cpuid_entry2 *entry;

	entry = __vcpu_get_cpuid_entry(vcpu, feature.function, feature.index);
	return *((&entry->eax) + feature.reg) & BIT(feature.bit);
}

>>>>>>> 964d0c61
void vcpu_set_cpuid_property(struct kvm_vcpu *vcpu,
			     struct kvm_x86_cpu_property property,
			     uint32_t value);

void vcpu_clear_cpuid_entry(struct kvm_vcpu *vcpu, uint32_t function);
void vcpu_set_or_clear_cpuid_feature(struct kvm_vcpu *vcpu,
				     struct kvm_x86_cpu_feature feature,
				     bool set);

static inline void vcpu_set_cpuid_feature(struct kvm_vcpu *vcpu,
					  struct kvm_x86_cpu_feature feature)
{
	vcpu_set_or_clear_cpuid_feature(vcpu, feature, true);

}

static inline void vcpu_clear_cpuid_feature(struct kvm_vcpu *vcpu,
					    struct kvm_x86_cpu_feature feature)
{
	vcpu_set_or_clear_cpuid_feature(vcpu, feature, false);
}

uint64_t vcpu_get_msr(struct kvm_vcpu *vcpu, uint64_t msr_index);
int _vcpu_set_msr(struct kvm_vcpu *vcpu, uint64_t msr_index, uint64_t msr_value);

/*
 * Assert on an MSR access(es) and pretty print the MSR name when possible.
 * Note, the caller provides the stringified name so that the name of macro is
 * printed, not the value the macro resolves to (due to macro expansion).
 */
#define TEST_ASSERT_MSR(cond, fmt, msr, str, args...)				\
do {										\
	if (__builtin_constant_p(msr)) {					\
		TEST_ASSERT(cond, fmt, str, args);				\
	} else if (!(cond)) {							\
		char buf[16];							\
										\
		snprintf(buf, sizeof(buf), "MSR 0x%x", msr);			\
		TEST_ASSERT(cond, fmt, buf, args);				\
	}									\
} while (0)

/*
 * Returns true if KVM should return the last written value when reading an MSR
 * from userspace, e.g. the MSR isn't a command MSR, doesn't emulate state that
 * is changing, etc.  This is NOT an exhaustive list!  The intent is to filter
 * out MSRs that are not durable _and_ that a selftest wants to write.
 */
static inline bool is_durable_msr(uint32_t msr)
{
	return msr != MSR_IA32_TSC;
}

#define vcpu_set_msr(vcpu, msr, val)							\
do {											\
	uint64_t r, v = val;								\
											\
	TEST_ASSERT_MSR(_vcpu_set_msr(vcpu, msr, v) == 1,				\
			"KVM_SET_MSRS failed on %s, value = 0x%lx", msr, #msr, v);	\
	if (!is_durable_msr(msr))							\
		break;									\
	r = vcpu_get_msr(vcpu, msr);							\
	TEST_ASSERT_MSR(r == v, "Set %s to '0x%lx', got back '0x%lx'", msr, #msr, v, r);\
} while (0)

void kvm_get_cpu_address_width(unsigned int *pa_bits, unsigned int *va_bits);
void kvm_init_vm_address_properties(struct kvm_vm *vm);
bool vm_is_unrestricted_guest(struct kvm_vm *vm);

struct ex_regs {
	uint64_t rax, rcx, rdx, rbx;
	uint64_t rbp, rsi, rdi;
	uint64_t r8, r9, r10, r11;
	uint64_t r12, r13, r14, r15;
	uint64_t vector;
	uint64_t error_code;
	uint64_t rip;
	uint64_t cs;
	uint64_t rflags;
};

struct idt_entry {
	uint16_t offset0;
	uint16_t selector;
	uint16_t ist : 3;
	uint16_t : 5;
	uint16_t type : 4;
	uint16_t : 1;
	uint16_t dpl : 2;
	uint16_t p : 1;
	uint16_t offset1;
	uint32_t offset2; uint32_t reserved;
};

void vm_init_descriptor_tables(struct kvm_vm *vm);
void vcpu_init_descriptor_tables(struct kvm_vcpu *vcpu);
void vm_install_exception_handler(struct kvm_vm *vm, int vector,
			void (*handler)(struct ex_regs *));

/* If a toddler were to say "abracadabra". */
#define KVM_EXCEPTION_MAGIC 0xabacadabaULL

/*
 * KVM selftest exception fixup uses registers to coordinate with the exception
 * handler, versus the kernel's in-memory tables and KVM-Unit-Tests's in-memory
 * per-CPU data.  Using only registers avoids having to map memory into the
 * guest, doesn't require a valid, stable GS.base, and reduces the risk of
 * for recursive faults when accessing memory in the handler.  The downside to
 * using registers is that it restricts what registers can be used by the actual
 * instruction.  But, selftests are 64-bit only, making register* pressure a
 * minor concern.  Use r9-r11 as they are volatile, i.e. don't need to be saved
 * by the callee, and except for r11 are not implicit parameters to any
 * instructions.  Ideally, fixup would use r8-r10 and thus avoid implicit
 * parameters entirely, but Hyper-V's hypercall ABI uses r8 and testing Hyper-V
 * is higher priority than testing non-faulting SYSCALL/SYSRET.
 *
 * Note, the fixup handler deliberately does not handle #DE, i.e. the vector
 * is guaranteed to be non-zero on fault.
 *
 * REGISTER INPUTS:
 * r9  = MAGIC
 * r10 = RIP
 * r11 = new RIP on fault
 *
 * REGISTER OUTPUTS:
 * r9  = exception vector (non-zero)
 * r10 = error code
 */
#define __KVM_ASM_SAFE(insn, fep)				\
	"mov $" __stringify(KVM_EXCEPTION_MAGIC) ", %%r9\n\t"	\
	"lea 1f(%%rip), %%r10\n\t"				\
	"lea 2f(%%rip), %%r11\n\t"				\
	fep "1: " insn "\n\t"					\
	"xor %%r9, %%r9\n\t"					\
	"2:\n\t"						\
	"mov  %%r9b, %[vector]\n\t"				\
	"mov  %%r10, %[error_code]\n\t"

#define KVM_ASM_SAFE(insn) __KVM_ASM_SAFE(insn, "")
#define KVM_ASM_SAFE_FEP(insn) __KVM_ASM_SAFE(insn, KVM_FEP)

#define KVM_ASM_SAFE_OUTPUTS(v, ec)	[vector] "=qm"(v), [error_code] "=rm"(ec)
#define KVM_ASM_SAFE_CLOBBERS	"r9", "r10", "r11"

#define kvm_asm_safe(insn, inputs...)					\
({									\
	uint64_t ign_error_code;					\
	uint8_t vector;							\
									\
	asm volatile(KVM_ASM_SAFE(insn)					\
		     : KVM_ASM_SAFE_OUTPUTS(vector, ign_error_code)	\
		     : inputs						\
		     : KVM_ASM_SAFE_CLOBBERS);				\
	vector;								\
})

#define kvm_asm_safe_ec(insn, error_code, inputs...)			\
({									\
	uint8_t vector;							\
									\
	asm volatile(KVM_ASM_SAFE(insn)					\
		     : KVM_ASM_SAFE_OUTPUTS(vector, error_code)		\
		     : inputs						\
		     : KVM_ASM_SAFE_CLOBBERS);				\
	vector;								\
})

#define kvm_asm_safe_fep(insn, inputs...)				\
({									\
	uint64_t ign_error_code;					\
	uint8_t vector;							\
									\
	asm volatile(KVM_ASM_SAFE(insn)					\
		     : KVM_ASM_SAFE_OUTPUTS(vector, ign_error_code)	\
		     : inputs						\
		     : KVM_ASM_SAFE_CLOBBERS);				\
	vector;								\
})

#define kvm_asm_safe_ec_fep(insn, error_code, inputs...)		\
({									\
	uint8_t vector;							\
									\
	asm volatile(KVM_ASM_SAFE_FEP(insn)				\
		     : KVM_ASM_SAFE_OUTPUTS(vector, error_code)		\
		     : inputs						\
		     : KVM_ASM_SAFE_CLOBBERS);				\
	vector;								\
})

#define BUILD_READ_U64_SAFE_HELPER(insn, _fep, _FEP)			\
static inline uint8_t insn##_safe ##_fep(uint32_t idx, uint64_t *val)	\
{									\
	uint64_t error_code;						\
	uint8_t vector;							\
	uint32_t a, d;							\
									\
	asm volatile(KVM_ASM_SAFE##_FEP(#insn)				\
		     : "=a"(a), "=d"(d),				\
		       KVM_ASM_SAFE_OUTPUTS(vector, error_code)		\
		     : "c"(idx)						\
		     : KVM_ASM_SAFE_CLOBBERS);				\
									\
	*val = (uint64_t)a | ((uint64_t)d << 32);			\
	return vector;							\
}

/*
 * Generate {insn}_safe() and {insn}_safe_fep() helpers for instructions that
 * use ECX as in input index, and EDX:EAX as a 64-bit output.
 */
#define BUILD_READ_U64_SAFE_HELPERS(insn)				\
	BUILD_READ_U64_SAFE_HELPER(insn, , )				\
	BUILD_READ_U64_SAFE_HELPER(insn, _fep, _FEP)			\

BUILD_READ_U64_SAFE_HELPERS(rdmsr)
BUILD_READ_U64_SAFE_HELPERS(rdpmc)
BUILD_READ_U64_SAFE_HELPERS(xgetbv)

static inline uint8_t wrmsr_safe(uint32_t msr, uint64_t val)
{
	return kvm_asm_safe("wrmsr", "a"(val & -1u), "d"(val >> 32), "c"(msr));
}

static inline uint8_t xsetbv_safe(uint32_t index, uint64_t value)
{
	u32 eax = value;
	u32 edx = value >> 32;

	return kvm_asm_safe("xsetbv", "a" (eax), "d" (edx), "c" (index));
}

bool kvm_is_tdp_enabled(void);

static inline bool kvm_is_pmu_enabled(void)
{
	return get_kvm_param_bool("enable_pmu");
}

static inline bool kvm_is_forced_emulation_enabled(void)
{
	return !!get_kvm_param_integer("force_emulation_prefix");
}

uint64_t *__vm_get_page_table_entry(struct kvm_vm *vm, uint64_t vaddr,
				    int *level);
uint64_t *vm_get_page_table_entry(struct kvm_vm *vm, uint64_t vaddr);

uint64_t kvm_hypercall(uint64_t nr, uint64_t a0, uint64_t a1, uint64_t a2,
		       uint64_t a3);
uint64_t __xen_hypercall(uint64_t nr, uint64_t a0, void *a1);
void xen_hypercall(uint64_t nr, uint64_t a0, void *a1);

static inline uint64_t __kvm_hypercall_map_gpa_range(uint64_t gpa,
						     uint64_t size, uint64_t flags)
{
	return kvm_hypercall(KVM_HC_MAP_GPA_RANGE, gpa, size >> PAGE_SHIFT, flags, 0);
}

static inline void kvm_hypercall_map_gpa_range(uint64_t gpa, uint64_t size,
					       uint64_t flags)
{
	uint64_t ret = __kvm_hypercall_map_gpa_range(gpa, size, flags);

	GUEST_ASSERT(!ret);
}

void __vm_xsave_require_permission(uint64_t xfeature, const char *name);

#define vm_xsave_require_permission(xfeature)	\
	__vm_xsave_require_permission(xfeature, #xfeature)

enum pg_level {
	PG_LEVEL_NONE,
	PG_LEVEL_4K,
	PG_LEVEL_2M,
	PG_LEVEL_1G,
	PG_LEVEL_512G,
	PG_LEVEL_NUM
};

#define PG_LEVEL_SHIFT(_level) ((_level - 1) * 9 + 12)
#define PG_LEVEL_SIZE(_level) (1ull << PG_LEVEL_SHIFT(_level))

#define PG_SIZE_4K PG_LEVEL_SIZE(PG_LEVEL_4K)
#define PG_SIZE_2M PG_LEVEL_SIZE(PG_LEVEL_2M)
#define PG_SIZE_1G PG_LEVEL_SIZE(PG_LEVEL_1G)

void __virt_pg_map(struct kvm_vm *vm, uint64_t vaddr, uint64_t paddr, int level);
void virt_map_level(struct kvm_vm *vm, uint64_t vaddr, uint64_t paddr,
		    uint64_t nr_bytes, int level);

/*
 * Basic CPU control in CR0
 */
#define X86_CR0_PE          (1UL<<0) /* Protection Enable */
#define X86_CR0_MP          (1UL<<1) /* Monitor Coprocessor */
#define X86_CR0_EM          (1UL<<2) /* Emulation */
#define X86_CR0_TS          (1UL<<3) /* Task Switched */
#define X86_CR0_ET          (1UL<<4) /* Extension Type */
#define X86_CR0_NE          (1UL<<5) /* Numeric Error */
#define X86_CR0_WP          (1UL<<16) /* Write Protect */
#define X86_CR0_AM          (1UL<<18) /* Alignment Mask */
#define X86_CR0_NW          (1UL<<29) /* Not Write-through */
#define X86_CR0_CD          (1UL<<30) /* Cache Disable */
#define X86_CR0_PG          (1UL<<31) /* Paging */

#define PFERR_PRESENT_BIT 0
#define PFERR_WRITE_BIT 1
#define PFERR_USER_BIT 2
#define PFERR_RSVD_BIT 3
#define PFERR_FETCH_BIT 4
#define PFERR_PK_BIT 5
#define PFERR_SGX_BIT 15
#define PFERR_GUEST_FINAL_BIT 32
#define PFERR_GUEST_PAGE_BIT 33
#define PFERR_IMPLICIT_ACCESS_BIT 48

#define PFERR_PRESENT_MASK	BIT(PFERR_PRESENT_BIT)
#define PFERR_WRITE_MASK	BIT(PFERR_WRITE_BIT)
#define PFERR_USER_MASK		BIT(PFERR_USER_BIT)
#define PFERR_RSVD_MASK		BIT(PFERR_RSVD_BIT)
#define PFERR_FETCH_MASK	BIT(PFERR_FETCH_BIT)
#define PFERR_PK_MASK		BIT(PFERR_PK_BIT)
#define PFERR_SGX_MASK		BIT(PFERR_SGX_BIT)
#define PFERR_GUEST_FINAL_MASK	BIT_ULL(PFERR_GUEST_FINAL_BIT)
#define PFERR_GUEST_PAGE_MASK	BIT_ULL(PFERR_GUEST_PAGE_BIT)
#define PFERR_IMPLICIT_ACCESS	BIT_ULL(PFERR_IMPLICIT_ACCESS_BIT)

bool sys_clocksource_is_based_on_tsc(void);

#endif /* SELFTEST_KVM_PROCESSOR_H */<|MERGE_RESOLUTION|>--- conflicted
+++ resolved
@@ -1034,8 +1034,6 @@
 	vcpu_ioctl(vcpu, KVM_GET_CPUID2, vcpu->cpuid);
 }
 
-<<<<<<< HEAD
-=======
 static inline bool vcpu_cpuid_has(struct kvm_vcpu *vcpu,
 				  struct kvm_x86_cpu_feature feature)
 {
@@ -1045,7 +1043,6 @@
 	return *((&entry->eax) + feature.reg) & BIT(feature.bit);
 }
 
->>>>>>> 964d0c61
 void vcpu_set_cpuid_property(struct kvm_vcpu *vcpu,
 			     struct kvm_x86_cpu_property property,
 			     uint32_t value);
