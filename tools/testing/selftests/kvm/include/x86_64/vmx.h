/* SPDX-License-Identifier: GPL-2.0-only */
/*
 * tools/testing/selftests/kvm/include/x86_64/vmx.h
 *
 * Copyright (C) 2018, Google LLC.
 */

#ifndef SELFTEST_KVM_VMX_H
#define SELFTEST_KVM_VMX_H

#include <asm/vmx.h>

#include <stdint.h>
#include "processor.h"
#include "apic.h"

/*
 * Definitions of Primary Processor-Based VM-Execution Controls.
 */
#define CPU_BASED_INTR_WINDOW_EXITING		0x00000004
#define CPU_BASED_USE_TSC_OFFSETTING		0x00000008
#define CPU_BASED_HLT_EXITING			0x00000080
#define CPU_BASED_INVLPG_EXITING		0x00000200
#define CPU_BASED_MWAIT_EXITING			0x00000400
#define CPU_BASED_RDPMC_EXITING			0x00000800
#define CPU_BASED_RDTSC_EXITING			0x00001000
#define CPU_BASED_CR3_LOAD_EXITING		0x00008000
#define CPU_BASED_CR3_STORE_EXITING		0x00010000
#define CPU_BASED_CR8_LOAD_EXITING		0x00080000
#define CPU_BASED_CR8_STORE_EXITING		0x00100000
#define CPU_BASED_TPR_SHADOW			0x00200000
#define CPU_BASED_NMI_WINDOW_EXITING		0x00400000
#define CPU_BASED_MOV_DR_EXITING		0x00800000
#define CPU_BASED_UNCOND_IO_EXITING		0x01000000
#define CPU_BASED_USE_IO_BITMAPS		0x02000000
#define CPU_BASED_MONITOR_TRAP			0x08000000
#define CPU_BASED_USE_MSR_BITMAPS		0x10000000
#define CPU_BASED_MONITOR_EXITING		0x20000000
#define CPU_BASED_PAUSE_EXITING			0x40000000
#define CPU_BASED_ACTIVATE_SECONDARY_CONTROLS	0x80000000

#define CPU_BASED_ALWAYSON_WITHOUT_TRUE_MSR	0x0401e172

/*
 * Definitions of Secondary Processor-Based VM-Execution Controls.
 */
#define SECONDARY_EXEC_VIRTUALIZE_APIC_ACCESSES 0x00000001
#define SECONDARY_EXEC_ENABLE_EPT		0x00000002
#define SECONDARY_EXEC_DESC			0x00000004
#define SECONDARY_EXEC_ENABLE_RDTSCP		0x00000008
#define SECONDARY_EXEC_VIRTUALIZE_X2APIC_MODE	0x00000010
#define SECONDARY_EXEC_ENABLE_VPID		0x00000020
#define SECONDARY_EXEC_WBINVD_EXITING		0x00000040
#define SECONDARY_EXEC_UNRESTRICTED_GUEST	0x00000080
#define SECONDARY_EXEC_APIC_REGISTER_VIRT	0x00000100
#define SECONDARY_EXEC_VIRTUAL_INTR_DELIVERY	0x00000200
#define SECONDARY_EXEC_PAUSE_LOOP_EXITING	0x00000400
#define SECONDARY_EXEC_RDRAND_EXITING		0x00000800
#define SECONDARY_EXEC_ENABLE_INVPCID		0x00001000
#define SECONDARY_EXEC_ENABLE_VMFUNC		0x00002000
#define SECONDARY_EXEC_SHADOW_VMCS		0x00004000
#define SECONDARY_EXEC_RDSEED_EXITING		0x00010000
#define SECONDARY_EXEC_ENABLE_PML		0x00020000
#define SECONDARY_EPT_VE			0x00040000
#define SECONDARY_ENABLE_XSAV_RESTORE		0x00100000
#define SECONDARY_EXEC_TSC_SCALING		0x02000000

#define PIN_BASED_EXT_INTR_MASK			0x00000001
#define PIN_BASED_NMI_EXITING			0x00000008
#define PIN_BASED_VIRTUAL_NMIS			0x00000020
#define PIN_BASED_VMX_PREEMPTION_TIMER		0x00000040
#define PIN_BASED_POSTED_INTR			0x00000080

#define PIN_BASED_ALWAYSON_WITHOUT_TRUE_MSR	0x00000016

#define VM_EXIT_SAVE_DEBUG_CONTROLS		0x00000004
#define VM_EXIT_HOST_ADDR_SPACE_SIZE		0x00000200
#define VM_EXIT_LOAD_IA32_PERF_GLOBAL_CTRL	0x00001000
#define VM_EXIT_ACK_INTR_ON_EXIT		0x00008000
#define VM_EXIT_SAVE_IA32_PAT			0x00040000
#define VM_EXIT_LOAD_IA32_PAT			0x00080000
#define VM_EXIT_SAVE_IA32_EFER			0x00100000
#define VM_EXIT_LOAD_IA32_EFER			0x00200000
#define VM_EXIT_SAVE_VMX_PREEMPTION_TIMER	0x00400000

#define VM_EXIT_ALWAYSON_WITHOUT_TRUE_MSR	0x00036dff

#define VM_ENTRY_LOAD_DEBUG_CONTROLS		0x00000004
#define VM_ENTRY_IA32E_MODE			0x00000200
#define VM_ENTRY_SMM				0x00000400
#define VM_ENTRY_DEACT_DUAL_MONITOR		0x00000800
#define VM_ENTRY_LOAD_IA32_PERF_GLOBAL_CTRL	0x00002000
#define VM_ENTRY_LOAD_IA32_PAT			0x00004000
#define VM_ENTRY_LOAD_IA32_EFER			0x00008000

#define VM_ENTRY_ALWAYSON_WITHOUT_TRUE_MSR	0x000011ff

#define VMX_MISC_PREEMPTION_TIMER_RATE_MASK	0x0000001f
#define VMX_MISC_SAVE_EFER_LMA			0x00000020

#define VMX_EPT_VPID_CAP_1G_PAGES		0x00020000
#define VMX_EPT_VPID_CAP_AD_BITS		0x00200000

#define EXIT_REASON_FAILED_VMENTRY	0x80000000

enum vmcs_field {
	VIRTUAL_PROCESSOR_ID		= 0x00000000,
	POSTED_INTR_NV			= 0x00000002,
	GUEST_ES_SELECTOR		= 0x00000800,
	GUEST_CS_SELECTOR		= 0x00000802,
	GUEST_SS_SELECTOR		= 0x00000804,
	GUEST_DS_SELECTOR		= 0x00000806,
	GUEST_FS_SELECTOR		= 0x00000808,
	GUEST_GS_SELECTOR		= 0x0000080a,
	GUEST_LDTR_SELECTOR		= 0x0000080c,
	GUEST_TR_SELECTOR		= 0x0000080e,
	GUEST_INTR_STATUS		= 0x00000810,
	GUEST_PML_INDEX			= 0x00000812,
	HOST_ES_SELECTOR		= 0x00000c00,
	HOST_CS_SELECTOR		= 0x00000c02,
	HOST_SS_SELECTOR		= 0x00000c04,
	HOST_DS_SELECTOR		= 0x00000c06,
	HOST_FS_SELECTOR		= 0x00000c08,
	HOST_GS_SELECTOR		= 0x00000c0a,
	HOST_TR_SELECTOR		= 0x00000c0c,
	IO_BITMAP_A			= 0x00002000,
	IO_BITMAP_A_HIGH		= 0x00002001,
	IO_BITMAP_B			= 0x00002002,
	IO_BITMAP_B_HIGH		= 0x00002003,
	MSR_BITMAP			= 0x00002004,
	MSR_BITMAP_HIGH			= 0x00002005,
	VM_EXIT_MSR_STORE_ADDR		= 0x00002006,
	VM_EXIT_MSR_STORE_ADDR_HIGH	= 0x00002007,
	VM_EXIT_MSR_LOAD_ADDR		= 0x00002008,
	VM_EXIT_MSR_LOAD_ADDR_HIGH	= 0x00002009,
	VM_ENTRY_MSR_LOAD_ADDR		= 0x0000200a,
	VM_ENTRY_MSR_LOAD_ADDR_HIGH	= 0x0000200b,
	PML_ADDRESS			= 0x0000200e,
	PML_ADDRESS_HIGH		= 0x0000200f,
	TSC_OFFSET			= 0x00002010,
	TSC_OFFSET_HIGH			= 0x00002011,
	VIRTUAL_APIC_PAGE_ADDR		= 0x00002012,
	VIRTUAL_APIC_PAGE_ADDR_HIGH	= 0x00002013,
	APIC_ACCESS_ADDR		= 0x00002014,
	APIC_ACCESS_ADDR_HIGH		= 0x00002015,
	POSTED_INTR_DESC_ADDR		= 0x00002016,
	POSTED_INTR_DESC_ADDR_HIGH	= 0x00002017,
	EPT_POINTER			= 0x0000201a,
	EPT_POINTER_HIGH		= 0x0000201b,
	EOI_EXIT_BITMAP0		= 0x0000201c,
	EOI_EXIT_BITMAP0_HIGH		= 0x0000201d,
	EOI_EXIT_BITMAP1		= 0x0000201e,
	EOI_EXIT_BITMAP1_HIGH		= 0x0000201f,
	EOI_EXIT_BITMAP2		= 0x00002020,
	EOI_EXIT_BITMAP2_HIGH		= 0x00002021,
	EOI_EXIT_BITMAP3		= 0x00002022,
	EOI_EXIT_BITMAP3_HIGH		= 0x00002023,
	VMREAD_BITMAP			= 0x00002026,
	VMREAD_BITMAP_HIGH		= 0x00002027,
	VMWRITE_BITMAP			= 0x00002028,
	VMWRITE_BITMAP_HIGH		= 0x00002029,
	XSS_EXIT_BITMAP			= 0x0000202C,
	XSS_EXIT_BITMAP_HIGH		= 0x0000202D,
	ENCLS_EXITING_BITMAP		= 0x0000202E,
	ENCLS_EXITING_BITMAP_HIGH	= 0x0000202F,
	TSC_MULTIPLIER			= 0x00002032,
	TSC_MULTIPLIER_HIGH		= 0x00002033,
	GUEST_PHYSICAL_ADDRESS		= 0x00002400,
	GUEST_PHYSICAL_ADDRESS_HIGH	= 0x00002401,
	VMCS_LINK_POINTER		= 0x00002800,
	VMCS_LINK_POINTER_HIGH		= 0x00002801,
	GUEST_IA32_DEBUGCTL		= 0x00002802,
	GUEST_IA32_DEBUGCTL_HIGH	= 0x00002803,
	GUEST_IA32_PAT			= 0x00002804,
	GUEST_IA32_PAT_HIGH		= 0x00002805,
	GUEST_IA32_EFER			= 0x00002806,
	GUEST_IA32_EFER_HIGH		= 0x00002807,
	GUEST_IA32_PERF_GLOBAL_CTRL	= 0x00002808,
	GUEST_IA32_PERF_GLOBAL_CTRL_HIGH= 0x00002809,
	GUEST_PDPTR0			= 0x0000280a,
	GUEST_PDPTR0_HIGH		= 0x0000280b,
	GUEST_PDPTR1			= 0x0000280c,
	GUEST_PDPTR1_HIGH		= 0x0000280d,
	GUEST_PDPTR2			= 0x0000280e,
	GUEST_PDPTR2_HIGH		= 0x0000280f,
	GUEST_PDPTR3			= 0x00002810,
	GUEST_PDPTR3_HIGH		= 0x00002811,
	GUEST_BNDCFGS			= 0x00002812,
	GUEST_BNDCFGS_HIGH		= 0x00002813,
	HOST_IA32_PAT			= 0x00002c00,
	HOST_IA32_PAT_HIGH		= 0x00002c01,
	HOST_IA32_EFER			= 0x00002c02,
	HOST_IA32_EFER_HIGH		= 0x00002c03,
	HOST_IA32_PERF_GLOBAL_CTRL	= 0x00002c04,
	HOST_IA32_PERF_GLOBAL_CTRL_HIGH	= 0x00002c05,
	PIN_BASED_VM_EXEC_CONTROL	= 0x00004000,
	CPU_BASED_VM_EXEC_CONTROL	= 0x00004002,
	EXCEPTION_BITMAP		= 0x00004004,
	PAGE_FAULT_ERROR_CODE_MASK	= 0x00004006,
	PAGE_FAULT_ERROR_CODE_MATCH	= 0x00004008,
	CR3_TARGET_COUNT		= 0x0000400a,
	VM_EXIT_CONTROLS		= 0x0000400c,
	VM_EXIT_MSR_STORE_COUNT		= 0x0000400e,
	VM_EXIT_MSR_LOAD_COUNT		= 0x00004010,
	VM_ENTRY_CONTROLS		= 0x00004012,
	VM_ENTRY_MSR_LOAD_COUNT		= 0x00004014,
	VM_ENTRY_INTR_INFO_FIELD	= 0x00004016,
	VM_ENTRY_EXCEPTION_ERROR_CODE	= 0x00004018,
	VM_ENTRY_INSTRUCTION_LEN	= 0x0000401a,
	TPR_THRESHOLD			= 0x0000401c,
	SECONDARY_VM_EXEC_CONTROL	= 0x0000401e,
	PLE_GAP				= 0x00004020,
	PLE_WINDOW			= 0x00004022,
	VM_INSTRUCTION_ERROR		= 0x00004400,
	VM_EXIT_REASON			= 0x00004402,
	VM_EXIT_INTR_INFO		= 0x00004404,
	VM_EXIT_INTR_ERROR_CODE		= 0x00004406,
	IDT_VECTORING_INFO_FIELD	= 0x00004408,
	IDT_VECTORING_ERROR_CODE	= 0x0000440a,
	VM_EXIT_INSTRUCTION_LEN		= 0x0000440c,
	VMX_INSTRUCTION_INFO		= 0x0000440e,
	GUEST_ES_LIMIT			= 0x00004800,
	GUEST_CS_LIMIT			= 0x00004802,
	GUEST_SS_LIMIT			= 0x00004804,
	GUEST_DS_LIMIT			= 0x00004806,
	GUEST_FS_LIMIT			= 0x00004808,
	GUEST_GS_LIMIT			= 0x0000480a,
	GUEST_LDTR_LIMIT		= 0x0000480c,
	GUEST_TR_LIMIT			= 0x0000480e,
	GUEST_GDTR_LIMIT		= 0x00004810,
	GUEST_IDTR_LIMIT		= 0x00004812,
	GUEST_ES_AR_BYTES		= 0x00004814,
	GUEST_CS_AR_BYTES		= 0x00004816,
	GUEST_SS_AR_BYTES		= 0x00004818,
	GUEST_DS_AR_BYTES		= 0x0000481a,
	GUEST_FS_AR_BYTES		= 0x0000481c,
	GUEST_GS_AR_BYTES		= 0x0000481e,
	GUEST_LDTR_AR_BYTES		= 0x00004820,
	GUEST_TR_AR_BYTES		= 0x00004822,
	GUEST_INTERRUPTIBILITY_INFO	= 0x00004824,
	GUEST_ACTIVITY_STATE		= 0X00004826,
	GUEST_SYSENTER_CS		= 0x0000482A,
	VMX_PREEMPTION_TIMER_VALUE	= 0x0000482E,
	HOST_IA32_SYSENTER_CS		= 0x00004c00,
	CR0_GUEST_HOST_MASK		= 0x00006000,
	CR4_GUEST_HOST_MASK		= 0x00006002,
	CR0_READ_SHADOW			= 0x00006004,
	CR4_READ_SHADOW			= 0x00006006,
	CR3_TARGET_VALUE0		= 0x00006008,
	CR3_TARGET_VALUE1		= 0x0000600a,
	CR3_TARGET_VALUE2		= 0x0000600c,
	CR3_TARGET_VALUE3		= 0x0000600e,
	EXIT_QUALIFICATION		= 0x00006400,
	GUEST_LINEAR_ADDRESS		= 0x0000640a,
	GUEST_CR0			= 0x00006800,
	GUEST_CR3			= 0x00006802,
	GUEST_CR4			= 0x00006804,
	GUEST_ES_BASE			= 0x00006806,
	GUEST_CS_BASE			= 0x00006808,
	GUEST_SS_BASE			= 0x0000680a,
	GUEST_DS_BASE			= 0x0000680c,
	GUEST_FS_BASE			= 0x0000680e,
	GUEST_GS_BASE			= 0x00006810,
	GUEST_LDTR_BASE			= 0x00006812,
	GUEST_TR_BASE			= 0x00006814,
	GUEST_GDTR_BASE			= 0x00006816,
	GUEST_IDTR_BASE			= 0x00006818,
	GUEST_DR7			= 0x0000681a,
	GUEST_RSP			= 0x0000681c,
	GUEST_RIP			= 0x0000681e,
	GUEST_RFLAGS			= 0x00006820,
	GUEST_PENDING_DBG_EXCEPTIONS	= 0x00006822,
	GUEST_SYSENTER_ESP		= 0x00006824,
	GUEST_SYSENTER_EIP		= 0x00006826,
	HOST_CR0			= 0x00006c00,
	HOST_CR3			= 0x00006c02,
	HOST_CR4			= 0x00006c04,
	HOST_FS_BASE			= 0x00006c06,
	HOST_GS_BASE			= 0x00006c08,
	HOST_TR_BASE			= 0x00006c0a,
	HOST_GDTR_BASE			= 0x00006c0c,
	HOST_IDTR_BASE			= 0x00006c0e,
	HOST_IA32_SYSENTER_ESP		= 0x00006c10,
	HOST_IA32_SYSENTER_EIP		= 0x00006c12,
	HOST_RSP			= 0x00006c14,
	HOST_RIP			= 0x00006c16,
};

struct vmx_msr_entry {
	uint32_t index;
	uint32_t reserved;
	uint64_t value;
} __attribute__ ((aligned(16)));

#include "evmcs.h"

static inline int vmxon(uint64_t phys)
{
	uint8_t ret;

	__asm__ __volatile__ ("vmxon %[pa]; setna %[ret]"
		: [ret]"=rm"(ret)
		: [pa]"m"(phys)
		: "cc", "memory");

	return ret;
}

static inline void vmxoff(void)
{
	__asm__ __volatile__("vmxoff");
}

static inline int vmclear(uint64_t vmcs_pa)
{
	uint8_t ret;

	__asm__ __volatile__ ("vmclear %[pa]; setna %[ret]"
		: [ret]"=rm"(ret)
		: [pa]"m"(vmcs_pa)
		: "cc", "memory");

	return ret;
}

static inline int vmptrld(uint64_t vmcs_pa)
{
	uint8_t ret;

	if (enable_evmcs)
		return -1;

	__asm__ __volatile__ ("vmptrld %[pa]; setna %[ret]"
		: [ret]"=rm"(ret)
		: [pa]"m"(vmcs_pa)
		: "cc", "memory");

	return ret;
}

static inline int vmptrst(uint64_t *value)
{
	uint64_t tmp;
	uint8_t ret;

	if (enable_evmcs)
		return evmcs_vmptrst(value);

	__asm__ __volatile__("vmptrst %[value]; setna %[ret]"
		: [value]"=m"(tmp), [ret]"=rm"(ret)
		: : "cc", "memory");

	*value = tmp;
	return ret;
}

/*
 * A wrapper around vmptrst that ignores errors and returns zero if the
 * vmptrst instruction fails.
 */
static inline uint64_t vmptrstz(void)
{
	uint64_t value = 0;
	vmptrst(&value);
	return value;
}

/*
 * No guest state (e.g. GPRs) is established by this vmlaunch.
 */
static inline int vmlaunch(void)
{
	int ret;

	if (enable_evmcs)
		return evmcs_vmlaunch();

	__asm__ __volatile__("push %%rbp;"
			     "push %%rcx;"
			     "push %%rdx;"
			     "push %%rsi;"
			     "push %%rdi;"
			     "push $0;"
			     "vmwrite %%rsp, %[host_rsp];"
			     "lea 1f(%%rip), %%rax;"
			     "vmwrite %%rax, %[host_rip];"
			     "vmlaunch;"
			     "incq (%%rsp);"
			     "1: pop %%rax;"
			     "pop %%rdi;"
			     "pop %%rsi;"
			     "pop %%rdx;"
			     "pop %%rcx;"
			     "pop %%rbp;"
			     : [ret]"=&a"(ret)
			     : [host_rsp]"r"((uint64_t)HOST_RSP),
			       [host_rip]"r"((uint64_t)HOST_RIP)
			     : "memory", "cc", "rbx", "r8", "r9", "r10",
			       "r11", "r12", "r13", "r14", "r15");
	return ret;
}

/*
 * No guest state (e.g. GPRs) is established by this vmresume.
 */
static inline int vmresume(void)
{
	int ret;

	if (enable_evmcs)
		return evmcs_vmresume();

	__asm__ __volatile__("push %%rbp;"
			     "push %%rcx;"
			     "push %%rdx;"
			     "push %%rsi;"
			     "push %%rdi;"
			     "push $0;"
			     "vmwrite %%rsp, %[host_rsp];"
			     "lea 1f(%%rip), %%rax;"
			     "vmwrite %%rax, %[host_rip];"
			     "vmresume;"
			     "incq (%%rsp);"
			     "1: pop %%rax;"
			     "pop %%rdi;"
			     "pop %%rsi;"
			     "pop %%rdx;"
			     "pop %%rcx;"
			     "pop %%rbp;"
			     : [ret]"=&a"(ret)
			     : [host_rsp]"r"((uint64_t)HOST_RSP),
			       [host_rip]"r"((uint64_t)HOST_RIP)
			     : "memory", "cc", "rbx", "r8", "r9", "r10",
			       "r11", "r12", "r13", "r14", "r15");
	return ret;
}

static inline void vmcall(void)
{
	/* Currently, L1 destroys our GPRs during vmexits.  */
	__asm__ __volatile__("push %%rbp; vmcall; pop %%rbp" : : :
			     "rax", "rbx", "rcx", "rdx",
			     "rsi", "rdi", "r8", "r9", "r10", "r11", "r12",
			     "r13", "r14", "r15");
}

static inline int vmread(uint64_t encoding, uint64_t *value)
{
	uint64_t tmp;
	uint8_t ret;

	if (enable_evmcs)
		return evmcs_vmread(encoding, value);

	__asm__ __volatile__("vmread %[encoding], %[value]; setna %[ret]"
		: [value]"=rm"(tmp), [ret]"=rm"(ret)
		: [encoding]"r"(encoding)
		: "cc", "memory");

	*value = tmp;
	return ret;
}

/*
 * A wrapper around vmread that ignores errors and returns zero if the
 * vmread instruction fails.
 */
static inline uint64_t vmreadz(uint64_t encoding)
{
	uint64_t value = 0;
	vmread(encoding, &value);
	return value;
}

static inline int vmwrite(uint64_t encoding, uint64_t value)
{
	uint8_t ret;

	if (enable_evmcs)
		return evmcs_vmwrite(encoding, value);

	__asm__ __volatile__ ("vmwrite %[value], %[encoding]; setna %[ret]"
		: [ret]"=rm"(ret)
		: [value]"rm"(value), [encoding]"r"(encoding)
		: "cc", "memory");

	return ret;
}

static inline uint32_t vmcs_revision(void)
{
	return rdmsr(MSR_IA32_VMX_BASIC);
}

struct vmx_pages {
	void *vmxon_hva;
	uint64_t vmxon_gpa;
	void *vmxon;

	void *vmcs_hva;
	uint64_t vmcs_gpa;
	void *vmcs;

	void *msr_hva;
	uint64_t msr_gpa;
	void *msr;

	void *shadow_vmcs_hva;
	uint64_t shadow_vmcs_gpa;
	void *shadow_vmcs;

	void *vmread_hva;
	uint64_t vmread_gpa;
	void *vmread;

	void *vmwrite_hva;
	uint64_t vmwrite_gpa;
	void *vmwrite;

	void *vp_assist_hva;
	uint64_t vp_assist_gpa;
	void *vp_assist;

	void *enlightened_vmcs_hva;
	uint64_t enlightened_vmcs_gpa;
	void *enlightened_vmcs;

	void *eptp_hva;
	uint64_t eptp_gpa;
	void *eptp;

	void *apic_access_hva;
	uint64_t apic_access_gpa;
	void *apic_access;
};

union vmx_basic {
	u64 val;
	struct {
		u32 revision;
		u32	size:13,
			reserved1:3,
			width:1,
			dual:1,
			type:4,
			insouts:1,
			ctrl:1,
			vm_entry_exception_ctrl:1,
			reserved2:7;
	};
};

union vmx_ctrl_msr {
	u64 val;
	struct {
		u32 set, clr;
	};
};

struct vmx_pages *vcpu_alloc_vmx(struct kvm_vm *vm, vm_vaddr_t *p_vmx_gva);
bool prepare_for_vmx_operation(struct vmx_pages *vmx);
void prepare_vmcs(struct vmx_pages *vmx, void *guest_rip, void *guest_rsp);
bool load_vmcs(struct vmx_pages *vmx);

bool ept_1g_pages_supported(void);

void nested_pg_map(struct vmx_pages *vmx, struct kvm_vm *vm,
		   uint64_t nested_paddr, uint64_t paddr);
void nested_map(struct vmx_pages *vmx, struct kvm_vm *vm,
		 uint64_t nested_paddr, uint64_t paddr, uint64_t size);
void nested_map_memslot(struct vmx_pages *vmx, struct kvm_vm *vm,
			uint32_t memslot);
void nested_identity_map_1g(struct vmx_pages *vmx, struct kvm_vm *vm,
			    uint64_t addr, uint64_t size);
<<<<<<< HEAD
=======
bool kvm_vm_has_ept(struct kvm_vm *vm);
>>>>>>> 7365df19
void prepare_eptp(struct vmx_pages *vmx, struct kvm_vm *vm,
		  uint32_t eptp_memslot);
void prepare_virtualize_apic_accesses(struct vmx_pages *vmx, struct kvm_vm *vm);

#endif /* SELFTEST_KVM_VMX_H */<|MERGE_RESOLUTION|>--- conflicted
+++ resolved
@@ -572,10 +572,7 @@
 			uint32_t memslot);
 void nested_identity_map_1g(struct vmx_pages *vmx, struct kvm_vm *vm,
 			    uint64_t addr, uint64_t size);
-<<<<<<< HEAD
-=======
 bool kvm_vm_has_ept(struct kvm_vm *vm);
->>>>>>> 7365df19
 void prepare_eptp(struct vmx_pages *vmx, struct kvm_vm *vm,
 		  uint32_t eptp_memslot);
 void prepare_virtualize_apic_accesses(struct vmx_pages *vmx, struct kvm_vm *vm);
