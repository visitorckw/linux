// SPDX-License-Identifier: GPL-2.0
/*
 * builtin-record.c
 *
 * Builtin record command: Record the profile of a workload
 * (or a CPU, or a PID) into the perf.data output file - for
 * later analysis via perf report.
 */
#include "builtin.h"

#include "util/build-id.h"
#include <subcmd/parse-options.h>
#include "util/parse-events.h"
#include "util/config.h"

#include "util/callchain.h"
#include "util/cgroup.h"
#include "util/header.h"
#include "util/event.h"
#include "util/evlist.h"
#include "util/evsel.h"
#include "util/debug.h"
#include "util/mmap.h"
#include "util/target.h"
#include "util/session.h"
#include "util/tool.h"
#include "util/symbol.h"
#include "util/record.h"
#include "util/cpumap.h"
#include "util/thread_map.h"
#include "util/data.h"
#include "util/perf_regs.h"
#include "util/auxtrace.h"
#include "util/tsc.h"
#include "util/parse-branch-options.h"
#include "util/parse-regs-options.h"
#include "util/perf_api_probe.h"
#include "util/llvm-utils.h"
#include "util/bpf-loader.h"
#include "util/trigger.h"
#include "util/perf-hooks.h"
#include "util/cpu-set-sched.h"
#include "util/synthetic-events.h"
#include "util/time-utils.h"
#include "util/units.h"
#include "util/bpf-event.h"
#include "util/util.h"
#include "util/pfm.h"
#include "util/clockid.h"
#include "util/pmu-hybrid.h"
#include "util/evlist-hybrid.h"
#include "util/off_cpu.h"
#include "asm/bug.h"
#include "perf.h"
#include "cputopo.h"

#include <errno.h>
#include <inttypes.h>
#include <locale.h>
#include <poll.h>
#include <pthread.h>
#include <unistd.h>
#ifndef HAVE_GETTID
#include <syscall.h>
#endif
#include <sched.h>
#include <signal.h>
#ifdef HAVE_EVENTFD_SUPPORT
#include <sys/eventfd.h>
#endif
#include <sys/mman.h>
#include <sys/wait.h>
#include <sys/types.h>
#include <sys/stat.h>
#include <fcntl.h>
#include <linux/err.h>
#include <linux/string.h>
#include <linux/time64.h>
#include <linux/zalloc.h>
#include <linux/bitmap.h>
#include <sys/time.h>

struct switch_output {
	bool		 enabled;
	bool		 signal;
	unsigned long	 size;
	unsigned long	 time;
	const char	*str;
	bool		 set;
	char		 **filenames;
	int		 num_files;
	int		 cur_file;
};

struct thread_mask {
	struct mmap_cpu_mask	maps;
	struct mmap_cpu_mask	affinity;
};

struct record_thread {
	pid_t			tid;
	struct thread_mask	*mask;
	struct {
		int		msg[2];
		int		ack[2];
	} pipes;
	struct fdarray		pollfd;
	int			ctlfd_pos;
	int			nr_mmaps;
	struct mmap		**maps;
	struct mmap		**overwrite_maps;
	struct record		*rec;
	unsigned long long	samples;
	unsigned long		waking;
	u64			bytes_written;
	u64			bytes_transferred;
	u64			bytes_compressed;
};

static __thread struct record_thread *thread;

enum thread_msg {
	THREAD_MSG__UNDEFINED = 0,
	THREAD_MSG__READY,
	THREAD_MSG__MAX,
};

static const char *thread_msg_tags[THREAD_MSG__MAX] = {
	"UNDEFINED", "READY"
};

enum thread_spec {
	THREAD_SPEC__UNDEFINED = 0,
	THREAD_SPEC__CPU,
	THREAD_SPEC__CORE,
	THREAD_SPEC__PACKAGE,
	THREAD_SPEC__NUMA,
	THREAD_SPEC__USER,
	THREAD_SPEC__MAX,
};

static const char *thread_spec_tags[THREAD_SPEC__MAX] = {
	"undefined", "cpu", "core", "package", "numa", "user"
};

struct record {
	struct perf_tool	tool;
	struct record_opts	opts;
	u64			bytes_written;
	struct perf_data	data;
	struct auxtrace_record	*itr;
	struct evlist	*evlist;
	struct perf_session	*session;
	struct evlist		*sb_evlist;
	pthread_t		thread_id;
	int			realtime_prio;
	bool			switch_output_event_set;
	bool			no_buildid;
	bool			no_buildid_set;
	bool			no_buildid_cache;
	bool			no_buildid_cache_set;
	bool			buildid_all;
	bool			buildid_mmap;
	bool			timestamp_filename;
	bool			timestamp_boundary;
	bool			off_cpu;
	struct switch_output	switch_output;
	unsigned long long	samples;
	unsigned long		output_max_size;	/* = 0: unlimited */
	struct perf_debuginfod	debuginfod;
	int			nr_threads;
	struct thread_mask	*thread_masks;
	struct record_thread	*thread_data;
};

static volatile int done;

static volatile int auxtrace_record__snapshot_started;
static DEFINE_TRIGGER(auxtrace_snapshot_trigger);
static DEFINE_TRIGGER(switch_output_trigger);

static const char *affinity_tags[PERF_AFFINITY_MAX] = {
	"SYS", "NODE", "CPU"
};

#ifndef HAVE_GETTID
static inline pid_t gettid(void)
{
	return (pid_t)syscall(__NR_gettid);
}
#endif

static int record__threads_enabled(struct record *rec)
{
	return rec->opts.threads_spec;
}

static bool switch_output_signal(struct record *rec)
{
	return rec->switch_output.signal &&
	       trigger_is_ready(&switch_output_trigger);
}

static bool switch_output_size(struct record *rec)
{
	return rec->switch_output.size &&
	       trigger_is_ready(&switch_output_trigger) &&
	       (rec->bytes_written >= rec->switch_output.size);
}

static bool switch_output_time(struct record *rec)
{
	return rec->switch_output.time &&
	       trigger_is_ready(&switch_output_trigger);
}

static u64 record__bytes_written(struct record *rec)
{
	int t;
	u64 bytes_written = rec->bytes_written;
	struct record_thread *thread_data = rec->thread_data;

	for (t = 0; t < rec->nr_threads; t++)
		bytes_written += thread_data[t].bytes_written;

	return bytes_written;
}

static bool record__output_max_size_exceeded(struct record *rec)
{
	return rec->output_max_size &&
	       (record__bytes_written(rec) >= rec->output_max_size);
}

static int record__write(struct record *rec, struct mmap *map __maybe_unused,
			 void *bf, size_t size)
{
	struct perf_data_file *file = &rec->session->data->file;

	if (map && map->file)
		file = map->file;

	if (perf_data_file__write(file, bf, size) < 0) {
		pr_err("failed to write perf data, error: %m\n");
		return -1;
	}

	if (map && map->file)
		thread->bytes_written += size;
	else
		rec->bytes_written += size;

	if (record__output_max_size_exceeded(rec) && !done) {
		fprintf(stderr, "[ perf record: perf size limit reached (%" PRIu64 " KB),"
				" stopping session ]\n",
				record__bytes_written(rec) >> 10);
		done = 1;
	}

	if (switch_output_size(rec))
		trigger_hit(&switch_output_trigger);

	return 0;
}

static int record__aio_enabled(struct record *rec);
static int record__comp_enabled(struct record *rec);
static size_t zstd_compress(struct perf_session *session, struct mmap *map,
			    void *dst, size_t dst_size, void *src, size_t src_size);

#ifdef HAVE_AIO_SUPPORT
static int record__aio_write(struct aiocb *cblock, int trace_fd,
		void *buf, size_t size, off_t off)
{
	int rc;

	cblock->aio_fildes = trace_fd;
	cblock->aio_buf    = buf;
	cblock->aio_nbytes = size;
	cblock->aio_offset = off;
	cblock->aio_sigevent.sigev_notify = SIGEV_NONE;

	do {
		rc = aio_write(cblock);
		if (rc == 0) {
			break;
		} else if (errno != EAGAIN) {
			cblock->aio_fildes = -1;
			pr_err("failed to queue perf data, error: %m\n");
			break;
		}
	} while (1);

	return rc;
}

static int record__aio_complete(struct mmap *md, struct aiocb *cblock)
{
	void *rem_buf;
	off_t rem_off;
	size_t rem_size;
	int rc, aio_errno;
	ssize_t aio_ret, written;

	aio_errno = aio_error(cblock);
	if (aio_errno == EINPROGRESS)
		return 0;

	written = aio_ret = aio_return(cblock);
	if (aio_ret < 0) {
		if (aio_errno != EINTR)
			pr_err("failed to write perf data, error: %m\n");
		written = 0;
	}

	rem_size = cblock->aio_nbytes - written;

	if (rem_size == 0) {
		cblock->aio_fildes = -1;
		/*
		 * md->refcount is incremented in record__aio_pushfn() for
		 * every aio write request started in record__aio_push() so
		 * decrement it because the request is now complete.
		 */
		perf_mmap__put(&md->core);
		rc = 1;
	} else {
		/*
		 * aio write request may require restart with the
		 * reminder if the kernel didn't write whole
		 * chunk at once.
		 */
		rem_off = cblock->aio_offset + written;
		rem_buf = (void *)(cblock->aio_buf + written);
		record__aio_write(cblock, cblock->aio_fildes,
				rem_buf, rem_size, rem_off);
		rc = 0;
	}

	return rc;
}

static int record__aio_sync(struct mmap *md, bool sync_all)
{
	struct aiocb **aiocb = md->aio.aiocb;
	struct aiocb *cblocks = md->aio.cblocks;
	struct timespec timeout = { 0, 1000 * 1000  * 1 }; /* 1ms */
	int i, do_suspend;

	do {
		do_suspend = 0;
		for (i = 0; i < md->aio.nr_cblocks; ++i) {
			if (cblocks[i].aio_fildes == -1 || record__aio_complete(md, &cblocks[i])) {
				if (sync_all)
					aiocb[i] = NULL;
				else
					return i;
			} else {
				/*
				 * Started aio write is not complete yet
				 * so it has to be waited before the
				 * next allocation.
				 */
				aiocb[i] = &cblocks[i];
				do_suspend = 1;
			}
		}
		if (!do_suspend)
			return -1;

		while (aio_suspend((const struct aiocb **)aiocb, md->aio.nr_cblocks, &timeout)) {
			if (!(errno == EAGAIN || errno == EINTR))
				pr_err("failed to sync perf data, error: %m\n");
		}
	} while (1);
}

struct record_aio {
	struct record	*rec;
	void		*data;
	size_t		size;
};

static int record__aio_pushfn(struct mmap *map, void *to, void *buf, size_t size)
{
	struct record_aio *aio = to;

	/*
	 * map->core.base data pointed by buf is copied into free map->aio.data[] buffer
	 * to release space in the kernel buffer as fast as possible, calling
	 * perf_mmap__consume() from perf_mmap__push() function.
	 *
	 * That lets the kernel to proceed with storing more profiling data into
	 * the kernel buffer earlier than other per-cpu kernel buffers are handled.
	 *
	 * Coping can be done in two steps in case the chunk of profiling data
	 * crosses the upper bound of the kernel buffer. In this case we first move
	 * part of data from map->start till the upper bound and then the reminder
	 * from the beginning of the kernel buffer till the end of the data chunk.
	 */

	if (record__comp_enabled(aio->rec)) {
		size = zstd_compress(aio->rec->session, NULL, aio->data + aio->size,
				     mmap__mmap_len(map) - aio->size,
				     buf, size);
	} else {
		memcpy(aio->data + aio->size, buf, size);
	}

	if (!aio->size) {
		/*
		 * Increment map->refcount to guard map->aio.data[] buffer
		 * from premature deallocation because map object can be
		 * released earlier than aio write request started on
		 * map->aio.data[] buffer is complete.
		 *
		 * perf_mmap__put() is done at record__aio_complete()
		 * after started aio request completion or at record__aio_push()
		 * if the request failed to start.
		 */
		perf_mmap__get(&map->core);
	}

	aio->size += size;

	return size;
}

static int record__aio_push(struct record *rec, struct mmap *map, off_t *off)
{
	int ret, idx;
	int trace_fd = rec->session->data->file.fd;
	struct record_aio aio = { .rec = rec, .size = 0 };

	/*
	 * Call record__aio_sync() to wait till map->aio.data[] buffer
	 * becomes available after previous aio write operation.
	 */

	idx = record__aio_sync(map, false);
	aio.data = map->aio.data[idx];
	ret = perf_mmap__push(map, &aio, record__aio_pushfn);
	if (ret != 0) /* ret > 0 - no data, ret < 0 - error */
		return ret;

	rec->samples++;
	ret = record__aio_write(&(map->aio.cblocks[idx]), trace_fd, aio.data, aio.size, *off);
	if (!ret) {
		*off += aio.size;
		rec->bytes_written += aio.size;
		if (switch_output_size(rec))
			trigger_hit(&switch_output_trigger);
	} else {
		/*
		 * Decrement map->refcount incremented in record__aio_pushfn()
		 * back if record__aio_write() operation failed to start, otherwise
		 * map->refcount is decremented in record__aio_complete() after
		 * aio write operation finishes successfully.
		 */
		perf_mmap__put(&map->core);
	}

	return ret;
}

static off_t record__aio_get_pos(int trace_fd)
{
	return lseek(trace_fd, 0, SEEK_CUR);
}

static void record__aio_set_pos(int trace_fd, off_t pos)
{
	lseek(trace_fd, pos, SEEK_SET);
}

static void record__aio_mmap_read_sync(struct record *rec)
{
	int i;
	struct evlist *evlist = rec->evlist;
	struct mmap *maps = evlist->mmap;

	if (!record__aio_enabled(rec))
		return;

	for (i = 0; i < evlist->core.nr_mmaps; i++) {
		struct mmap *map = &maps[i];

		if (map->core.base)
			record__aio_sync(map, true);
	}
}

static int nr_cblocks_default = 1;
static int nr_cblocks_max = 4;

static int record__aio_parse(const struct option *opt,
			     const char *str,
			     int unset)
{
	struct record_opts *opts = (struct record_opts *)opt->value;

	if (unset) {
		opts->nr_cblocks = 0;
	} else {
		if (str)
			opts->nr_cblocks = strtol(str, NULL, 0);
		if (!opts->nr_cblocks)
			opts->nr_cblocks = nr_cblocks_default;
	}

	return 0;
}
#else /* HAVE_AIO_SUPPORT */
static int nr_cblocks_max = 0;

static int record__aio_push(struct record *rec __maybe_unused, struct mmap *map __maybe_unused,
			    off_t *off __maybe_unused)
{
	return -1;
}

static off_t record__aio_get_pos(int trace_fd __maybe_unused)
{
	return -1;
}

static void record__aio_set_pos(int trace_fd __maybe_unused, off_t pos __maybe_unused)
{
}

static void record__aio_mmap_read_sync(struct record *rec __maybe_unused)
{
}
#endif

static int record__aio_enabled(struct record *rec)
{
	return rec->opts.nr_cblocks > 0;
}

#define MMAP_FLUSH_DEFAULT 1
static int record__mmap_flush_parse(const struct option *opt,
				    const char *str,
				    int unset)
{
	int flush_max;
	struct record_opts *opts = (struct record_opts *)opt->value;
	static struct parse_tag tags[] = {
			{ .tag  = 'B', .mult = 1       },
			{ .tag  = 'K', .mult = 1 << 10 },
			{ .tag  = 'M', .mult = 1 << 20 },
			{ .tag  = 'G', .mult = 1 << 30 },
			{ .tag  = 0 },
	};

	if (unset)
		return 0;

	if (str) {
		opts->mmap_flush = parse_tag_value(str, tags);
		if (opts->mmap_flush == (int)-1)
			opts->mmap_flush = strtol(str, NULL, 0);
	}

	if (!opts->mmap_flush)
		opts->mmap_flush = MMAP_FLUSH_DEFAULT;

	flush_max = evlist__mmap_size(opts->mmap_pages);
	flush_max /= 4;
	if (opts->mmap_flush > flush_max)
		opts->mmap_flush = flush_max;

	return 0;
}

#ifdef HAVE_ZSTD_SUPPORT
static unsigned int comp_level_default = 1;

static int record__parse_comp_level(const struct option *opt, const char *str, int unset)
{
	struct record_opts *opts = opt->value;

	if (unset) {
		opts->comp_level = 0;
	} else {
		if (str)
			opts->comp_level = strtol(str, NULL, 0);
		if (!opts->comp_level)
			opts->comp_level = comp_level_default;
	}

	return 0;
}
#endif
static unsigned int comp_level_max = 22;

static int record__comp_enabled(struct record *rec)
{
	return rec->opts.comp_level > 0;
}

static int process_synthesized_event(struct perf_tool *tool,
				     union perf_event *event,
				     struct perf_sample *sample __maybe_unused,
				     struct machine *machine __maybe_unused)
{
	struct record *rec = container_of(tool, struct record, tool);
	return record__write(rec, NULL, event, event->header.size);
}

static int process_locked_synthesized_event(struct perf_tool *tool,
				     union perf_event *event,
				     struct perf_sample *sample __maybe_unused,
				     struct machine *machine __maybe_unused)
{
	static pthread_mutex_t synth_lock = PTHREAD_MUTEX_INITIALIZER;
	int ret;

	pthread_mutex_lock(&synth_lock);
	ret = process_synthesized_event(tool, event, sample, machine);
	pthread_mutex_unlock(&synth_lock);
	return ret;
}

static int record__pushfn(struct mmap *map, void *to, void *bf, size_t size)
{
	struct record *rec = to;

	if (record__comp_enabled(rec)) {
		size = zstd_compress(rec->session, map, map->data, mmap__mmap_len(map), bf, size);
		bf   = map->data;
	}

	thread->samples++;
	return record__write(rec, map, bf, size);
}

static volatile int signr = -1;
static volatile int child_finished;
#ifdef HAVE_EVENTFD_SUPPORT
static int done_fd = -1;
#endif

static void sig_handler(int sig)
{
	if (sig == SIGCHLD)
		child_finished = 1;
	else
		signr = sig;

	done = 1;
#ifdef HAVE_EVENTFD_SUPPORT
{
	u64 tmp = 1;
	/*
	 * It is possible for this signal handler to run after done is checked
	 * in the main loop, but before the perf counter fds are polled. If this
	 * happens, the poll() will continue to wait even though done is set,
	 * and will only break out if either another signal is received, or the
	 * counters are ready for read. To ensure the poll() doesn't sleep when
	 * done is set, use an eventfd (done_fd) to wake up the poll().
	 */
	if (write(done_fd, &tmp, sizeof(tmp)) < 0)
		pr_err("failed to signal wakeup fd, error: %m\n");
}
#endif // HAVE_EVENTFD_SUPPORT
}

static void sigsegv_handler(int sig)
{
	perf_hooks__recover();
	sighandler_dump_stack(sig);
}

static void record__sig_exit(void)
{
	if (signr == -1)
		return;

	signal(signr, SIG_DFL);
	raise(signr);
}

#ifdef HAVE_AUXTRACE_SUPPORT

static int record__process_auxtrace(struct perf_tool *tool,
				    struct mmap *map,
				    union perf_event *event, void *data1,
				    size_t len1, void *data2, size_t len2)
{
	struct record *rec = container_of(tool, struct record, tool);
	struct perf_data *data = &rec->data;
	size_t padding;
	u8 pad[8] = {0};

	if (!perf_data__is_pipe(data) && perf_data__is_single_file(data)) {
		off_t file_offset;
		int fd = perf_data__fd(data);
		int err;

		file_offset = lseek(fd, 0, SEEK_CUR);
		if (file_offset == -1)
			return -1;
		err = auxtrace_index__auxtrace_event(&rec->session->auxtrace_index,
						     event, file_offset);
		if (err)
			return err;
	}

	/* event.auxtrace.size includes padding, see __auxtrace_mmap__read() */
	padding = (len1 + len2) & 7;
	if (padding)
		padding = 8 - padding;

	record__write(rec, map, event, event->header.size);
	record__write(rec, map, data1, len1);
	if (len2)
		record__write(rec, map, data2, len2);
	record__write(rec, map, &pad, padding);

	return 0;
}

static int record__auxtrace_mmap_read(struct record *rec,
				      struct mmap *map)
{
	int ret;

	ret = auxtrace_mmap__read(map, rec->itr, &rec->tool,
				  record__process_auxtrace);
	if (ret < 0)
		return ret;

	if (ret)
		rec->samples++;

	return 0;
}

static int record__auxtrace_mmap_read_snapshot(struct record *rec,
					       struct mmap *map)
{
	int ret;

	ret = auxtrace_mmap__read_snapshot(map, rec->itr, &rec->tool,
					   record__process_auxtrace,
					   rec->opts.auxtrace_snapshot_size);
	if (ret < 0)
		return ret;

	if (ret)
		rec->samples++;

	return 0;
}

static int record__auxtrace_read_snapshot_all(struct record *rec)
{
	int i;
	int rc = 0;

	for (i = 0; i < rec->evlist->core.nr_mmaps; i++) {
		struct mmap *map = &rec->evlist->mmap[i];

		if (!map->auxtrace_mmap.base)
			continue;

		if (record__auxtrace_mmap_read_snapshot(rec, map) != 0) {
			rc = -1;
			goto out;
		}
	}
out:
	return rc;
}

static void record__read_auxtrace_snapshot(struct record *rec, bool on_exit)
{
	pr_debug("Recording AUX area tracing snapshot\n");
	if (record__auxtrace_read_snapshot_all(rec) < 0) {
		trigger_error(&auxtrace_snapshot_trigger);
	} else {
		if (auxtrace_record__snapshot_finish(rec->itr, on_exit))
			trigger_error(&auxtrace_snapshot_trigger);
		else
			trigger_ready(&auxtrace_snapshot_trigger);
	}
}

static int record__auxtrace_snapshot_exit(struct record *rec)
{
	if (trigger_is_error(&auxtrace_snapshot_trigger))
		return 0;

	if (!auxtrace_record__snapshot_started &&
	    auxtrace_record__snapshot_start(rec->itr))
		return -1;

	record__read_auxtrace_snapshot(rec, true);
	if (trigger_is_error(&auxtrace_snapshot_trigger))
		return -1;

	return 0;
}

static int record__auxtrace_init(struct record *rec)
{
	int err;

	if ((rec->opts.auxtrace_snapshot_opts || rec->opts.auxtrace_sample_opts)
	    && record__threads_enabled(rec)) {
		pr_err("AUX area tracing options are not available in parallel streaming mode.\n");
		return -EINVAL;
	}

	if (!rec->itr) {
		rec->itr = auxtrace_record__init(rec->evlist, &err);
		if (err)
			return err;
	}

	err = auxtrace_parse_snapshot_options(rec->itr, &rec->opts,
					      rec->opts.auxtrace_snapshot_opts);
	if (err)
		return err;

	err = auxtrace_parse_sample_options(rec->itr, rec->evlist, &rec->opts,
					    rec->opts.auxtrace_sample_opts);
	if (err)
		return err;

	auxtrace_regroup_aux_output(rec->evlist);

	return auxtrace_parse_filters(rec->evlist);
}

#else

static inline
int record__auxtrace_mmap_read(struct record *rec __maybe_unused,
			       struct mmap *map __maybe_unused)
{
	return 0;
}

static inline
void record__read_auxtrace_snapshot(struct record *rec __maybe_unused,
				    bool on_exit __maybe_unused)
{
}

static inline
int auxtrace_record__snapshot_start(struct auxtrace_record *itr __maybe_unused)
{
	return 0;
}

static inline
int record__auxtrace_snapshot_exit(struct record *rec __maybe_unused)
{
	return 0;
}

static int record__auxtrace_init(struct record *rec __maybe_unused)
{
	return 0;
}

#endif

static int record__config_text_poke(struct evlist *evlist)
{
	struct evsel *evsel;

	/* Nothing to do if text poke is already configured */
	evlist__for_each_entry(evlist, evsel) {
		if (evsel->core.attr.text_poke)
			return 0;
	}

	evsel = evlist__add_dummy_on_all_cpus(evlist);
	if (!evsel)
		return -ENOMEM;

	evsel->core.attr.text_poke = 1;
	evsel->core.attr.ksymbol = 1;
	evsel->immediate = true;
	evsel__set_sample_bit(evsel, TIME);

	return 0;
}

static int record__config_off_cpu(struct record *rec)
{
	return off_cpu_prepare(rec->evlist, &rec->opts.target, &rec->opts);
}

static bool record__kcore_readable(struct machine *machine)
{
	char kcore[PATH_MAX];
	int fd;

	scnprintf(kcore, sizeof(kcore), "%s/proc/kcore", machine->root_dir);

	fd = open(kcore, O_RDONLY);
	if (fd < 0)
		return false;

	close(fd);

	return true;
}

static int record__kcore_copy(struct machine *machine, struct perf_data *data)
{
	char from_dir[PATH_MAX];
	char kcore_dir[PATH_MAX];
	int ret;

	snprintf(from_dir, sizeof(from_dir), "%s/proc", machine->root_dir);

	ret = perf_data__make_kcore_dir(data, kcore_dir, sizeof(kcore_dir));
	if (ret)
		return ret;

	return kcore_copy(from_dir, kcore_dir);
}

static void record__thread_data_init_pipes(struct record_thread *thread_data)
{
	thread_data->pipes.msg[0] = -1;
	thread_data->pipes.msg[1] = -1;
	thread_data->pipes.ack[0] = -1;
	thread_data->pipes.ack[1] = -1;
}

static int record__thread_data_open_pipes(struct record_thread *thread_data)
{
	if (pipe(thread_data->pipes.msg))
		return -EINVAL;

	if (pipe(thread_data->pipes.ack)) {
		close(thread_data->pipes.msg[0]);
		thread_data->pipes.msg[0] = -1;
		close(thread_data->pipes.msg[1]);
		thread_data->pipes.msg[1] = -1;
		return -EINVAL;
	}

	pr_debug2("thread_data[%p]: msg=[%d,%d], ack=[%d,%d]\n", thread_data,
		 thread_data->pipes.msg[0], thread_data->pipes.msg[1],
		 thread_data->pipes.ack[0], thread_data->pipes.ack[1]);

	return 0;
}

static void record__thread_data_close_pipes(struct record_thread *thread_data)
{
	if (thread_data->pipes.msg[0] != -1) {
		close(thread_data->pipes.msg[0]);
		thread_data->pipes.msg[0] = -1;
	}
	if (thread_data->pipes.msg[1] != -1) {
		close(thread_data->pipes.msg[1]);
		thread_data->pipes.msg[1] = -1;
	}
	if (thread_data->pipes.ack[0] != -1) {
		close(thread_data->pipes.ack[0]);
		thread_data->pipes.ack[0] = -1;
	}
	if (thread_data->pipes.ack[1] != -1) {
		close(thread_data->pipes.ack[1]);
		thread_data->pipes.ack[1] = -1;
	}
}

static bool evlist__per_thread(struct evlist *evlist)
{
	return cpu_map__is_dummy(evlist->core.user_requested_cpus);
}

static int record__thread_data_init_maps(struct record_thread *thread_data, struct evlist *evlist)
{
	int m, tm, nr_mmaps = evlist->core.nr_mmaps;
	struct mmap *mmap = evlist->mmap;
	struct mmap *overwrite_mmap = evlist->overwrite_mmap;
	struct perf_cpu_map *cpus = evlist->core.all_cpus;
	bool per_thread = evlist__per_thread(evlist);

	if (per_thread)
		thread_data->nr_mmaps = nr_mmaps;
	else
		thread_data->nr_mmaps = bitmap_weight(thread_data->mask->maps.bits,
						      thread_data->mask->maps.nbits);
	if (mmap) {
		thread_data->maps = zalloc(thread_data->nr_mmaps * sizeof(struct mmap *));
		if (!thread_data->maps)
			return -ENOMEM;
	}
	if (overwrite_mmap) {
		thread_data->overwrite_maps = zalloc(thread_data->nr_mmaps * sizeof(struct mmap *));
		if (!thread_data->overwrite_maps) {
			zfree(&thread_data->maps);
			return -ENOMEM;
		}
	}
	pr_debug2("thread_data[%p]: nr_mmaps=%d, maps=%p, ow_maps=%p\n", thread_data,
		 thread_data->nr_mmaps, thread_data->maps, thread_data->overwrite_maps);

	for (m = 0, tm = 0; m < nr_mmaps && tm < thread_data->nr_mmaps; m++) {
		if (per_thread ||
		    test_bit(perf_cpu_map__cpu(cpus, m).cpu, thread_data->mask->maps.bits)) {
			if (thread_data->maps) {
				thread_data->maps[tm] = &mmap[m];
				pr_debug2("thread_data[%p]: cpu%d: maps[%d] -> mmap[%d]\n",
					  thread_data, perf_cpu_map__cpu(cpus, m).cpu, tm, m);
			}
			if (thread_data->overwrite_maps) {
				thread_data->overwrite_maps[tm] = &overwrite_mmap[m];
				pr_debug2("thread_data[%p]: cpu%d: ow_maps[%d] -> ow_mmap[%d]\n",
					  thread_data, perf_cpu_map__cpu(cpus, m).cpu, tm, m);
			}
			tm++;
		}
	}

	return 0;
}

static int record__thread_data_init_pollfd(struct record_thread *thread_data, struct evlist *evlist)
{
	int f, tm, pos;
	struct mmap *map, *overwrite_map;

	fdarray__init(&thread_data->pollfd, 64);

	for (tm = 0; tm < thread_data->nr_mmaps; tm++) {
		map = thread_data->maps ? thread_data->maps[tm] : NULL;
		overwrite_map = thread_data->overwrite_maps ?
				thread_data->overwrite_maps[tm] : NULL;

		for (f = 0; f < evlist->core.pollfd.nr; f++) {
			void *ptr = evlist->core.pollfd.priv[f].ptr;

			if ((map && ptr == map) || (overwrite_map && ptr == overwrite_map)) {
				pos = fdarray__dup_entry_from(&thread_data->pollfd, f,
							      &evlist->core.pollfd);
				if (pos < 0)
					return pos;
				pr_debug2("thread_data[%p]: pollfd[%d] <- event_fd=%d\n",
					 thread_data, pos, evlist->core.pollfd.entries[f].fd);
			}
		}
	}

	return 0;
}

static void record__free_thread_data(struct record *rec)
{
	int t;
	struct record_thread *thread_data = rec->thread_data;

	if (thread_data == NULL)
		return;

	for (t = 0; t < rec->nr_threads; t++) {
		record__thread_data_close_pipes(&thread_data[t]);
		zfree(&thread_data[t].maps);
		zfree(&thread_data[t].overwrite_maps);
		fdarray__exit(&thread_data[t].pollfd);
	}

	zfree(&rec->thread_data);
}

static int record__alloc_thread_data(struct record *rec, struct evlist *evlist)
{
	int t, ret;
	struct record_thread *thread_data;

	rec->thread_data = zalloc(rec->nr_threads * sizeof(*(rec->thread_data)));
	if (!rec->thread_data) {
		pr_err("Failed to allocate thread data\n");
		return -ENOMEM;
	}
	thread_data = rec->thread_data;

	for (t = 0; t < rec->nr_threads; t++)
		record__thread_data_init_pipes(&thread_data[t]);

	for (t = 0; t < rec->nr_threads; t++) {
		thread_data[t].rec = rec;
		thread_data[t].mask = &rec->thread_masks[t];
		ret = record__thread_data_init_maps(&thread_data[t], evlist);
		if (ret) {
			pr_err("Failed to initialize thread[%d] maps\n", t);
			goto out_free;
		}
		ret = record__thread_data_init_pollfd(&thread_data[t], evlist);
		if (ret) {
			pr_err("Failed to initialize thread[%d] pollfd\n", t);
			goto out_free;
		}
		if (t) {
			thread_data[t].tid = -1;
			ret = record__thread_data_open_pipes(&thread_data[t]);
			if (ret) {
				pr_err("Failed to open thread[%d] communication pipes\n", t);
				goto out_free;
			}
			ret = fdarray__add(&thread_data[t].pollfd, thread_data[t].pipes.msg[0],
					   POLLIN | POLLERR | POLLHUP, fdarray_flag__nonfilterable);
			if (ret < 0) {
				pr_err("Failed to add descriptor to thread[%d] pollfd\n", t);
				goto out_free;
			}
			thread_data[t].ctlfd_pos = ret;
			pr_debug2("thread_data[%p]: pollfd[%d] <- ctl_fd=%d\n",
				 thread_data, thread_data[t].ctlfd_pos,
				 thread_data[t].pipes.msg[0]);
		} else {
			thread_data[t].tid = gettid();
			if (evlist->ctl_fd.pos == -1)
				continue;
			ret = fdarray__dup_entry_from(&thread_data[t].pollfd, evlist->ctl_fd.pos,
						      &evlist->core.pollfd);
			if (ret < 0) {
				pr_err("Failed to duplicate descriptor in main thread pollfd\n");
				goto out_free;
			}
			thread_data[t].ctlfd_pos = ret;
			pr_debug2("thread_data[%p]: pollfd[%d] <- ctl_fd=%d\n",
				 thread_data, thread_data[t].ctlfd_pos,
				 evlist->core.pollfd.entries[evlist->ctl_fd.pos].fd);
		}
	}

	return 0;

out_free:
	record__free_thread_data(rec);

	return ret;
}

static int record__mmap_evlist(struct record *rec,
			       struct evlist *evlist)
{
	int i, ret;
	struct record_opts *opts = &rec->opts;
	bool auxtrace_overwrite = opts->auxtrace_snapshot_mode ||
				  opts->auxtrace_sample_mode;
	char msg[512];

	if (opts->affinity != PERF_AFFINITY_SYS)
		cpu__setup_cpunode_map();

	if (evlist__mmap_ex(evlist, opts->mmap_pages,
				 opts->auxtrace_mmap_pages,
				 auxtrace_overwrite,
				 opts->nr_cblocks, opts->affinity,
				 opts->mmap_flush, opts->comp_level) < 0) {
		if (errno == EPERM) {
			pr_err("Permission error mapping pages.\n"
			       "Consider increasing "
			       "/proc/sys/kernel/perf_event_mlock_kb,\n"
			       "or try again with a smaller value of -m/--mmap_pages.\n"
			       "(current value: %u,%u)\n",
			       opts->mmap_pages, opts->auxtrace_mmap_pages);
			return -errno;
		} else {
			pr_err("failed to mmap with %d (%s)\n", errno,
				str_error_r(errno, msg, sizeof(msg)));
			if (errno)
				return -errno;
			else
				return -EINVAL;
		}
	}

	if (evlist__initialize_ctlfd(evlist, opts->ctl_fd, opts->ctl_fd_ack))
		return -1;

	ret = record__alloc_thread_data(rec, evlist);
	if (ret)
		return ret;

	if (record__threads_enabled(rec)) {
		ret = perf_data__create_dir(&rec->data, evlist->core.nr_mmaps);
		if (ret) {
			pr_err("Failed to create data directory: %s\n", strerror(-ret));
			return ret;
		}
		for (i = 0; i < evlist->core.nr_mmaps; i++) {
			if (evlist->mmap)
				evlist->mmap[i].file = &rec->data.dir.files[i];
			if (evlist->overwrite_mmap)
				evlist->overwrite_mmap[i].file = &rec->data.dir.files[i];
		}
	}

	return 0;
}

static int record__mmap(struct record *rec)
{
	return record__mmap_evlist(rec, rec->evlist);
}

static int record__open(struct record *rec)
{
	char msg[BUFSIZ];
	struct evsel *pos;
	struct evlist *evlist = rec->evlist;
	struct perf_session *session = rec->session;
	struct record_opts *opts = &rec->opts;
	int rc = 0;

	/*
	 * For initial_delay, system wide or a hybrid system, we need to add a
	 * dummy event so that we can track PERF_RECORD_MMAP to cover the delay
	 * of waiting or event synthesis.
	 */
	if (opts->initial_delay || target__has_cpu(&opts->target) ||
	    perf_pmu__has_hybrid()) {
		pos = evlist__get_tracking_event(evlist);
		if (!evsel__is_dummy_event(pos)) {
			/* Set up dummy event. */
			if (evlist__add_dummy(evlist))
				return -ENOMEM;
			pos = evlist__last(evlist);
			evlist__set_tracking_event(evlist, pos);
		}

		/*
		 * Enable the dummy event when the process is forked for
		 * initial_delay, immediately for system wide.
		 */
		if (opts->initial_delay && !pos->immediate &&
		    !target__has_cpu(&opts->target))
			pos->core.attr.enable_on_exec = 1;
		else
			pos->immediate = 1;
	}

	evlist__config(evlist, opts, &callchain_param);

	evlist__for_each_entry(evlist, pos) {
try_again:
		if (evsel__open(pos, pos->core.cpus, pos->core.threads) < 0) {
			if (evsel__fallback(pos, errno, msg, sizeof(msg))) {
				if (verbose > 0)
					ui__warning("%s\n", msg);
				goto try_again;
			}
			if ((errno == EINVAL || errno == EBADF) &&
			    pos->core.leader != &pos->core &&
			    pos->weak_group) {
			        pos = evlist__reset_weak_group(evlist, pos, true);
				goto try_again;
			}
			rc = -errno;
			evsel__open_strerror(pos, &opts->target, errno, msg, sizeof(msg));
			ui__error("%s\n", msg);
			goto out;
		}

		pos->supported = true;
	}

	if (symbol_conf.kptr_restrict && !evlist__exclude_kernel(evlist)) {
		pr_warning(
"WARNING: Kernel address maps (/proc/{kallsyms,modules}) are restricted,\n"
"check /proc/sys/kernel/kptr_restrict and /proc/sys/kernel/perf_event_paranoid.\n\n"
"Samples in kernel functions may not be resolved if a suitable vmlinux\n"
"file is not found in the buildid cache or in the vmlinux path.\n\n"
"Samples in kernel modules won't be resolved at all.\n\n"
"If some relocation was applied (e.g. kexec) symbols may be misresolved\n"
"even with a suitable vmlinux or kallsyms file.\n\n");
	}

	if (evlist__apply_filters(evlist, &pos)) {
		pr_err("failed to set filter \"%s\" on event %s with %d (%s)\n",
			pos->filter, evsel__name(pos), errno,
			str_error_r(errno, msg, sizeof(msg)));
		rc = -1;
		goto out;
	}

	rc = record__mmap(rec);
	if (rc)
		goto out;

	session->evlist = evlist;
	perf_session__set_id_hdr_size(session);
out:
	return rc;
}

static void set_timestamp_boundary(struct record *rec, u64 sample_time)
{
	if (rec->evlist->first_sample_time == 0)
		rec->evlist->first_sample_time = sample_time;

	if (sample_time)
		rec->evlist->last_sample_time = sample_time;
}

static int process_sample_event(struct perf_tool *tool,
				union perf_event *event,
				struct perf_sample *sample,
				struct evsel *evsel,
				struct machine *machine)
{
	struct record *rec = container_of(tool, struct record, tool);

	set_timestamp_boundary(rec, sample->time);

	if (rec->buildid_all)
		return 0;

	rec->samples++;
	return build_id__mark_dso_hit(tool, event, sample, evsel, machine);
}

static int process_buildids(struct record *rec)
{
	struct perf_session *session = rec->session;

	if (perf_data__size(&rec->data) == 0)
		return 0;

	/*
	 * During this process, it'll load kernel map and replace the
	 * dso->long_name to a real pathname it found.  In this case
	 * we prefer the vmlinux path like
	 *   /lib/modules/3.16.4/build/vmlinux
	 *
	 * rather than build-id path (in debug directory).
	 *   $HOME/.debug/.build-id/f0/6e17aa50adf4d00b88925e03775de107611551
	 */
	symbol_conf.ignore_vmlinux_buildid = true;

	/*
	 * If --buildid-all is given, it marks all DSO regardless of hits,
	 * so no need to process samples. But if timestamp_boundary is enabled,
	 * it still needs to walk on all samples to get the timestamps of
	 * first/last samples.
	 */
	if (rec->buildid_all && !rec->timestamp_boundary)
		rec->tool.sample = NULL;

	return perf_session__process_events(session);
}

static void perf_event__synthesize_guest_os(struct machine *machine, void *data)
{
	int err;
	struct perf_tool *tool = data;
	/*
	 *As for guest kernel when processing subcommand record&report,
	 *we arrange module mmap prior to guest kernel mmap and trigger
	 *a preload dso because default guest module symbols are loaded
	 *from guest kallsyms instead of /lib/modules/XXX/XXX. This
	 *method is used to avoid symbol missing when the first addr is
	 *in module instead of in guest kernel.
	 */
	err = perf_event__synthesize_modules(tool, process_synthesized_event,
					     machine);
	if (err < 0)
		pr_err("Couldn't record guest kernel [%d]'s reference"
		       " relocation symbol.\n", machine->pid);

	/*
	 * We use _stext for guest kernel because guest kernel's /proc/kallsyms
	 * have no _text sometimes.
	 */
	err = perf_event__synthesize_kernel_mmap(tool, process_synthesized_event,
						 machine);
	if (err < 0)
		pr_err("Couldn't record guest kernel [%d]'s reference"
		       " relocation symbol.\n", machine->pid);
}

static struct perf_event_header finished_round_event = {
	.size = sizeof(struct perf_event_header),
	.type = PERF_RECORD_FINISHED_ROUND,
};

static struct perf_event_header finished_init_event = {
	.size = sizeof(struct perf_event_header),
	.type = PERF_RECORD_FINISHED_INIT,
};

static void record__adjust_affinity(struct record *rec, struct mmap *map)
{
	if (rec->opts.affinity != PERF_AFFINITY_SYS &&
	    !bitmap_equal(thread->mask->affinity.bits, map->affinity_mask.bits,
			  thread->mask->affinity.nbits)) {
		bitmap_zero(thread->mask->affinity.bits, thread->mask->affinity.nbits);
		bitmap_or(thread->mask->affinity.bits, thread->mask->affinity.bits,
			  map->affinity_mask.bits, thread->mask->affinity.nbits);
		sched_setaffinity(0, MMAP_CPU_MASK_BYTES(&thread->mask->affinity),
					(cpu_set_t *)thread->mask->affinity.bits);
		if (verbose == 2) {
			pr_debug("threads[%d]: running on cpu%d: ", thread->tid, sched_getcpu());
			mmap_cpu_mask__scnprintf(&thread->mask->affinity, "affinity");
		}
	}
}

static size_t process_comp_header(void *record, size_t increment)
{
	struct perf_record_compressed *event = record;
	size_t size = sizeof(*event);

	if (increment) {
		event->header.size += increment;
		return increment;
	}

	event->header.type = PERF_RECORD_COMPRESSED;
	event->header.size = size;

	return size;
}

static size_t zstd_compress(struct perf_session *session, struct mmap *map,
			    void *dst, size_t dst_size, void *src, size_t src_size)
{
	size_t compressed;
	size_t max_record_size = PERF_SAMPLE_MAX_SIZE - sizeof(struct perf_record_compressed) - 1;
	struct zstd_data *zstd_data = &session->zstd_data;

	if (map && map->file)
		zstd_data = &map->zstd_data;

	compressed = zstd_compress_stream_to_records(zstd_data, dst, dst_size, src, src_size,
						     max_record_size, process_comp_header);

	if (map && map->file) {
		thread->bytes_transferred += src_size;
		thread->bytes_compressed  += compressed;
	} else {
		session->bytes_transferred += src_size;
		session->bytes_compressed  += compressed;
	}

	return compressed;
}

static int record__mmap_read_evlist(struct record *rec, struct evlist *evlist,
				    bool overwrite, bool synch)
{
	u64 bytes_written = rec->bytes_written;
	int i;
	int rc = 0;
	int nr_mmaps;
	struct mmap **maps;
	int trace_fd = rec->data.file.fd;
	off_t off = 0;

	if (!evlist)
		return 0;

	nr_mmaps = thread->nr_mmaps;
	maps = overwrite ? thread->overwrite_maps : thread->maps;

	if (!maps)
		return 0;

	if (overwrite && evlist->bkw_mmap_state != BKW_MMAP_DATA_PENDING)
		return 0;

	if (record__aio_enabled(rec))
		off = record__aio_get_pos(trace_fd);

	for (i = 0; i < nr_mmaps; i++) {
		u64 flush = 0;
		struct mmap *map = maps[i];

		if (map->core.base) {
			record__adjust_affinity(rec, map);
			if (synch) {
				flush = map->core.flush;
				map->core.flush = 1;
			}
			if (!record__aio_enabled(rec)) {
				if (perf_mmap__push(map, rec, record__pushfn) < 0) {
					if (synch)
						map->core.flush = flush;
					rc = -1;
					goto out;
				}
			} else {
				if (record__aio_push(rec, map, &off) < 0) {
					record__aio_set_pos(trace_fd, off);
					if (synch)
						map->core.flush = flush;
					rc = -1;
					goto out;
				}
			}
			if (synch)
				map->core.flush = flush;
		}

		if (map->auxtrace_mmap.base && !rec->opts.auxtrace_snapshot_mode &&
		    !rec->opts.auxtrace_sample_mode &&
		    record__auxtrace_mmap_read(rec, map) != 0) {
			rc = -1;
			goto out;
		}
	}

	if (record__aio_enabled(rec))
		record__aio_set_pos(trace_fd, off);

	/*
	 * Mark the round finished in case we wrote
	 * at least one event.
	 *
	 * No need for round events in directory mode,
	 * because per-cpu maps and files have data
	 * sorted by kernel.
	 */
	if (!record__threads_enabled(rec) && bytes_written != rec->bytes_written)
		rc = record__write(rec, NULL, &finished_round_event, sizeof(finished_round_event));

	if (overwrite)
		evlist__toggle_bkw_mmap(evlist, BKW_MMAP_EMPTY);
out:
	return rc;
}

static int record__mmap_read_all(struct record *rec, bool synch)
{
	int err;

	err = record__mmap_read_evlist(rec, rec->evlist, false, synch);
	if (err)
		return err;

	return record__mmap_read_evlist(rec, rec->evlist, true, synch);
}

static void record__thread_munmap_filtered(struct fdarray *fda, int fd,
					   void *arg __maybe_unused)
{
	struct perf_mmap *map = fda->priv[fd].ptr;

	if (map)
		perf_mmap__put(map);
}

static void *record__thread(void *arg)
{
	enum thread_msg msg = THREAD_MSG__READY;
	bool terminate = false;
	struct fdarray *pollfd;
	int err, ctlfd_pos;

	thread = arg;
	thread->tid = gettid();

	err = write(thread->pipes.ack[1], &msg, sizeof(msg));
	if (err == -1)
		pr_warning("threads[%d]: failed to notify on start: %s\n",
			   thread->tid, strerror(errno));

	pr_debug("threads[%d]: started on cpu%d\n", thread->tid, sched_getcpu());

	pollfd = &thread->pollfd;
	ctlfd_pos = thread->ctlfd_pos;

	for (;;) {
		unsigned long long hits = thread->samples;

		if (record__mmap_read_all(thread->rec, false) < 0 || terminate)
			break;

		if (hits == thread->samples) {

			err = fdarray__poll(pollfd, -1);
			/*
			 * Propagate error, only if there's any. Ignore positive
			 * number of returned events and interrupt error.
			 */
			if (err > 0 || (err < 0 && errno == EINTR))
				err = 0;
			thread->waking++;

			if (fdarray__filter(pollfd, POLLERR | POLLHUP,
					    record__thread_munmap_filtered, NULL) == 0)
				break;
		}

		if (pollfd->entries[ctlfd_pos].revents & POLLHUP) {
			terminate = true;
			close(thread->pipes.msg[0]);
			thread->pipes.msg[0] = -1;
			pollfd->entries[ctlfd_pos].fd = -1;
			pollfd->entries[ctlfd_pos].events = 0;
		}

		pollfd->entries[ctlfd_pos].revents = 0;
	}
	record__mmap_read_all(thread->rec, true);

	err = write(thread->pipes.ack[1], &msg, sizeof(msg));
	if (err == -1)
		pr_warning("threads[%d]: failed to notify on termination: %s\n",
			   thread->tid, strerror(errno));

	return NULL;
}

static void record__init_features(struct record *rec)
{
	struct perf_session *session = rec->session;
	int feat;

	for (feat = HEADER_FIRST_FEATURE; feat < HEADER_LAST_FEATURE; feat++)
		perf_header__set_feat(&session->header, feat);

	if (rec->no_buildid)
		perf_header__clear_feat(&session->header, HEADER_BUILD_ID);

	if (!have_tracepoints(&rec->evlist->core.entries))
		perf_header__clear_feat(&session->header, HEADER_TRACING_DATA);

	if (!rec->opts.branch_stack)
		perf_header__clear_feat(&session->header, HEADER_BRANCH_STACK);

	if (!rec->opts.full_auxtrace)
		perf_header__clear_feat(&session->header, HEADER_AUXTRACE);

	if (!(rec->opts.use_clockid && rec->opts.clockid_res_ns))
		perf_header__clear_feat(&session->header, HEADER_CLOCKID);

	if (!rec->opts.use_clockid)
		perf_header__clear_feat(&session->header, HEADER_CLOCK_DATA);

	if (!record__threads_enabled(rec))
		perf_header__clear_feat(&session->header, HEADER_DIR_FORMAT);

	if (!record__comp_enabled(rec))
		perf_header__clear_feat(&session->header, HEADER_COMPRESSED);

	perf_header__clear_feat(&session->header, HEADER_STAT);
}

static void
record__finish_output(struct record *rec)
{
	int i;
	struct perf_data *data = &rec->data;
	int fd = perf_data__fd(data);

	if (data->is_pipe)
		return;

	rec->session->header.data_size += rec->bytes_written;
	data->file.size = lseek(perf_data__fd(data), 0, SEEK_CUR);
	if (record__threads_enabled(rec)) {
		for (i = 0; i < data->dir.nr; i++)
			data->dir.files[i].size = lseek(data->dir.files[i].fd, 0, SEEK_CUR);
	}

	if (!rec->no_buildid) {
		process_buildids(rec);

		if (rec->buildid_all)
			dsos__hit_all(rec->session);
	}
	perf_session__write_header(rec->session, rec->evlist, fd, true);

	return;
}

static int record__synthesize_workload(struct record *rec, bool tail)
{
	int err;
	struct perf_thread_map *thread_map;
	bool needs_mmap = rec->opts.synth & PERF_SYNTH_MMAP;

	if (rec->opts.tail_synthesize != tail)
		return 0;

	thread_map = thread_map__new_by_tid(rec->evlist->workload.pid);
	if (thread_map == NULL)
		return -1;

	err = perf_event__synthesize_thread_map(&rec->tool, thread_map,
						 process_synthesized_event,
						 &rec->session->machines.host,
						 needs_mmap,
						 rec->opts.sample_address);
	perf_thread_map__put(thread_map);
	return err;
}

static int write_finished_init(struct record *rec, bool tail)
{
	if (rec->opts.tail_synthesize != tail)
		return 0;

	return record__write(rec, NULL, &finished_init_event, sizeof(finished_init_event));
}

static int record__synthesize(struct record *rec, bool tail);

static int
record__switch_output(struct record *rec, bool at_exit)
{
	struct perf_data *data = &rec->data;
	int fd, err;
	char *new_filename;

	/* Same Size:      "2015122520103046"*/
	char timestamp[] = "InvalidTimestamp";

	record__aio_mmap_read_sync(rec);

	write_finished_init(rec, true);

	record__synthesize(rec, true);
	if (target__none(&rec->opts.target))
		record__synthesize_workload(rec, true);

	rec->samples = 0;
	record__finish_output(rec);
	err = fetch_current_timestamp(timestamp, sizeof(timestamp));
	if (err) {
		pr_err("Failed to get current timestamp\n");
		return -EINVAL;
	}

	fd = perf_data__switch(data, timestamp,
				    rec->session->header.data_offset,
				    at_exit, &new_filename);
	if (fd >= 0 && !at_exit) {
		rec->bytes_written = 0;
		rec->session->header.data_size = 0;
	}

	if (!quiet)
		fprintf(stderr, "[ perf record: Dump %s.%s ]\n",
			data->path, timestamp);

	if (rec->switch_output.num_files) {
		int n = rec->switch_output.cur_file + 1;

		if (n >= rec->switch_output.num_files)
			n = 0;
		rec->switch_output.cur_file = n;
		if (rec->switch_output.filenames[n]) {
			remove(rec->switch_output.filenames[n]);
			zfree(&rec->switch_output.filenames[n]);
		}
		rec->switch_output.filenames[n] = new_filename;
	} else {
		free(new_filename);
	}

	/* Output tracking events */
	if (!at_exit) {
		record__synthesize(rec, false);

		/*
		 * In 'perf record --switch-output' without -a,
		 * record__synthesize() in record__switch_output() won't
		 * generate tracking events because there's no thread_map
		 * in evlist. Which causes newly created perf.data doesn't
		 * contain map and comm information.
		 * Create a fake thread_map and directly call
		 * perf_event__synthesize_thread_map() for those events.
		 */
		if (target__none(&rec->opts.target))
			record__synthesize_workload(rec, false);
		write_finished_init(rec, false);
	}
	return fd;
}

static volatile int workload_exec_errno;

/*
 * evlist__prepare_workload will send a SIGUSR1
 * if the fork fails, since we asked by setting its
 * want_signal to true.
 */
static void workload_exec_failed_signal(int signo __maybe_unused,
					siginfo_t *info,
					void *ucontext __maybe_unused)
{
	workload_exec_errno = info->si_value.sival_int;
	done = 1;
	child_finished = 1;
}

static void snapshot_sig_handler(int sig);
static void alarm_sig_handler(int sig);

static const struct perf_event_mmap_page *evlist__pick_pc(struct evlist *evlist)
{
	if (evlist) {
		if (evlist->mmap && evlist->mmap[0].core.base)
			return evlist->mmap[0].core.base;
		if (evlist->overwrite_mmap && evlist->overwrite_mmap[0].core.base)
			return evlist->overwrite_mmap[0].core.base;
	}
	return NULL;
}

static const struct perf_event_mmap_page *record__pick_pc(struct record *rec)
{
	const struct perf_event_mmap_page *pc = evlist__pick_pc(rec->evlist);
	if (pc)
		return pc;
	return NULL;
}

static int record__synthesize(struct record *rec, bool tail)
{
	struct perf_session *session = rec->session;
	struct machine *machine = &session->machines.host;
	struct perf_data *data = &rec->data;
	struct record_opts *opts = &rec->opts;
	struct perf_tool *tool = &rec->tool;
	int err = 0;
	event_op f = process_synthesized_event;

	if (rec->opts.tail_synthesize != tail)
		return 0;

	if (data->is_pipe) {
		err = perf_event__synthesize_for_pipe(tool, session, data,
						      process_synthesized_event);
		if (err < 0)
			goto out;

		rec->bytes_written += err;
	}

	err = perf_event__synth_time_conv(record__pick_pc(rec), tool,
					  process_synthesized_event, machine);
	if (err)
		goto out;

	/* Synthesize id_index before auxtrace_info */
	err = perf_event__synthesize_id_index(tool,
					      process_synthesized_event,
					      session->evlist, machine);
	if (err)
		goto out;

	if (rec->opts.full_auxtrace) {
		err = perf_event__synthesize_auxtrace_info(rec->itr, tool,
					session, process_synthesized_event);
		if (err)
			goto out;
	}

	if (!evlist__exclude_kernel(rec->evlist)) {
		err = perf_event__synthesize_kernel_mmap(tool, process_synthesized_event,
							 machine);
		WARN_ONCE(err < 0, "Couldn't record kernel reference relocation symbol\n"
				   "Symbol resolution may be skewed if relocation was used (e.g. kexec).\n"
				   "Check /proc/kallsyms permission or run as root.\n");

		err = perf_event__synthesize_modules(tool, process_synthesized_event,
						     machine);
		WARN_ONCE(err < 0, "Couldn't record kernel module information.\n"
				   "Symbol resolution may be skewed if relocation was used (e.g. kexec).\n"
				   "Check /proc/modules permission or run as root.\n");
	}

	if (perf_guest) {
		machines__process_guests(&session->machines,
					 perf_event__synthesize_guest_os, tool);
	}

	err = perf_event__synthesize_extra_attr(&rec->tool,
						rec->evlist,
						process_synthesized_event,
						data->is_pipe);
	if (err)
		goto out;

	err = perf_event__synthesize_thread_map2(&rec->tool, rec->evlist->core.threads,
						 process_synthesized_event,
						NULL);
	if (err < 0) {
		pr_err("Couldn't synthesize thread map.\n");
		return err;
	}

	err = perf_event__synthesize_cpu_map(&rec->tool, rec->evlist->core.all_cpus,
					     process_synthesized_event, NULL);
	if (err < 0) {
		pr_err("Couldn't synthesize cpu map.\n");
		return err;
	}

	err = perf_event__synthesize_bpf_events(session, process_synthesized_event,
						machine, opts);
	if (err < 0) {
		pr_warning("Couldn't synthesize bpf events.\n");
		err = 0;
	}

	if (rec->opts.synth & PERF_SYNTH_CGROUP) {
		err = perf_event__synthesize_cgroups(tool, process_synthesized_event,
						     machine);
		if (err < 0) {
			pr_warning("Couldn't synthesize cgroup events.\n");
			err = 0;
		}
	}

	if (rec->opts.nr_threads_synthesize > 1) {
		perf_set_multithreaded();
		f = process_locked_synthesized_event;
	}

	if (rec->opts.synth & PERF_SYNTH_TASK) {
		bool needs_mmap = rec->opts.synth & PERF_SYNTH_MMAP;

		err = __machine__synthesize_threads(machine, tool, &opts->target,
						    rec->evlist->core.threads,
						    f, needs_mmap, opts->sample_address,
						    rec->opts.nr_threads_synthesize);
	}

	if (rec->opts.nr_threads_synthesize > 1)
		perf_set_singlethreaded();

out:
	return err;
}

static int record__process_signal_event(union perf_event *event __maybe_unused, void *data)
{
	struct record *rec = data;
	pthread_kill(rec->thread_id, SIGUSR2);
	return 0;
}

static int record__setup_sb_evlist(struct record *rec)
{
	struct record_opts *opts = &rec->opts;

	if (rec->sb_evlist != NULL) {
		/*
		 * We get here if --switch-output-event populated the
		 * sb_evlist, so associate a callback that will send a SIGUSR2
		 * to the main thread.
		 */
		evlist__set_cb(rec->sb_evlist, record__process_signal_event, rec);
		rec->thread_id = pthread_self();
	}
#ifdef HAVE_LIBBPF_SUPPORT
	if (!opts->no_bpf_event) {
		if (rec->sb_evlist == NULL) {
			rec->sb_evlist = evlist__new();

			if (rec->sb_evlist == NULL) {
				pr_err("Couldn't create side band evlist.\n.");
				return -1;
			}
		}

		if (evlist__add_bpf_sb_event(rec->sb_evlist, &rec->session->header.env)) {
			pr_err("Couldn't ask for PERF_RECORD_BPF_EVENT side band events.\n.");
			return -1;
		}
	}
#endif
	if (evlist__start_sb_thread(rec->sb_evlist, &rec->opts.target)) {
		pr_debug("Couldn't start the BPF side band thread:\nBPF programs starting from now on won't be annotatable\n");
		opts->no_bpf_event = true;
	}

	return 0;
}

static int record__init_clock(struct record *rec)
{
	struct perf_session *session = rec->session;
	struct timespec ref_clockid;
	struct timeval ref_tod;
	u64 ref;

	if (!rec->opts.use_clockid)
		return 0;

	if (rec->opts.use_clockid && rec->opts.clockid_res_ns)
		session->header.env.clock.clockid_res_ns = rec->opts.clockid_res_ns;

	session->header.env.clock.clockid = rec->opts.clockid;

	if (gettimeofday(&ref_tod, NULL) != 0) {
		pr_err("gettimeofday failed, cannot set reference time.\n");
		return -1;
	}

	if (clock_gettime(rec->opts.clockid, &ref_clockid)) {
		pr_err("clock_gettime failed, cannot set reference time.\n");
		return -1;
	}

	ref = (u64) ref_tod.tv_sec * NSEC_PER_SEC +
	      (u64) ref_tod.tv_usec * NSEC_PER_USEC;

	session->header.env.clock.tod_ns = ref;

	ref = (u64) ref_clockid.tv_sec * NSEC_PER_SEC +
	      (u64) ref_clockid.tv_nsec;

	session->header.env.clock.clockid_ns = ref;
	return 0;
}

static void hit_auxtrace_snapshot_trigger(struct record *rec)
{
	if (trigger_is_ready(&auxtrace_snapshot_trigger)) {
		trigger_hit(&auxtrace_snapshot_trigger);
		auxtrace_record__snapshot_started = 1;
		if (auxtrace_record__snapshot_start(rec->itr))
			trigger_error(&auxtrace_snapshot_trigger);
	}
}

static void record__uniquify_name(struct record *rec)
{
	struct evsel *pos;
	struct evlist *evlist = rec->evlist;
	char *new_name;
	int ret;

	if (!perf_pmu__has_hybrid())
		return;

	evlist__for_each_entry(evlist, pos) {
		if (!evsel__is_hybrid(pos))
			continue;

		if (strchr(pos->name, '/'))
			continue;

		ret = asprintf(&new_name, "%s/%s/",
			       pos->pmu_name, pos->name);
		if (ret) {
			free(pos->name);
			pos->name = new_name;
		}
	}
}

static int record__terminate_thread(struct record_thread *thread_data)
{
	int err;
	enum thread_msg ack = THREAD_MSG__UNDEFINED;
	pid_t tid = thread_data->tid;

	close(thread_data->pipes.msg[1]);
	thread_data->pipes.msg[1] = -1;
	err = read(thread_data->pipes.ack[0], &ack, sizeof(ack));
	if (err > 0)
		pr_debug2("threads[%d]: sent %s\n", tid, thread_msg_tags[ack]);
	else
		pr_warning("threads[%d]: failed to receive termination notification from %d\n",
			   thread->tid, tid);

	return 0;
}

static int record__start_threads(struct record *rec)
{
	int t, tt, err, ret = 0, nr_threads = rec->nr_threads;
	struct record_thread *thread_data = rec->thread_data;
	sigset_t full, mask;
	pthread_t handle;
	pthread_attr_t attrs;

	thread = &thread_data[0];

	if (!record__threads_enabled(rec))
		return 0;

	sigfillset(&full);
	if (sigprocmask(SIG_SETMASK, &full, &mask)) {
		pr_err("Failed to block signals on threads start: %s\n", strerror(errno));
		return -1;
	}

	pthread_attr_init(&attrs);
	pthread_attr_setdetachstate(&attrs, PTHREAD_CREATE_DETACHED);

	for (t = 1; t < nr_threads; t++) {
		enum thread_msg msg = THREAD_MSG__UNDEFINED;

#ifdef HAVE_PTHREAD_ATTR_SETAFFINITY_NP
		pthread_attr_setaffinity_np(&attrs,
					    MMAP_CPU_MASK_BYTES(&(thread_data[t].mask->affinity)),
					    (cpu_set_t *)(thread_data[t].mask->affinity.bits));
#endif
		if (pthread_create(&handle, &attrs, record__thread, &thread_data[t])) {
			for (tt = 1; tt < t; tt++)
				record__terminate_thread(&thread_data[t]);
			pr_err("Failed to start threads: %s\n", strerror(errno));
			ret = -1;
			goto out_err;
		}

		err = read(thread_data[t].pipes.ack[0], &msg, sizeof(msg));
		if (err > 0)
			pr_debug2("threads[%d]: sent %s\n", rec->thread_data[t].tid,
				  thread_msg_tags[msg]);
		else
			pr_warning("threads[%d]: failed to receive start notification from %d\n",
				   thread->tid, rec->thread_data[t].tid);
	}

	sched_setaffinity(0, MMAP_CPU_MASK_BYTES(&thread->mask->affinity),
			(cpu_set_t *)thread->mask->affinity.bits);

	pr_debug("threads[%d]: started on cpu%d\n", thread->tid, sched_getcpu());

out_err:
	pthread_attr_destroy(&attrs);

	if (sigprocmask(SIG_SETMASK, &mask, NULL)) {
		pr_err("Failed to unblock signals on threads start: %s\n", strerror(errno));
		ret = -1;
	}

	return ret;
}

static int record__stop_threads(struct record *rec)
{
	int t;
	struct record_thread *thread_data = rec->thread_data;

	for (t = 1; t < rec->nr_threads; t++)
		record__terminate_thread(&thread_data[t]);

	for (t = 0; t < rec->nr_threads; t++) {
		rec->samples += thread_data[t].samples;
		if (!record__threads_enabled(rec))
			continue;
		rec->session->bytes_transferred += thread_data[t].bytes_transferred;
		rec->session->bytes_compressed += thread_data[t].bytes_compressed;
		pr_debug("threads[%d]: samples=%lld, wakes=%ld, ", thread_data[t].tid,
			 thread_data[t].samples, thread_data[t].waking);
		if (thread_data[t].bytes_transferred && thread_data[t].bytes_compressed)
			pr_debug("transferred=%" PRIu64 ", compressed=%" PRIu64 "\n",
				 thread_data[t].bytes_transferred, thread_data[t].bytes_compressed);
		else
			pr_debug("written=%" PRIu64 "\n", thread_data[t].bytes_written);
	}

	return 0;
}

static unsigned long record__waking(struct record *rec)
{
	int t;
	unsigned long waking = 0;
	struct record_thread *thread_data = rec->thread_data;

	for (t = 0; t < rec->nr_threads; t++)
		waking += thread_data[t].waking;

	return waking;
}

static int __cmd_record(struct record *rec, int argc, const char **argv)
{
	int err;
	int status = 0;
	const bool forks = argc > 0;
	struct perf_tool *tool = &rec->tool;
	struct record_opts *opts = &rec->opts;
	struct perf_data *data = &rec->data;
	struct perf_session *session;
	bool disabled = false, draining = false;
	int fd;
	float ratio = 0;
	enum evlist_ctl_cmd cmd = EVLIST_CTL_CMD_UNSUPPORTED;

	atexit(record__sig_exit);
	signal(SIGCHLD, sig_handler);
	signal(SIGINT, sig_handler);
	signal(SIGTERM, sig_handler);
	signal(SIGSEGV, sigsegv_handler);

	if (rec->opts.record_namespaces)
		tool->namespace_events = true;

	if (rec->opts.record_cgroup) {
#ifdef HAVE_FILE_HANDLE
		tool->cgroup_events = true;
#else
		pr_err("cgroup tracking is not supported\n");
		return -1;
#endif
	}

	if (rec->opts.auxtrace_snapshot_mode || rec->switch_output.enabled) {
		signal(SIGUSR2, snapshot_sig_handler);
		if (rec->opts.auxtrace_snapshot_mode)
			trigger_on(&auxtrace_snapshot_trigger);
		if (rec->switch_output.enabled)
			trigger_on(&switch_output_trigger);
	} else {
		signal(SIGUSR2, SIG_IGN);
	}

	session = perf_session__new(data, tool);
	if (IS_ERR(session)) {
		pr_err("Perf session creation failed.\n");
		return PTR_ERR(session);
	}

	if (record__threads_enabled(rec)) {
		if (perf_data__is_pipe(&rec->data)) {
			pr_err("Parallel trace streaming is not available in pipe mode.\n");
			return -1;
		}
		if (rec->opts.full_auxtrace) {
			pr_err("Parallel trace streaming is not available in AUX area tracing mode.\n");
			return -1;
		}
	}

	fd = perf_data__fd(data);
	rec->session = session;

	if (zstd_init(&session->zstd_data, rec->opts.comp_level) < 0) {
		pr_err("Compression initialization failed.\n");
		return -1;
	}
#ifdef HAVE_EVENTFD_SUPPORT
	done_fd = eventfd(0, EFD_NONBLOCK);
	if (done_fd < 0) {
		pr_err("Failed to create wakeup eventfd, error: %m\n");
		status = -1;
		goto out_delete_session;
	}
	err = evlist__add_wakeup_eventfd(rec->evlist, done_fd);
	if (err < 0) {
		pr_err("Failed to add wakeup eventfd to poll list\n");
		status = err;
		goto out_delete_session;
	}
#endif // HAVE_EVENTFD_SUPPORT

	session->header.env.comp_type  = PERF_COMP_ZSTD;
	session->header.env.comp_level = rec->opts.comp_level;

	if (rec->opts.kcore &&
	    !record__kcore_readable(&session->machines.host)) {
		pr_err("ERROR: kcore is not readable.\n");
		return -1;
	}

	if (record__init_clock(rec))
		return -1;

	record__init_features(rec);

	if (forks) {
		err = evlist__prepare_workload(rec->evlist, &opts->target, argv, data->is_pipe,
					       workload_exec_failed_signal);
		if (err < 0) {
			pr_err("Couldn't run the workload!\n");
			status = err;
			goto out_delete_session;
		}
	}

	/*
	 * If we have just single event and are sending data
	 * through pipe, we need to force the ids allocation,
	 * because we synthesize event name through the pipe
	 * and need the id for that.
	 */
	if (data->is_pipe && rec->evlist->core.nr_entries == 1)
		rec->opts.sample_id = true;

	record__uniquify_name(rec);

	if (record__open(rec) != 0) {
		err = -1;
		goto out_free_threads;
	}
	session->header.env.comp_mmap_len = session->evlist->core.mmap_len;

	if (rec->opts.kcore) {
		err = record__kcore_copy(&session->machines.host, data);
		if (err) {
			pr_err("ERROR: Failed to copy kcore\n");
			goto out_free_threads;
		}
	}

	err = bpf__apply_obj_config();
	if (err) {
		char errbuf[BUFSIZ];

		bpf__strerror_apply_obj_config(err, errbuf, sizeof(errbuf));
		pr_err("ERROR: Apply config to BPF failed: %s\n",
			 errbuf);
		goto out_free_threads;
	}

	/*
	 * Normally perf_session__new would do this, but it doesn't have the
	 * evlist.
	 */
	if (rec->tool.ordered_events && !evlist__sample_id_all(rec->evlist)) {
		pr_warning("WARNING: No sample_id_all support, falling back to unordered processing\n");
		rec->tool.ordered_events = false;
	}

	if (!rec->evlist->core.nr_groups)
		perf_header__clear_feat(&session->header, HEADER_GROUP_DESC);

	if (data->is_pipe) {
		err = perf_header__write_pipe(fd);
		if (err < 0)
			goto out_free_threads;
	} else {
		err = perf_session__write_header(session, rec->evlist, fd, false);
		if (err < 0)
			goto out_free_threads;
	}

	err = -1;
	if (!rec->no_buildid
	    && !perf_header__has_feat(&session->header, HEADER_BUILD_ID)) {
		pr_err("Couldn't generate buildids. "
		       "Use --no-buildid to profile anyway.\n");
		goto out_free_threads;
	}

	err = record__setup_sb_evlist(rec);
	if (err)
		goto out_free_threads;

	err = record__synthesize(rec, false);
	if (err < 0)
		goto out_free_threads;

	if (rec->realtime_prio) {
		struct sched_param param;

		param.sched_priority = rec->realtime_prio;
		if (sched_setscheduler(0, SCHED_FIFO, &param)) {
			pr_err("Could not set realtime priority.\n");
			err = -1;
			goto out_free_threads;
		}
	}

	if (record__start_threads(rec))
		goto out_free_threads;

	/*
	 * When perf is starting the traced process, all the events
	 * (apart from group members) have enable_on_exec=1 set,
	 * so don't spoil it by prematurely enabling them.
	 */
	if (!target__none(&opts->target) && !opts->initial_delay)
		evlist__enable(rec->evlist);

	/*
	 * Let the child rip
	 */
	if (forks) {
		struct machine *machine = &session->machines.host;
		union perf_event *event;
		pid_t tgid;

		event = malloc(sizeof(event->comm) + machine->id_hdr_size);
		if (event == NULL) {
			err = -ENOMEM;
			goto out_child;
		}

		/*
		 * Some H/W events are generated before COMM event
		 * which is emitted during exec(), so perf script
		 * cannot see a correct process name for those events.
		 * Synthesize COMM event to prevent it.
		 */
		tgid = perf_event__synthesize_comm(tool, event,
						   rec->evlist->workload.pid,
						   process_synthesized_event,
						   machine);
		free(event);

		if (tgid == -1)
			goto out_child;

		event = malloc(sizeof(event->namespaces) +
			       (NR_NAMESPACES * sizeof(struct perf_ns_link_info)) +
			       machine->id_hdr_size);
		if (event == NULL) {
			err = -ENOMEM;
			goto out_child;
		}

		/*
		 * Synthesize NAMESPACES event for the command specified.
		 */
		perf_event__synthesize_namespaces(tool, event,
						  rec->evlist->workload.pid,
						  tgid, process_synthesized_event,
						  machine);
		free(event);

		evlist__start_workload(rec->evlist);
	}

	if (opts->initial_delay) {
		pr_info(EVLIST_DISABLED_MSG);
		if (opts->initial_delay > 0) {
			usleep(opts->initial_delay * USEC_PER_MSEC);
			evlist__enable(rec->evlist);
			pr_info(EVLIST_ENABLED_MSG);
		}
	}

	trigger_ready(&auxtrace_snapshot_trigger);
	trigger_ready(&switch_output_trigger);
	perf_hooks__invoke_record_start();

	/*
	 * Must write FINISHED_INIT so it will be seen after all other
	 * synthesized user events, but before any regular events.
	 */
	err = write_finished_init(rec, false);
	if (err < 0)
		goto out_child;

	for (;;) {
		unsigned long long hits = thread->samples;

		/*
		 * rec->evlist->bkw_mmap_state is possible to be
		 * BKW_MMAP_EMPTY here: when done == true and
		 * hits != rec->samples in previous round.
		 *
		 * evlist__toggle_bkw_mmap ensure we never
		 * convert BKW_MMAP_EMPTY to BKW_MMAP_DATA_PENDING.
		 */
		if (trigger_is_hit(&switch_output_trigger) || done || draining)
			evlist__toggle_bkw_mmap(rec->evlist, BKW_MMAP_DATA_PENDING);

		if (record__mmap_read_all(rec, false) < 0) {
			trigger_error(&auxtrace_snapshot_trigger);
			trigger_error(&switch_output_trigger);
			err = -1;
			goto out_child;
		}

		if (auxtrace_record__snapshot_started) {
			auxtrace_record__snapshot_started = 0;
			if (!trigger_is_error(&auxtrace_snapshot_trigger))
				record__read_auxtrace_snapshot(rec, false);
			if (trigger_is_error(&auxtrace_snapshot_trigger)) {
				pr_err("AUX area tracing snapshot failed\n");
				err = -1;
				goto out_child;
			}
		}

		if (trigger_is_hit(&switch_output_trigger)) {
			/*
			 * If switch_output_trigger is hit, the data in
			 * overwritable ring buffer should have been collected,
			 * so bkw_mmap_state should be set to BKW_MMAP_EMPTY.
			 *
			 * If SIGUSR2 raise after or during record__mmap_read_all(),
			 * record__mmap_read_all() didn't collect data from
			 * overwritable ring buffer. Read again.
			 */
			if (rec->evlist->bkw_mmap_state == BKW_MMAP_RUNNING)
				continue;
			trigger_ready(&switch_output_trigger);

			/*
			 * Reenable events in overwrite ring buffer after
			 * record__mmap_read_all(): we should have collected
			 * data from it.
			 */
			evlist__toggle_bkw_mmap(rec->evlist, BKW_MMAP_RUNNING);

			if (!quiet)
				fprintf(stderr, "[ perf record: dump data: Woken up %ld times ]\n",
					record__waking(rec));
			thread->waking = 0;
			fd = record__switch_output(rec, false);
			if (fd < 0) {
				pr_err("Failed to switch to new file\n");
				trigger_error(&switch_output_trigger);
				err = fd;
				goto out_child;
			}

			/* re-arm the alarm */
			if (rec->switch_output.time)
				alarm(rec->switch_output.time);
		}

		if (hits == thread->samples) {
			if (done || draining)
				break;
			err = fdarray__poll(&thread->pollfd, -1);
			/*
			 * Propagate error, only if there's any. Ignore positive
			 * number of returned events and interrupt error.
			 */
			if (err > 0 || (err < 0 && errno == EINTR))
				err = 0;
			thread->waking++;

			if (fdarray__filter(&thread->pollfd, POLLERR | POLLHUP,
					    record__thread_munmap_filtered, NULL) == 0)
				draining = true;

			evlist__ctlfd_update(rec->evlist,
				&thread->pollfd.entries[thread->ctlfd_pos]);
		}

		if (evlist__ctlfd_process(rec->evlist, &cmd) > 0) {
			switch (cmd) {
			case EVLIST_CTL_CMD_SNAPSHOT:
				hit_auxtrace_snapshot_trigger(rec);
				evlist__ctlfd_ack(rec->evlist);
				break;
			case EVLIST_CTL_CMD_STOP:
				done = 1;
				break;
			case EVLIST_CTL_CMD_ACK:
			case EVLIST_CTL_CMD_UNSUPPORTED:
			case EVLIST_CTL_CMD_ENABLE:
			case EVLIST_CTL_CMD_DISABLE:
			case EVLIST_CTL_CMD_EVLIST:
			case EVLIST_CTL_CMD_PING:
			default:
				break;
			}
		}

		/*
		 * When perf is starting the traced process, at the end events
		 * die with the process and we wait for that. Thus no need to
		 * disable events in this case.
		 */
		if (done && !disabled && !target__none(&opts->target)) {
			trigger_off(&auxtrace_snapshot_trigger);
			evlist__disable(rec->evlist);
			disabled = true;
		}
	}

	trigger_off(&auxtrace_snapshot_trigger);
	trigger_off(&switch_output_trigger);

	if (opts->auxtrace_snapshot_on_exit)
		record__auxtrace_snapshot_exit(rec);

	if (forks && workload_exec_errno) {
		char msg[STRERR_BUFSIZE], strevsels[2048];
		const char *emsg = str_error_r(workload_exec_errno, msg, sizeof(msg));

		evlist__scnprintf_evsels(rec->evlist, sizeof(strevsels), strevsels);

		pr_err("Failed to collect '%s' for the '%s' workload: %s\n",
			strevsels, argv[0], emsg);
		err = -1;
		goto out_child;
	}

	if (!quiet)
		fprintf(stderr, "[ perf record: Woken up %ld times to write data ]\n",
			record__waking(rec));

	write_finished_init(rec, true);

	if (target__none(&rec->opts.target))
		record__synthesize_workload(rec, true);

out_child:
	record__stop_threads(rec);
	record__mmap_read_all(rec, true);
out_free_threads:
	record__free_thread_data(rec);
	evlist__finalize_ctlfd(rec->evlist);
	record__aio_mmap_read_sync(rec);

	if (rec->session->bytes_transferred && rec->session->bytes_compressed) {
		ratio = (float)rec->session->bytes_transferred/(float)rec->session->bytes_compressed;
		session->header.env.comp_ratio = ratio + 0.5;
	}

	if (forks) {
		int exit_status;

		if (!child_finished)
			kill(rec->evlist->workload.pid, SIGTERM);

		wait(&exit_status);

		if (err < 0)
			status = err;
		else if (WIFEXITED(exit_status))
			status = WEXITSTATUS(exit_status);
		else if (WIFSIGNALED(exit_status))
			signr = WTERMSIG(exit_status);
	} else
		status = err;

	if (rec->off_cpu)
		rec->bytes_written += off_cpu_write(rec->session);

	record__synthesize(rec, true);
	/* this will be recalculated during process_buildids() */
	rec->samples = 0;

	if (!err) {
		if (!rec->timestamp_filename) {
			record__finish_output(rec);
		} else {
			fd = record__switch_output(rec, true);
			if (fd < 0) {
				status = fd;
				goto out_delete_session;
			}
		}
	}

	perf_hooks__invoke_record_end();

	if (!err && !quiet) {
		char samples[128];
		const char *postfix = rec->timestamp_filename ?
					".<timestamp>" : "";

		if (rec->samples && !rec->opts.full_auxtrace)
			scnprintf(samples, sizeof(samples),
				  " (%" PRIu64 " samples)", rec->samples);
		else
			samples[0] = '\0';

		fprintf(stderr,	"[ perf record: Captured and wrote %.3f MB %s%s%s",
			perf_data__size(data) / 1024.0 / 1024.0,
			data->path, postfix, samples);
		if (ratio) {
			fprintf(stderr,	", compressed (original %.3f MB, ratio is %.3f)",
					rec->session->bytes_transferred / 1024.0 / 1024.0,
					ratio);
		}
		fprintf(stderr, " ]\n");
	}

out_delete_session:
#ifdef HAVE_EVENTFD_SUPPORT
	if (done_fd >= 0)
		close(done_fd);
#endif
	zstd_fini(&session->zstd_data);
	perf_session__delete(session);

	if (!opts->no_bpf_event)
		evlist__stop_sb_thread(rec->sb_evlist);
	return status;
}

static void callchain_debug(struct callchain_param *callchain)
{
	static const char *str[CALLCHAIN_MAX] = { "NONE", "FP", "DWARF", "LBR" };

	pr_debug("callchain: type %s\n", str[callchain->record_mode]);

	if (callchain->record_mode == CALLCHAIN_DWARF)
		pr_debug("callchain: stack dump size %d\n",
			 callchain->dump_size);
}

int record_opts__parse_callchain(struct record_opts *record,
				 struct callchain_param *callchain,
				 const char *arg, bool unset)
{
	int ret;
	callchain->enabled = !unset;

	/* --no-call-graph */
	if (unset) {
		callchain->record_mode = CALLCHAIN_NONE;
		pr_debug("callchain: disabled\n");
		return 0;
	}

	ret = parse_callchain_record_opt(arg, callchain);
	if (!ret) {
		/* Enable data address sampling for DWARF unwind. */
		if (callchain->record_mode == CALLCHAIN_DWARF)
			record->sample_address = true;
		callchain_debug(callchain);
	}

	return ret;
}

int record_parse_callchain_opt(const struct option *opt,
			       const char *arg,
			       int unset)
{
	return record_opts__parse_callchain(opt->value, &callchain_param, arg, unset);
}

int record_callchain_opt(const struct option *opt,
			 const char *arg __maybe_unused,
			 int unset __maybe_unused)
{
	struct callchain_param *callchain = opt->value;

	callchain->enabled = true;

	if (callchain->record_mode == CALLCHAIN_NONE)
		callchain->record_mode = CALLCHAIN_FP;

	callchain_debug(callchain);
	return 0;
}

static int perf_record_config(const char *var, const char *value, void *cb)
{
	struct record *rec = cb;

	if (!strcmp(var, "record.build-id")) {
		if (!strcmp(value, "cache"))
			rec->no_buildid_cache = false;
		else if (!strcmp(value, "no-cache"))
			rec->no_buildid_cache = true;
		else if (!strcmp(value, "skip"))
			rec->no_buildid = true;
		else if (!strcmp(value, "mmap"))
			rec->buildid_mmap = true;
		else
			return -1;
		return 0;
	}
	if (!strcmp(var, "record.call-graph")) {
		var = "call-graph.record-mode";
		return perf_default_config(var, value, cb);
	}
#ifdef HAVE_AIO_SUPPORT
	if (!strcmp(var, "record.aio")) {
		rec->opts.nr_cblocks = strtol(value, NULL, 0);
		if (!rec->opts.nr_cblocks)
			rec->opts.nr_cblocks = nr_cblocks_default;
	}
#endif
	if (!strcmp(var, "record.debuginfod")) {
		rec->debuginfod.urls = strdup(value);
		if (!rec->debuginfod.urls)
			return -ENOMEM;
		rec->debuginfod.set = true;
	}

	return 0;
}


static int record__parse_affinity(const struct option *opt, const char *str, int unset)
{
	struct record_opts *opts = (struct record_opts *)opt->value;

	if (unset || !str)
		return 0;

	if (!strcasecmp(str, "node"))
		opts->affinity = PERF_AFFINITY_NODE;
	else if (!strcasecmp(str, "cpu"))
		opts->affinity = PERF_AFFINITY_CPU;

	return 0;
}

static int record__mmap_cpu_mask_alloc(struct mmap_cpu_mask *mask, int nr_bits)
{
	mask->nbits = nr_bits;
	mask->bits = bitmap_zalloc(mask->nbits);
	if (!mask->bits)
		return -ENOMEM;

	return 0;
}

static void record__mmap_cpu_mask_free(struct mmap_cpu_mask *mask)
{
	bitmap_free(mask->bits);
	mask->nbits = 0;
}

static int record__thread_mask_alloc(struct thread_mask *mask, int nr_bits)
{
	int ret;

	ret = record__mmap_cpu_mask_alloc(&mask->maps, nr_bits);
	if (ret) {
		mask->affinity.bits = NULL;
		return ret;
	}

	ret = record__mmap_cpu_mask_alloc(&mask->affinity, nr_bits);
	if (ret) {
		record__mmap_cpu_mask_free(&mask->maps);
		mask->maps.bits = NULL;
	}

	return ret;
}

static void record__thread_mask_free(struct thread_mask *mask)
{
	record__mmap_cpu_mask_free(&mask->maps);
	record__mmap_cpu_mask_free(&mask->affinity);
}

static int record__parse_threads(const struct option *opt, const char *str, int unset)
{
	int s;
	struct record_opts *opts = opt->value;

	if (unset || !str || !strlen(str)) {
		opts->threads_spec = THREAD_SPEC__CPU;
	} else {
		for (s = 1; s < THREAD_SPEC__MAX; s++) {
			if (s == THREAD_SPEC__USER) {
				opts->threads_user_spec = strdup(str);
				if (!opts->threads_user_spec)
					return -ENOMEM;
				opts->threads_spec = THREAD_SPEC__USER;
				break;
			}
			if (!strncasecmp(str, thread_spec_tags[s], strlen(thread_spec_tags[s]))) {
				opts->threads_spec = s;
				break;
			}
		}
	}

	if (opts->threads_spec == THREAD_SPEC__USER)
		pr_debug("threads_spec: %s\n", opts->threads_user_spec);
	else
		pr_debug("threads_spec: %s\n", thread_spec_tags[opts->threads_spec]);

	return 0;
}

static int parse_output_max_size(const struct option *opt,
				 const char *str, int unset)
{
	unsigned long *s = (unsigned long *)opt->value;
	static struct parse_tag tags_size[] = {
		{ .tag  = 'B', .mult = 1       },
		{ .tag  = 'K', .mult = 1 << 10 },
		{ .tag  = 'M', .mult = 1 << 20 },
		{ .tag  = 'G', .mult = 1 << 30 },
		{ .tag  = 0 },
	};
	unsigned long val;

	if (unset) {
		*s = 0;
		return 0;
	}

	val = parse_tag_value(str, tags_size);
	if (val != (unsigned long) -1) {
		*s = val;
		return 0;
	}

	return -1;
}

static int record__parse_mmap_pages(const struct option *opt,
				    const char *str,
				    int unset __maybe_unused)
{
	struct record_opts *opts = opt->value;
	char *s, *p;
	unsigned int mmap_pages;
	int ret;

	if (!str)
		return -EINVAL;

	s = strdup(str);
	if (!s)
		return -ENOMEM;

	p = strchr(s, ',');
	if (p)
		*p = '\0';

	if (*s) {
		ret = __evlist__parse_mmap_pages(&mmap_pages, s);
		if (ret)
			goto out_free;
		opts->mmap_pages = mmap_pages;
	}

	if (!p) {
		ret = 0;
		goto out_free;
	}

	ret = __evlist__parse_mmap_pages(&mmap_pages, p + 1);
	if (ret)
		goto out_free;

	opts->auxtrace_mmap_pages = mmap_pages;

out_free:
	free(s);
	return ret;
}

void __weak arch__add_leaf_frame_record_opts(struct record_opts *opts __maybe_unused)
{
}

static int parse_control_option(const struct option *opt,
				const char *str,
				int unset __maybe_unused)
{
	struct record_opts *opts = opt->value;

	return evlist__parse_control(str, &opts->ctl_fd, &opts->ctl_fd_ack, &opts->ctl_fd_close);
}

static void switch_output_size_warn(struct record *rec)
{
	u64 wakeup_size = evlist__mmap_size(rec->opts.mmap_pages);
	struct switch_output *s = &rec->switch_output;

	wakeup_size /= 2;

	if (s->size < wakeup_size) {
		char buf[100];

		unit_number__scnprintf(buf, sizeof(buf), wakeup_size);
		pr_warning("WARNING: switch-output data size lower than "
			   "wakeup kernel buffer size (%s) "
			   "expect bigger perf.data sizes\n", buf);
	}
}

static int switch_output_setup(struct record *rec)
{
	struct switch_output *s = &rec->switch_output;
	static struct parse_tag tags_size[] = {
		{ .tag  = 'B', .mult = 1       },
		{ .tag  = 'K', .mult = 1 << 10 },
		{ .tag  = 'M', .mult = 1 << 20 },
		{ .tag  = 'G', .mult = 1 << 30 },
		{ .tag  = 0 },
	};
	static struct parse_tag tags_time[] = {
		{ .tag  = 's', .mult = 1        },
		{ .tag  = 'm', .mult = 60       },
		{ .tag  = 'h', .mult = 60*60    },
		{ .tag  = 'd', .mult = 60*60*24 },
		{ .tag  = 0 },
	};
	unsigned long val;

	/*
	 * If we're using --switch-output-events, then we imply its 
	 * --switch-output=signal, as we'll send a SIGUSR2 from the side band
	 *  thread to its parent.
	 */
	if (rec->switch_output_event_set) {
		if (record__threads_enabled(rec)) {
			pr_warning("WARNING: --switch-output-event option is not available in parallel streaming mode.\n");
			return 0;
		}
		goto do_signal;
	}

	if (!s->set)
		return 0;

	if (record__threads_enabled(rec)) {
		pr_warning("WARNING: --switch-output option is not available in parallel streaming mode.\n");
		return 0;
	}

	if (!strcmp(s->str, "signal")) {
do_signal:
		s->signal = true;
		pr_debug("switch-output with SIGUSR2 signal\n");
		goto enabled;
	}

	val = parse_tag_value(s->str, tags_size);
	if (val != (unsigned long) -1) {
		s->size = val;
		pr_debug("switch-output with %s size threshold\n", s->str);
		goto enabled;
	}

	val = parse_tag_value(s->str, tags_time);
	if (val != (unsigned long) -1) {
		s->time = val;
		pr_debug("switch-output with %s time threshold (%lu seconds)\n",
			 s->str, s->time);
		goto enabled;
	}

	return -1;

enabled:
	rec->timestamp_filename = true;
	s->enabled              = true;

	if (s->size && !rec->opts.no_buffering)
		switch_output_size_warn(rec);

	return 0;
}

static const char * const __record_usage[] = {
	"perf record [<options>] [<command>]",
	"perf record [<options>] -- <command> [<options>]",
	NULL
};
const char * const *record_usage = __record_usage;

static int build_id__process_mmap(struct perf_tool *tool, union perf_event *event,
				  struct perf_sample *sample, struct machine *machine)
{
	/*
	 * We already have the kernel maps, put in place via perf_session__create_kernel_maps()
	 * no need to add them twice.
	 */
	if (!(event->header.misc & PERF_RECORD_MISC_USER))
		return 0;
	return perf_event__process_mmap(tool, event, sample, machine);
}

static int build_id__process_mmap2(struct perf_tool *tool, union perf_event *event,
				   struct perf_sample *sample, struct machine *machine)
{
	/*
	 * We already have the kernel maps, put in place via perf_session__create_kernel_maps()
	 * no need to add them twice.
	 */
	if (!(event->header.misc & PERF_RECORD_MISC_USER))
		return 0;

	return perf_event__process_mmap2(tool, event, sample, machine);
}

static int process_timestamp_boundary(struct perf_tool *tool,
				      union perf_event *event __maybe_unused,
				      struct perf_sample *sample,
				      struct machine *machine __maybe_unused)
{
	struct record *rec = container_of(tool, struct record, tool);

	set_timestamp_boundary(rec, sample->time);
	return 0;
}

static int parse_record_synth_option(const struct option *opt,
				     const char *str,
				     int unset __maybe_unused)
{
	struct record_opts *opts = opt->value;
	char *p = strdup(str);

	if (p == NULL)
		return -1;

	opts->synth = parse_synth_opt(p);
	free(p);

	if (opts->synth < 0) {
		pr_err("Invalid synth option: %s\n", str);
		return -1;
	}
	return 0;
}

/*
 * XXX Ideally would be local to cmd_record() and passed to a record__new
 * because we need to have access to it in record__exit, that is called
 * after cmd_record() exits, but since record_options need to be accessible to
 * builtin-script, leave it here.
 *
 * At least we don't ouch it in all the other functions here directly.
 *
 * Just say no to tons of global variables, sigh.
 */
static struct record record = {
	.opts = {
		.sample_time	     = true,
		.mmap_pages	     = UINT_MAX,
		.user_freq	     = UINT_MAX,
		.user_interval	     = ULLONG_MAX,
		.freq		     = 4000,
		.target		     = {
			.uses_mmap   = true,
			.default_per_cpu = true,
		},
		.mmap_flush          = MMAP_FLUSH_DEFAULT,
		.nr_threads_synthesize = 1,
		.ctl_fd              = -1,
		.ctl_fd_ack          = -1,
		.synth               = PERF_SYNTH_ALL,
	},
	.tool = {
		.sample		= process_sample_event,
		.fork		= perf_event__process_fork,
		.exit		= perf_event__process_exit,
		.comm		= perf_event__process_comm,
		.namespaces	= perf_event__process_namespaces,
		.mmap		= build_id__process_mmap,
		.mmap2		= build_id__process_mmap2,
		.itrace_start	= process_timestamp_boundary,
		.aux		= process_timestamp_boundary,
		.ordered_events	= true,
	},
};

const char record_callchain_help[] = CALLCHAIN_RECORD_HELP
	"\n\t\t\t\tDefault: fp";

static bool dry_run;

/*
 * XXX Will stay a global variable till we fix builtin-script.c to stop messing
 * with it and switch to use the library functions in perf_evlist that came
 * from builtin-record.c, i.e. use record_opts,
 * evlist__prepare_workload, etc instead of fork+exec'in 'perf record',
 * using pipes, etc.
 */
static struct option __record_options[] = {
	OPT_CALLBACK('e', "event", &record.evlist, "event",
		     "event selector. use 'perf list' to list available events",
		     parse_events_option),
	OPT_CALLBACK(0, "filter", &record.evlist, "filter",
		     "event filter", parse_filter),
	OPT_CALLBACK_NOOPT(0, "exclude-perf", &record.evlist,
			   NULL, "don't record events from perf itself",
			   exclude_perf),
	OPT_STRING('p', "pid", &record.opts.target.pid, "pid",
		    "record events on existing process id"),
	OPT_STRING('t', "tid", &record.opts.target.tid, "tid",
		    "record events on existing thread id"),
	OPT_INTEGER('r', "realtime", &record.realtime_prio,
		    "collect data with this RT SCHED_FIFO priority"),
	OPT_BOOLEAN(0, "no-buffering", &record.opts.no_buffering,
		    "collect data without buffering"),
	OPT_BOOLEAN('R', "raw-samples", &record.opts.raw_samples,
		    "collect raw sample records from all opened counters"),
	OPT_BOOLEAN('a', "all-cpus", &record.opts.target.system_wide,
			    "system-wide collection from all CPUs"),
	OPT_STRING('C', "cpu", &record.opts.target.cpu_list, "cpu",
		    "list of cpus to monitor"),
	OPT_U64('c', "count", &record.opts.user_interval, "event period to sample"),
	OPT_STRING('o', "output", &record.data.path, "file",
		    "output file name"),
	OPT_BOOLEAN_SET('i', "no-inherit", &record.opts.no_inherit,
			&record.opts.no_inherit_set,
			"child tasks do not inherit counters"),
	OPT_BOOLEAN(0, "tail-synthesize", &record.opts.tail_synthesize,
		    "synthesize non-sample events at the end of output"),
	OPT_BOOLEAN(0, "overwrite", &record.opts.overwrite, "use overwrite mode"),
	OPT_BOOLEAN(0, "no-bpf-event", &record.opts.no_bpf_event, "do not record bpf events"),
	OPT_BOOLEAN(0, "strict-freq", &record.opts.strict_freq,
		    "Fail if the specified frequency can't be used"),
	OPT_CALLBACK('F', "freq", &record.opts, "freq or 'max'",
		     "profile at this frequency",
		      record__parse_freq),
	OPT_CALLBACK('m', "mmap-pages", &record.opts, "pages[,pages]",
		     "number of mmap data pages and AUX area tracing mmap pages",
		     record__parse_mmap_pages),
	OPT_CALLBACK(0, "mmap-flush", &record.opts, "number",
		     "Minimal number of bytes that is extracted from mmap data pages (default: 1)",
		     record__mmap_flush_parse),
	OPT_BOOLEAN(0, "group", &record.opts.group,
		    "put the counters into a counter group"),
	OPT_CALLBACK_NOOPT('g', NULL, &callchain_param,
			   NULL, "enables call-graph recording" ,
			   &record_callchain_opt),
	OPT_CALLBACK(0, "call-graph", &record.opts,
		     "record_mode[,record_size]", record_callchain_help,
		     &record_parse_callchain_opt),
	OPT_INCR('v', "verbose", &verbose,
		    "be more verbose (show counter open errors, etc)"),
	OPT_BOOLEAN('q', "quiet", &quiet, "don't print any message"),
	OPT_BOOLEAN('s', "stat", &record.opts.inherit_stat,
		    "per thread counts"),
	OPT_BOOLEAN('d', "data", &record.opts.sample_address, "Record the sample addresses"),
	OPT_BOOLEAN(0, "phys-data", &record.opts.sample_phys_addr,
		    "Record the sample physical addresses"),
	OPT_BOOLEAN(0, "data-page-size", &record.opts.sample_data_page_size,
		    "Record the sampled data address data page size"),
	OPT_BOOLEAN(0, "code-page-size", &record.opts.sample_code_page_size,
		    "Record the sampled code address (ip) page size"),
	OPT_BOOLEAN(0, "sample-cpu", &record.opts.sample_cpu, "Record the sample cpu"),
	OPT_BOOLEAN(0, "sample-identifier", &record.opts.sample_identifier,
		    "Record the sample identifier"),
	OPT_BOOLEAN_SET('T', "timestamp", &record.opts.sample_time,
			&record.opts.sample_time_set,
			"Record the sample timestamps"),
	OPT_BOOLEAN_SET('P', "period", &record.opts.period, &record.opts.period_set,
			"Record the sample period"),
	OPT_BOOLEAN('n', "no-samples", &record.opts.no_samples,
		    "don't sample"),
	OPT_BOOLEAN_SET('N', "no-buildid-cache", &record.no_buildid_cache,
			&record.no_buildid_cache_set,
			"do not update the buildid cache"),
	OPT_BOOLEAN_SET('B', "no-buildid", &record.no_buildid,
			&record.no_buildid_set,
			"do not collect buildids in perf.data"),
	OPT_CALLBACK('G', "cgroup", &record.evlist, "name",
		     "monitor event in cgroup name only",
		     parse_cgroups),
	OPT_INTEGER('D', "delay", &record.opts.initial_delay,
		  "ms to wait before starting measurement after program start (-1: start with events disabled)"),
	OPT_BOOLEAN(0, "kcore", &record.opts.kcore, "copy /proc/kcore"),
	OPT_STRING('u', "uid", &record.opts.target.uid_str, "user",
		   "user to profile"),

	OPT_CALLBACK_NOOPT('b', "branch-any", &record.opts.branch_stack,
		     "branch any", "sample any taken branches",
		     parse_branch_stack),

	OPT_CALLBACK('j', "branch-filter", &record.opts.branch_stack,
		     "branch filter mask", "branch stack filter modes",
		     parse_branch_stack),
	OPT_BOOLEAN('W', "weight", &record.opts.sample_weight,
		    "sample by weight (on special events only)"),
	OPT_BOOLEAN(0, "transaction", &record.opts.sample_transaction,
		    "sample transaction flags (special events only)"),
	OPT_BOOLEAN(0, "per-thread", &record.opts.target.per_thread,
		    "use per-thread mmaps"),
	OPT_CALLBACK_OPTARG('I', "intr-regs", &record.opts.sample_intr_regs, NULL, "any register",
		    "sample selected machine registers on interrupt,"
		    " use '-I?' to list register names", parse_intr_regs),
	OPT_CALLBACK_OPTARG(0, "user-regs", &record.opts.sample_user_regs, NULL, "any register",
		    "sample selected machine registers on interrupt,"
		    " use '--user-regs=?' to list register names", parse_user_regs),
	OPT_BOOLEAN(0, "running-time", &record.opts.running_time,
		    "Record running/enabled time of read (:S) events"),
	OPT_CALLBACK('k', "clockid", &record.opts,
	"clockid", "clockid to use for events, see clock_gettime()",
	parse_clockid),
	OPT_STRING_OPTARG('S', "snapshot", &record.opts.auxtrace_snapshot_opts,
			  "opts", "AUX area tracing Snapshot Mode", ""),
	OPT_STRING_OPTARG(0, "aux-sample", &record.opts.auxtrace_sample_opts,
			  "opts", "sample AUX area", ""),
	OPT_UINTEGER(0, "proc-map-timeout", &proc_map_timeout,
			"per thread proc mmap processing timeout in ms"),
	OPT_BOOLEAN(0, "namespaces", &record.opts.record_namespaces,
		    "Record namespaces events"),
	OPT_BOOLEAN(0, "all-cgroups", &record.opts.record_cgroup,
		    "Record cgroup events"),
	OPT_BOOLEAN_SET(0, "switch-events", &record.opts.record_switch_events,
			&record.opts.record_switch_events_set,
			"Record context switch events"),
	OPT_BOOLEAN_FLAG(0, "all-kernel", &record.opts.all_kernel,
			 "Configure all used events to run in kernel space.",
			 PARSE_OPT_EXCLUSIVE),
	OPT_BOOLEAN_FLAG(0, "all-user", &record.opts.all_user,
			 "Configure all used events to run in user space.",
			 PARSE_OPT_EXCLUSIVE),
	OPT_BOOLEAN(0, "kernel-callchains", &record.opts.kernel_callchains,
		    "collect kernel callchains"),
	OPT_BOOLEAN(0, "user-callchains", &record.opts.user_callchains,
		    "collect user callchains"),
	OPT_STRING(0, "clang-path", &llvm_param.clang_path, "clang path",
		   "clang binary to use for compiling BPF scriptlets"),
	OPT_STRING(0, "clang-opt", &llvm_param.clang_opt, "clang options",
		   "options passed to clang when compiling BPF scriptlets"),
	OPT_STRING(0, "vmlinux", &symbol_conf.vmlinux_name,
		   "file", "vmlinux pathname"),
	OPT_BOOLEAN(0, "buildid-all", &record.buildid_all,
		    "Record build-id of all DSOs regardless of hits"),
	OPT_BOOLEAN(0, "buildid-mmap", &record.buildid_mmap,
		    "Record build-id in map events"),
	OPT_BOOLEAN(0, "timestamp-filename", &record.timestamp_filename,
		    "append timestamp to output filename"),
	OPT_BOOLEAN(0, "timestamp-boundary", &record.timestamp_boundary,
		    "Record timestamp boundary (time of first/last samples)"),
	OPT_STRING_OPTARG_SET(0, "switch-output", &record.switch_output.str,
			  &record.switch_output.set, "signal or size[BKMG] or time[smhd]",
			  "Switch output when receiving SIGUSR2 (signal) or cross a size or time threshold",
			  "signal"),
	OPT_CALLBACK_SET(0, "switch-output-event", &record.sb_evlist, &record.switch_output_event_set, "switch output event",
			 "switch output event selector. use 'perf list' to list available events",
			 parse_events_option_new_evlist),
	OPT_INTEGER(0, "switch-max-files", &record.switch_output.num_files,
		   "Limit number of switch output generated files"),
	OPT_BOOLEAN(0, "dry-run", &dry_run,
		    "Parse options then exit"),
#ifdef HAVE_AIO_SUPPORT
	OPT_CALLBACK_OPTARG(0, "aio", &record.opts,
		     &nr_cblocks_default, "n", "Use <n> control blocks in asynchronous trace writing mode (default: 1, max: 4)",
		     record__aio_parse),
#endif
	OPT_CALLBACK(0, "affinity", &record.opts, "node|cpu",
		     "Set affinity mask of trace reading thread to NUMA node cpu mask or cpu of processed mmap buffer",
		     record__parse_affinity),
#ifdef HAVE_ZSTD_SUPPORT
	OPT_CALLBACK_OPTARG('z', "compression-level", &record.opts, &comp_level_default, "n",
			    "Compress records using specified level (default: 1 - fastest compression, 22 - greatest compression)",
			    record__parse_comp_level),
#endif
	OPT_CALLBACK(0, "max-size", &record.output_max_size,
		     "size", "Limit the maximum size of the output file", parse_output_max_size),
	OPT_UINTEGER(0, "num-thread-synthesize",
		     &record.opts.nr_threads_synthesize,
		     "number of threads to run for event synthesis"),
#ifdef HAVE_LIBPFM
	OPT_CALLBACK(0, "pfm-events", &record.evlist, "event",
		"libpfm4 event selector. use 'perf list' to list available events",
		parse_libpfm_events_option),
#endif
	OPT_CALLBACK(0, "control", &record.opts, "fd:ctl-fd[,ack-fd] or fifo:ctl-fifo[,ack-fifo]",
		     "Listen on ctl-fd descriptor for command to control measurement ('enable': enable events, 'disable': disable events,\n"
		     "\t\t\t  'snapshot': AUX area tracing snapshot).\n"
		     "\t\t\t  Optionally send control command completion ('ack\\n') to ack-fd descriptor.\n"
		     "\t\t\t  Alternatively, ctl-fifo / ack-fifo will be opened and used as ctl-fd / ack-fd.",
		      parse_control_option),
	OPT_CALLBACK(0, "synth", &record.opts, "no|all|task|mmap|cgroup",
		     "Fine-tune event synthesis: default=all", parse_record_synth_option),
	OPT_STRING_OPTARG_SET(0, "debuginfod", &record.debuginfod.urls,
			  &record.debuginfod.set, "debuginfod urls",
			  "Enable debuginfod data retrieval from DEBUGINFOD_URLS or specified urls",
			  "system"),
	OPT_CALLBACK_OPTARG(0, "threads", &record.opts, NULL, "spec",
			    "write collected trace data into several data files using parallel threads",
			    record__parse_threads),
	OPT_BOOLEAN(0, "off-cpu", &record.off_cpu, "Enable off-cpu analysis"),
	OPT_END()
};

struct option *record_options = __record_options;

static int record__mmap_cpu_mask_init(struct mmap_cpu_mask *mask, struct perf_cpu_map *cpus)
{
	struct perf_cpu cpu;
	int idx;

	if (cpu_map__is_dummy(cpus))
		return 0;

	perf_cpu_map__for_each_cpu(cpu, idx, cpus) {
		if (cpu.cpu == -1)
			continue;
		/* Return ENODEV is input cpu is greater than max cpu */
		if ((unsigned long)cpu.cpu > mask->nbits)
			return -ENODEV;
		set_bit(cpu.cpu, mask->bits);
	}

<<<<<<< HEAD
	perf_cpu_map__for_each_cpu(cpu, idx, cpus)
		set_bit(cpu.cpu, mask->bits);
=======
	return 0;
>>>>>>> 7365df19
}

static int record__mmap_cpu_mask_init_spec(struct mmap_cpu_mask *mask, const char *mask_spec)
{
	struct perf_cpu_map *cpus;

	cpus = perf_cpu_map__new(mask_spec);
	if (!cpus)
		return -ENOMEM;

	bitmap_zero(mask->bits, mask->nbits);
	if (record__mmap_cpu_mask_init(mask, cpus))
		return -ENODEV;

	perf_cpu_map__put(cpus);

	return 0;
}

static void record__free_thread_masks(struct record *rec, int nr_threads)
{
	int t;

	if (rec->thread_masks)
		for (t = 0; t < nr_threads; t++)
			record__thread_mask_free(&rec->thread_masks[t]);

	zfree(&rec->thread_masks);
}

static int record__alloc_thread_masks(struct record *rec, int nr_threads, int nr_bits)
{
	int t, ret;

	rec->thread_masks = zalloc(nr_threads * sizeof(*(rec->thread_masks)));
	if (!rec->thread_masks) {
		pr_err("Failed to allocate thread masks\n");
		return -ENOMEM;
	}

	for (t = 0; t < nr_threads; t++) {
		ret = record__thread_mask_alloc(&rec->thread_masks[t], nr_bits);
		if (ret) {
			pr_err("Failed to allocate thread masks[%d]\n", t);
			goto out_free;
		}
	}

	return 0;

out_free:
	record__free_thread_masks(rec, nr_threads);

	return ret;
}

static int record__init_thread_cpu_masks(struct record *rec, struct perf_cpu_map *cpus)
{
	int t, ret, nr_cpus = perf_cpu_map__nr(cpus);

	ret = record__alloc_thread_masks(rec, nr_cpus, cpu__max_cpu().cpu);
	if (ret)
		return ret;

	rec->nr_threads = nr_cpus;
	pr_debug("nr_threads: %d\n", rec->nr_threads);

	for (t = 0; t < rec->nr_threads; t++) {
		set_bit(perf_cpu_map__cpu(cpus, t).cpu, rec->thread_masks[t].maps.bits);
		set_bit(perf_cpu_map__cpu(cpus, t).cpu, rec->thread_masks[t].affinity.bits);
		if (verbose) {
			pr_debug("thread_masks[%d]: ", t);
			mmap_cpu_mask__scnprintf(&rec->thread_masks[t].maps, "maps");
			pr_debug("thread_masks[%d]: ", t);
			mmap_cpu_mask__scnprintf(&rec->thread_masks[t].affinity, "affinity");
		}
	}

	return 0;
}

static int record__init_thread_masks_spec(struct record *rec, struct perf_cpu_map *cpus,
					  const char **maps_spec, const char **affinity_spec,
					  u32 nr_spec)
{
	u32 s;
	int ret = 0, t = 0;
	struct mmap_cpu_mask cpus_mask;
	struct thread_mask thread_mask, full_mask, *thread_masks;

	ret = record__mmap_cpu_mask_alloc(&cpus_mask, cpu__max_cpu().cpu);
	if (ret) {
		pr_err("Failed to allocate CPUs mask\n");
		return ret;
	}

	ret = record__mmap_cpu_mask_init(&cpus_mask, cpus);
	if (ret) {
		pr_err("Failed to init cpu mask\n");
		goto out_free_cpu_mask;
	}

	ret = record__thread_mask_alloc(&full_mask, cpu__max_cpu().cpu);
	if (ret) {
		pr_err("Failed to allocate full mask\n");
		goto out_free_cpu_mask;
	}

	ret = record__thread_mask_alloc(&thread_mask, cpu__max_cpu().cpu);
	if (ret) {
		pr_err("Failed to allocate thread mask\n");
		goto out_free_full_and_cpu_masks;
	}

	for (s = 0; s < nr_spec; s++) {
		ret = record__mmap_cpu_mask_init_spec(&thread_mask.maps, maps_spec[s]);
		if (ret) {
			pr_err("Failed to initialize maps thread mask\n");
			goto out_free;
		}
		ret = record__mmap_cpu_mask_init_spec(&thread_mask.affinity, affinity_spec[s]);
		if (ret) {
			pr_err("Failed to initialize affinity thread mask\n");
			goto out_free;
		}

		/* ignore invalid CPUs but do not allow empty masks */
		if (!bitmap_and(thread_mask.maps.bits, thread_mask.maps.bits,
				cpus_mask.bits, thread_mask.maps.nbits)) {
			pr_err("Empty maps mask: %s\n", maps_spec[s]);
			ret = -EINVAL;
			goto out_free;
		}
		if (!bitmap_and(thread_mask.affinity.bits, thread_mask.affinity.bits,
				cpus_mask.bits, thread_mask.affinity.nbits)) {
			pr_err("Empty affinity mask: %s\n", affinity_spec[s]);
			ret = -EINVAL;
			goto out_free;
		}

		/* do not allow intersection with other masks (full_mask) */
		if (bitmap_intersects(thread_mask.maps.bits, full_mask.maps.bits,
				      thread_mask.maps.nbits)) {
			pr_err("Intersecting maps mask: %s\n", maps_spec[s]);
			ret = -EINVAL;
			goto out_free;
		}
		if (bitmap_intersects(thread_mask.affinity.bits, full_mask.affinity.bits,
				      thread_mask.affinity.nbits)) {
			pr_err("Intersecting affinity mask: %s\n", affinity_spec[s]);
			ret = -EINVAL;
			goto out_free;
		}

		bitmap_or(full_mask.maps.bits, full_mask.maps.bits,
			  thread_mask.maps.bits, full_mask.maps.nbits);
		bitmap_or(full_mask.affinity.bits, full_mask.affinity.bits,
			  thread_mask.affinity.bits, full_mask.maps.nbits);

		thread_masks = realloc(rec->thread_masks, (t + 1) * sizeof(struct thread_mask));
		if (!thread_masks) {
			pr_err("Failed to reallocate thread masks\n");
			ret = -ENOMEM;
			goto out_free;
		}
		rec->thread_masks = thread_masks;
		rec->thread_masks[t] = thread_mask;
		if (verbose) {
			pr_debug("thread_masks[%d]: ", t);
			mmap_cpu_mask__scnprintf(&rec->thread_masks[t].maps, "maps");
			pr_debug("thread_masks[%d]: ", t);
			mmap_cpu_mask__scnprintf(&rec->thread_masks[t].affinity, "affinity");
		}
		t++;
		ret = record__thread_mask_alloc(&thread_mask, cpu__max_cpu().cpu);
		if (ret) {
			pr_err("Failed to allocate thread mask\n");
			goto out_free_full_and_cpu_masks;
		}
	}
	rec->nr_threads = t;
	pr_debug("nr_threads: %d\n", rec->nr_threads);
	if (!rec->nr_threads)
		ret = -EINVAL;

out_free:
	record__thread_mask_free(&thread_mask);
out_free_full_and_cpu_masks:
	record__thread_mask_free(&full_mask);
out_free_cpu_mask:
	record__mmap_cpu_mask_free(&cpus_mask);

	return ret;
}

static int record__init_thread_core_masks(struct record *rec, struct perf_cpu_map *cpus)
{
	int ret;
	struct cpu_topology *topo;

	topo = cpu_topology__new();
	if (!topo) {
		pr_err("Failed to allocate CPU topology\n");
		return -ENOMEM;
	}

	ret = record__init_thread_masks_spec(rec, cpus, topo->core_cpus_list,
					     topo->core_cpus_list, topo->core_cpus_lists);
	cpu_topology__delete(topo);

	return ret;
}

static int record__init_thread_package_masks(struct record *rec, struct perf_cpu_map *cpus)
{
	int ret;
	struct cpu_topology *topo;

	topo = cpu_topology__new();
	if (!topo) {
		pr_err("Failed to allocate CPU topology\n");
		return -ENOMEM;
	}

	ret = record__init_thread_masks_spec(rec, cpus, topo->package_cpus_list,
					     topo->package_cpus_list, topo->package_cpus_lists);
	cpu_topology__delete(topo);

	return ret;
}

static int record__init_thread_numa_masks(struct record *rec, struct perf_cpu_map *cpus)
{
	u32 s;
	int ret;
	const char **spec;
	struct numa_topology *topo;

	topo = numa_topology__new();
	if (!topo) {
		pr_err("Failed to allocate NUMA topology\n");
		return -ENOMEM;
	}

	spec = zalloc(topo->nr * sizeof(char *));
	if (!spec) {
		pr_err("Failed to allocate NUMA spec\n");
		ret = -ENOMEM;
		goto out_delete_topo;
	}
	for (s = 0; s < topo->nr; s++)
		spec[s] = topo->nodes[s].cpus;

	ret = record__init_thread_masks_spec(rec, cpus, spec, spec, topo->nr);

	zfree(&spec);

out_delete_topo:
	numa_topology__delete(topo);

	return ret;
}

static int record__init_thread_user_masks(struct record *rec, struct perf_cpu_map *cpus)
{
	int t, ret;
	u32 s, nr_spec = 0;
	char **maps_spec = NULL, **affinity_spec = NULL, **tmp_spec;
	char *user_spec, *spec, *spec_ptr, *mask, *mask_ptr, *dup_mask = NULL;

	for (t = 0, user_spec = (char *)rec->opts.threads_user_spec; ; t++, user_spec = NULL) {
		spec = strtok_r(user_spec, ":", &spec_ptr);
		if (spec == NULL)
			break;
		pr_debug2("threads_spec[%d]: %s\n", t, spec);
		mask = strtok_r(spec, "/", &mask_ptr);
		if (mask == NULL)
			break;
		pr_debug2("  maps mask: %s\n", mask);
		tmp_spec = realloc(maps_spec, (nr_spec + 1) * sizeof(char *));
		if (!tmp_spec) {
			pr_err("Failed to reallocate maps spec\n");
			ret = -ENOMEM;
			goto out_free;
		}
		maps_spec = tmp_spec;
		maps_spec[nr_spec] = dup_mask = strdup(mask);
		if (!maps_spec[nr_spec]) {
			pr_err("Failed to allocate maps spec[%d]\n", nr_spec);
			ret = -ENOMEM;
			goto out_free;
		}
		mask = strtok_r(NULL, "/", &mask_ptr);
		if (mask == NULL) {
			pr_err("Invalid thread maps or affinity specs\n");
			ret = -EINVAL;
			goto out_free;
		}
		pr_debug2("  affinity mask: %s\n", mask);
		tmp_spec = realloc(affinity_spec, (nr_spec + 1) * sizeof(char *));
		if (!tmp_spec) {
			pr_err("Failed to reallocate affinity spec\n");
			ret = -ENOMEM;
			goto out_free;
		}
		affinity_spec = tmp_spec;
		affinity_spec[nr_spec] = strdup(mask);
		if (!affinity_spec[nr_spec]) {
			pr_err("Failed to allocate affinity spec[%d]\n", nr_spec);
			ret = -ENOMEM;
			goto out_free;
		}
		dup_mask = NULL;
		nr_spec++;
	}

	ret = record__init_thread_masks_spec(rec, cpus, (const char **)maps_spec,
					     (const char **)affinity_spec, nr_spec);

out_free:
	free(dup_mask);
	for (s = 0; s < nr_spec; s++) {
		if (maps_spec)
			free(maps_spec[s]);
		if (affinity_spec)
			free(affinity_spec[s]);
	}
	free(affinity_spec);
	free(maps_spec);

	return ret;
}

static int record__init_thread_default_masks(struct record *rec, struct perf_cpu_map *cpus)
{
	int ret;

	ret = record__alloc_thread_masks(rec, 1, cpu__max_cpu().cpu);
	if (ret)
		return ret;

	if (record__mmap_cpu_mask_init(&rec->thread_masks->maps, cpus))
		return -ENODEV;

	rec->nr_threads = 1;

	return 0;
}

static int record__init_thread_masks(struct record *rec)
{
	int ret = 0;
	struct perf_cpu_map *cpus = rec->evlist->core.all_cpus;

	if (!record__threads_enabled(rec))
		return record__init_thread_default_masks(rec, cpus);

	if (evlist__per_thread(rec->evlist)) {
		pr_err("--per-thread option is mutually exclusive to parallel streaming mode.\n");
		return -EINVAL;
	}

	switch (rec->opts.threads_spec) {
	case THREAD_SPEC__CPU:
		ret = record__init_thread_cpu_masks(rec, cpus);
		break;
	case THREAD_SPEC__CORE:
		ret = record__init_thread_core_masks(rec, cpus);
		break;
	case THREAD_SPEC__PACKAGE:
		ret = record__init_thread_package_masks(rec, cpus);
		break;
	case THREAD_SPEC__NUMA:
		ret = record__init_thread_numa_masks(rec, cpus);
		break;
	case THREAD_SPEC__USER:
		ret = record__init_thread_user_masks(rec, cpus);
		break;
	default:
		break;
	}

	return ret;
}

int cmd_record(int argc, const char **argv)
{
	int err;
	struct record *rec = &record;
	char errbuf[BUFSIZ];

	setlocale(LC_ALL, "");

#ifndef HAVE_LIBBPF_SUPPORT
# define set_nobuild(s, l, c) set_option_nobuild(record_options, s, l, "NO_LIBBPF=1", c)
	set_nobuild('\0', "clang-path", true);
	set_nobuild('\0', "clang-opt", true);
# undef set_nobuild
#endif

#ifndef HAVE_BPF_PROLOGUE
# if !defined (HAVE_DWARF_SUPPORT)
#  define REASON  "NO_DWARF=1"
# elif !defined (HAVE_LIBBPF_SUPPORT)
#  define REASON  "NO_LIBBPF=1"
# else
#  define REASON  "this architecture doesn't support BPF prologue"
# endif
# define set_nobuild(s, l, c) set_option_nobuild(record_options, s, l, REASON, c)
	set_nobuild('\0', "vmlinux", true);
# undef set_nobuild
# undef REASON
#endif

#ifndef HAVE_BPF_SKEL
# define set_nobuild(s, l, m, c) set_option_nobuild(record_options, s, l, m, c)
	set_nobuild('\0', "off-cpu", "no BUILD_BPF_SKEL=1", true);
# undef set_nobuild
#endif

	rec->opts.affinity = PERF_AFFINITY_SYS;

	rec->evlist = evlist__new();
	if (rec->evlist == NULL)
		return -ENOMEM;

	err = perf_config(perf_record_config, rec);
	if (err)
		return err;

	argc = parse_options(argc, argv, record_options, record_usage,
			    PARSE_OPT_STOP_AT_NON_OPTION);
	if (quiet)
		perf_quiet_option();

	err = symbol__validate_sym_arguments();
	if (err)
		return err;

	perf_debuginfod_setup(&record.debuginfod);

	/* Make system wide (-a) the default target. */
	if (!argc && target__none(&rec->opts.target))
		rec->opts.target.system_wide = true;

	if (nr_cgroups && !rec->opts.target.system_wide) {
		usage_with_options_msg(record_usage, record_options,
			"cgroup monitoring only available in system-wide mode");

	}

	if (rec->buildid_mmap) {
		if (!perf_can_record_build_id()) {
			pr_err("Failed: no support to record build id in mmap events, update your kernel.\n");
			err = -EINVAL;
			goto out_opts;
		}
		pr_debug("Enabling build id in mmap2 events.\n");
		/* Enable mmap build id synthesizing. */
		symbol_conf.buildid_mmap2 = true;
		/* Enable perf_event_attr::build_id bit. */
		rec->opts.build_id = true;
		/* Disable build id cache. */
		rec->no_buildid = true;
	}

	if (rec->opts.record_cgroup && !perf_can_record_cgroup()) {
		pr_err("Kernel has no cgroup sampling support.\n");
		err = -EINVAL;
		goto out_opts;
	}

	if (rec->opts.kcore)
		rec->opts.text_poke = true;

	if (rec->opts.kcore || record__threads_enabled(rec))
		rec->data.is_dir = true;

	if (record__threads_enabled(rec)) {
		if (rec->opts.affinity != PERF_AFFINITY_SYS) {
			pr_err("--affinity option is mutually exclusive to parallel streaming mode.\n");
			goto out_opts;
		}
		if (record__aio_enabled(rec)) {
			pr_err("Asynchronous streaming mode (--aio) is mutually exclusive to parallel streaming mode.\n");
			goto out_opts;
		}
	}

	if (rec->opts.comp_level != 0) {
		pr_debug("Compression enabled, disabling build id collection at the end of the session.\n");
		rec->no_buildid = true;
	}

	if (rec->opts.record_switch_events &&
	    !perf_can_record_switch_events()) {
		ui__error("kernel does not support recording context switch events\n");
		parse_options_usage(record_usage, record_options, "switch-events", 0);
		err = -EINVAL;
		goto out_opts;
	}

	if (switch_output_setup(rec)) {
		parse_options_usage(record_usage, record_options, "switch-output", 0);
		err = -EINVAL;
		goto out_opts;
	}

	if (rec->switch_output.time) {
		signal(SIGALRM, alarm_sig_handler);
		alarm(rec->switch_output.time);
	}

	if (rec->switch_output.num_files) {
		rec->switch_output.filenames = calloc(sizeof(char *),
						      rec->switch_output.num_files);
		if (!rec->switch_output.filenames) {
			err = -EINVAL;
			goto out_opts;
		}
	}

	if (rec->timestamp_filename && record__threads_enabled(rec)) {
		rec->timestamp_filename = false;
		pr_warning("WARNING: --timestamp-filename option is not available in parallel streaming mode.\n");
	}

	/*
	 * Allow aliases to facilitate the lookup of symbols for address
	 * filters. Refer to auxtrace_parse_filters().
	 */
	symbol_conf.allow_aliases = true;

	symbol__init(NULL);

	err = record__auxtrace_init(rec);
	if (err)
		goto out;

	if (dry_run)
		goto out;

	err = bpf__setup_stdout(rec->evlist);
	if (err) {
		bpf__strerror_setup_stdout(rec->evlist, err, errbuf, sizeof(errbuf));
		pr_err("ERROR: Setup BPF stdout failed: %s\n",
			 errbuf);
		goto out;
	}

	err = -ENOMEM;

	if (rec->no_buildid_cache || rec->no_buildid) {
		disable_buildid_cache();
	} else if (rec->switch_output.enabled) {
		/*
		 * In 'perf record --switch-output', disable buildid
		 * generation by default to reduce data file switching
		 * overhead. Still generate buildid if they are required
		 * explicitly using
		 *
		 *  perf record --switch-output --no-no-buildid \
		 *              --no-no-buildid-cache
		 *
		 * Following code equals to:
		 *
		 * if ((rec->no_buildid || !rec->no_buildid_set) &&
		 *     (rec->no_buildid_cache || !rec->no_buildid_cache_set))
		 *         disable_buildid_cache();
		 */
		bool disable = true;

		if (rec->no_buildid_set && !rec->no_buildid)
			disable = false;
		if (rec->no_buildid_cache_set && !rec->no_buildid_cache)
			disable = false;
		if (disable) {
			rec->no_buildid = true;
			rec->no_buildid_cache = true;
			disable_buildid_cache();
		}
	}

	if (record.opts.overwrite)
		record.opts.tail_synthesize = true;

	if (rec->evlist->core.nr_entries == 0) {
		if (perf_pmu__has_hybrid()) {
			err = evlist__add_default_hybrid(rec->evlist,
							 !record.opts.no_samples);
		} else {
			err = __evlist__add_default(rec->evlist,
						    !record.opts.no_samples);
		}

		if (err < 0) {
			pr_err("Not enough memory for event selector list\n");
			goto out;
		}
	}

	if (rec->opts.target.tid && !rec->opts.no_inherit_set)
		rec->opts.no_inherit = true;

	err = target__validate(&rec->opts.target);
	if (err) {
		target__strerror(&rec->opts.target, err, errbuf, BUFSIZ);
		ui__warning("%s\n", errbuf);
	}

	err = target__parse_uid(&rec->opts.target);
	if (err) {
		int saved_errno = errno;

		target__strerror(&rec->opts.target, err, errbuf, BUFSIZ);
		ui__error("%s", errbuf);

		err = -saved_errno;
		goto out;
	}

	/* Enable ignoring missing threads when -u/-p option is defined. */
	rec->opts.ignore_missing_thread = rec->opts.target.uid != UINT_MAX || rec->opts.target.pid;

	if (evlist__fix_hybrid_cpus(rec->evlist, rec->opts.target.cpu_list)) {
		pr_err("failed to use cpu list %s\n",
		       rec->opts.target.cpu_list);
		goto out;
	}

	rec->opts.target.hybrid = perf_pmu__has_hybrid();

	if (callchain_param.enabled && callchain_param.record_mode == CALLCHAIN_FP)
		arch__add_leaf_frame_record_opts(&rec->opts);

	err = -ENOMEM;
	if (evlist__create_maps(rec->evlist, &rec->opts.target) < 0) {
		if (rec->opts.target.pid != NULL) {
			pr_err("Couldn't create thread/CPU maps: %s\n",
				errno == ENOENT ? "No such process" : str_error_r(errno, errbuf, sizeof(errbuf)));
			goto out;
		}
		else
			usage_with_options(record_usage, record_options);
	}

	err = auxtrace_record__options(rec->itr, rec->evlist, &rec->opts);
	if (err)
		goto out;

	/*
	 * We take all buildids when the file contains
	 * AUX area tracing data because we do not decode the
	 * trace because it would take too long.
	 */
	if (rec->opts.full_auxtrace)
		rec->buildid_all = true;

	if (rec->opts.text_poke) {
		err = record__config_text_poke(rec->evlist);
		if (err) {
			pr_err("record__config_text_poke failed, error %d\n", err);
			goto out;
		}
	}

	if (rec->off_cpu) {
		err = record__config_off_cpu(rec);
		if (err) {
			pr_err("record__config_off_cpu failed, error %d\n", err);
			goto out;
		}
	}

	if (record_opts__config(&rec->opts)) {
		err = -EINVAL;
		goto out;
	}

	err = record__init_thread_masks(rec);
	if (err) {
		pr_err("Failed to initialize parallel data streaming masks\n");
		goto out;
	}

	if (rec->opts.nr_cblocks > nr_cblocks_max)
		rec->opts.nr_cblocks = nr_cblocks_max;
	pr_debug("nr_cblocks: %d\n", rec->opts.nr_cblocks);

	pr_debug("affinity: %s\n", affinity_tags[rec->opts.affinity]);
	pr_debug("mmap flush: %d\n", rec->opts.mmap_flush);

	if (rec->opts.comp_level > comp_level_max)
		rec->opts.comp_level = comp_level_max;
	pr_debug("comp level: %d\n", rec->opts.comp_level);

	err = __cmd_record(&record, argc, argv);
out:
	evlist__delete(rec->evlist);
	symbol__exit();
	auxtrace_record__free(rec->itr);
out_opts:
	record__free_thread_masks(rec, rec->nr_threads);
	rec->nr_threads = 0;
	evlist__close_control(rec->opts.ctl_fd, rec->opts.ctl_fd_ack, &rec->opts.ctl_fd_close);
	return err;
}

static void snapshot_sig_handler(int sig __maybe_unused)
{
	struct record *rec = &record;

	hit_auxtrace_snapshot_trigger(rec);

	if (switch_output_signal(rec))
		trigger_hit(&switch_output_trigger);
}

static void alarm_sig_handler(int sig __maybe_unused)
{
	struct record *rec = &record;

	if (switch_output_time(rec))
		trigger_hit(&switch_output_trigger);
}<|MERGE_RESOLUTION|>--- conflicted
+++ resolved
@@ -3379,12 +3379,7 @@
 		set_bit(cpu.cpu, mask->bits);
 	}
 
-<<<<<<< HEAD
-	perf_cpu_map__for_each_cpu(cpu, idx, cpus)
-		set_bit(cpu.cpu, mask->bits);
-=======
 	return 0;
->>>>>>> 7365df19
 }
 
 static int record__mmap_cpu_mask_init_spec(struct mmap_cpu_mask *mask, const char *mask_spec)
