--- conflicted
+++ resolved
@@ -327,7 +327,6 @@
 	spin_lock(&net->unx.table.locks[sk->sk_hash]);
 	__unix_remove_socket(sk);
 	spin_unlock(&net->unx.table.locks[sk->sk_hash]);
-<<<<<<< HEAD
 }
 
 static void unix_insert_unbound_socket(struct net *net, struct sock *sk)
@@ -346,26 +345,6 @@
 
 static void unix_remove_bsd_socket(struct sock *sk)
 {
-=======
-}
-
-static void unix_insert_unbound_socket(struct net *net, struct sock *sk)
-{
-	spin_lock(&net->unx.table.locks[sk->sk_hash]);
-	__unix_insert_socket(net, sk);
-	spin_unlock(&net->unx.table.locks[sk->sk_hash]);
-}
-
-static void unix_insert_bsd_socket(struct sock *sk)
-{
-	spin_lock(&bsd_socket_locks[sk->sk_hash]);
-	sk_add_bind_node(sk, &bsd_socket_buckets[sk->sk_hash]);
-	spin_unlock(&bsd_socket_locks[sk->sk_hash]);
-}
-
-static void unix_remove_bsd_socket(struct sock *sk)
-{
->>>>>>> 7365df19
 	if (!hlist_unhashed(&sk->sk_bind_node)) {
 		spin_lock(&bsd_socket_locks[sk->sk_hash]);
 		__sk_del_bind_node(sk);
@@ -590,15 +569,6 @@
 
 	skb_queue_purge(&sk->sk_receive_queue);
 
-<<<<<<< HEAD
-#if IS_ENABLED(CONFIG_AF_UNIX_OOB)
-	if (u->oob_skb) {
-		kfree_skb(u->oob_skb);
-		u->oob_skb = NULL;
-	}
-#endif
-=======
->>>>>>> 7365df19
 	DEBUG_NET_WARN_ON_ONCE(refcount_read(&sk->sk_wmem_alloc));
 	DEBUG_NET_WARN_ON_ONCE(!sk_unhashed(sk));
 	DEBUG_NET_WARN_ON_ONCE(sk->sk_socket);
@@ -2567,34 +2537,6 @@
 
 static int unix_read_skb(struct sock *sk, skb_read_actor_t recv_actor)
 {
-<<<<<<< HEAD
-	int copied = 0;
-
-	while (1) {
-		struct unix_sock *u = unix_sk(sk);
-		struct sk_buff *skb;
-		int used, err;
-
-		mutex_lock(&u->iolock);
-		skb = skb_recv_datagram(sk, MSG_DONTWAIT, &err);
-		mutex_unlock(&u->iolock);
-		if (!skb)
-			return err;
-
-		used = recv_actor(sk, skb);
-		if (used <= 0) {
-			if (!copied)
-				copied = used;
-			kfree_skb(skb);
-			break;
-		} else if (used <= skb->len) {
-			copied += used;
-		}
-
-		kfree_skb(skb);
-		break;
-	}
-=======
 	struct unix_sock *u = unix_sk(sk);
 	struct sk_buff *skb;
 	int err, copied;
@@ -2607,7 +2549,6 @@
 
 	copied = recv_actor(sk, skb);
 	kfree_skb(skb);
->>>>>>> 7365df19
 
 	return copied;
 }
@@ -3355,13 +3296,8 @@
 	sk = sk_next(sk);
 	if (sk)
 		return sk;
-<<<<<<< HEAD
-
-
-=======
-
-
->>>>>>> 7365df19
+
+
 	spin_unlock(&seq_file_net(seq)->unx.table.locks[bucket]);
 
 	*pos = set_bucket_offset(++bucket, 1);
