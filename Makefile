VERSION = 4
PATCHLEVEL = 10
SUBLEVEL = 0
<<<<<<< HEAD
EXTRAVERSION = -rc4
NAME = Roaring Lionus
=======
EXTRAVERSION = -rc5
NAME = Anniversary Edition
>>>>>>> 7b6b4631

# *DOCUMENTATION*
# To see a list of typical targets execute "make help"
# More info can be located in ./README
# Comments in this file are targeted only to the developer, do not
# expect to learn how to build the kernel reading this file.

# o Do not use make's built-in rules and variables
#   (this increases performance and avoids hard-to-debug behaviour);
# o Look for make include files relative to root of kernel src
MAKEFLAGS += -rR --include-dir=$(CURDIR)

# Avoid funny character set dependencies
unexport LC_ALL
LC_COLLATE=C
LC_NUMERIC=C
export LC_COLLATE LC_NUMERIC

# Avoid interference with shell env settings
unexport GREP_OPTIONS

# We are using a recursive build, so we need to do a little thinking
# to get the ordering right.
#
# Most importantly: sub-Makefiles should only ever modify files in
# their own directory. If in some directory we have a dependency on
# a file in another dir (which doesn't happen often, but it's often
# unavoidable when linking the built-in.o targets which finally
# turn into vmlinux), we will call a sub make in that other dir, and
# after that we are sure that everything which is in that other dir
# is now up to date.
#
# The only cases where we need to modify files which have global
# effects are thus separated out and done before the recursive
# descending is started. They are now explicitly listed as the
# prepare rule.

# Beautify output
# ---------------------------------------------------------------------------
#
# Normally, we echo the whole command before executing it. By making
# that echo $($(quiet)$(cmd)), we now have the possibility to set
# $(quiet) to choose other forms of output instead, e.g.
#
#         quiet_cmd_cc_o_c = Compiling $(RELDIR)/$@
#         cmd_cc_o_c       = $(CC) $(c_flags) -c -o $@ $<
#
# If $(quiet) is empty, the whole command will be printed.
# If it is set to "quiet_", only the short version will be printed.
# If it is set to "silent_", nothing will be printed at all, since
# the variable $(silent_cmd_cc_o_c) doesn't exist.
#
# A simple variant is to prefix commands with $(Q) - that's useful
# for commands that shall be hidden in non-verbose mode.
#
#	$(Q)ln $@ :<
#
# If KBUILD_VERBOSE equals 0 then the above command will be hidden.
# If KBUILD_VERBOSE equals 1 then the above command is displayed.
#
# To put more focus on warnings, be less verbose as default
# Use 'make V=1' to see the full commands

ifeq ("$(origin V)", "command line")
  KBUILD_VERBOSE = $(V)
endif
ifndef KBUILD_VERBOSE
  KBUILD_VERBOSE = 0
endif

ifeq ($(KBUILD_VERBOSE),1)
  quiet =
  Q =
else
  quiet=quiet_
  Q = @
endif

# If the user is running make -s (silent mode), suppress echoing of
# commands

ifneq ($(filter 4.%,$(MAKE_VERSION)),)	# make-4
ifneq ($(filter %s ,$(firstword x$(MAKEFLAGS))),)
  quiet=silent_
endif
else					# make-3.8x
ifneq ($(filter s% -s%,$(MAKEFLAGS)),)
  quiet=silent_
endif
endif

export quiet Q KBUILD_VERBOSE

# kbuild supports saving output files in a separate directory.
# To locate output files in a separate directory two syntaxes are supported.
# In both cases the working directory must be the root of the kernel src.
# 1) O=
# Use "make O=dir/to/store/output/files/"
#
# 2) Set KBUILD_OUTPUT
# Set the environment variable KBUILD_OUTPUT to point to the directory
# where the output files shall be placed.
# export KBUILD_OUTPUT=dir/to/store/output/files/
# make
#
# The O= assignment takes precedence over the KBUILD_OUTPUT environment
# variable.

# KBUILD_SRC is set on invocation of make in OBJ directory
# KBUILD_SRC is not intended to be used by the regular user (for now)
ifeq ($(KBUILD_SRC),)

# OK, Make called in directory where kernel src resides
# Do we want to locate output files in a separate directory?
ifeq ("$(origin O)", "command line")
  KBUILD_OUTPUT := $(O)
endif

# That's our default target when none is given on the command line
PHONY := _all
_all:

# Cancel implicit rules on top Makefile
$(CURDIR)/Makefile Makefile: ;

ifneq ($(words $(subst :, ,$(CURDIR))), 1)
  $(error main directory cannot contain spaces nor colons)
endif

ifneq ($(KBUILD_OUTPUT),)
# Invoke a second make in the output directory, passing relevant variables
# check that the output directory actually exists
saved-output := $(KBUILD_OUTPUT)
KBUILD_OUTPUT := $(shell mkdir -p $(KBUILD_OUTPUT) && cd $(KBUILD_OUTPUT) \
								&& /bin/pwd)
$(if $(KBUILD_OUTPUT),, \
     $(error failed to create output directory "$(saved-output)"))

PHONY += $(MAKECMDGOALS) sub-make

$(filter-out _all sub-make $(CURDIR)/Makefile, $(MAKECMDGOALS)) _all: sub-make
	@:

sub-make:
	$(Q)$(MAKE) -C $(KBUILD_OUTPUT) KBUILD_SRC=$(CURDIR) \
	-f $(CURDIR)/Makefile $(filter-out _all sub-make,$(MAKECMDGOALS))

# Leave processing to above invocation of make
skip-makefile := 1
endif # ifneq ($(KBUILD_OUTPUT),)
endif # ifeq ($(KBUILD_SRC),)

# We process the rest of the Makefile if this is the final invocation of make
ifeq ($(skip-makefile),)

# Do not print "Entering directory ...",
# but we want to display it when entering to the output directory
# so that IDEs/editors are able to understand relative filenames.
MAKEFLAGS += --no-print-directory

# Call a source code checker (by default, "sparse") as part of the
# C compilation.
#
# Use 'make C=1' to enable checking of only re-compiled files.
# Use 'make C=2' to enable checking of *all* source files, regardless
# of whether they are re-compiled or not.
#
# See the file "Documentation/sparse.txt" for more details, including
# where to get the "sparse" utility.

ifeq ("$(origin C)", "command line")
  KBUILD_CHECKSRC = $(C)
endif
ifndef KBUILD_CHECKSRC
  KBUILD_CHECKSRC = 0
endif

# Use make M=dir to specify directory of external module to build
# Old syntax make ... SUBDIRS=$PWD is still supported
# Setting the environment variable KBUILD_EXTMOD take precedence
ifdef SUBDIRS
  KBUILD_EXTMOD ?= $(SUBDIRS)
endif

ifeq ("$(origin M)", "command line")
  KBUILD_EXTMOD := $(M)
endif

# If building an external module we do not care about the all: rule
# but instead _all depend on modules
PHONY += all
ifeq ($(KBUILD_EXTMOD),)
_all: all
else
_all: modules
endif

ifeq ($(KBUILD_SRC),)
        # building in the source tree
        srctree := .
else
        ifeq ($(KBUILD_SRC)/,$(dir $(CURDIR)))
                # building in a subdirectory of the source tree
                srctree := ..
        else
                srctree := $(KBUILD_SRC)
        endif
endif
objtree		:= .
src		:= $(srctree)
obj		:= $(objtree)

VPATH		:= $(srctree)$(if $(KBUILD_EXTMOD),:$(KBUILD_EXTMOD))

export srctree objtree VPATH

# SUBARCH tells the usermode build what the underlying arch is.  That is set
# first, and if a usermode build is happening, the "ARCH=um" on the command
# line overrides the setting of ARCH below.  If a native build is happening,
# then ARCH is assigned, getting whatever value it gets normally, and
# SUBARCH is subsequently ignored.

SUBARCH := $(shell uname -m | sed -e s/i.86/x86/ -e s/x86_64/x86/ \
				  -e s/sun4u/sparc64/ \
				  -e s/arm.*/arm/ -e s/sa110/arm/ \
				  -e s/s390x/s390/ -e s/parisc64/parisc/ \
				  -e s/ppc.*/powerpc/ -e s/mips.*/mips/ \
				  -e s/sh[234].*/sh/ -e s/aarch64.*/arm64/ )

# Cross compiling and selecting different set of gcc/bin-utils
# ---------------------------------------------------------------------------
#
# When performing cross compilation for other architectures ARCH shall be set
# to the target architecture. (See arch/* for the possibilities).
# ARCH can be set during invocation of make:
# make ARCH=ia64
# Another way is to have ARCH set in the environment.
# The default ARCH is the host where make is executed.

# CROSS_COMPILE specify the prefix used for all executables used
# during compilation. Only gcc and related bin-utils executables
# are prefixed with $(CROSS_COMPILE).
# CROSS_COMPILE can be set on the command line
# make CROSS_COMPILE=ia64-linux-
# Alternatively CROSS_COMPILE can be set in the environment.
# A third alternative is to store a setting in .config so that plain
# "make" in the configured kernel build directory always uses that.
# Default value for CROSS_COMPILE is not to prefix executables
# Note: Some architectures assign CROSS_COMPILE in their arch/*/Makefile
ARCH		?= $(SUBARCH)
CROSS_COMPILE	?= $(CONFIG_CROSS_COMPILE:"%"=%)

# Architecture as present in compile.h
UTS_MACHINE 	:= $(ARCH)
SRCARCH 	:= $(ARCH)

# Additional ARCH settings for x86
ifeq ($(ARCH),i386)
        SRCARCH := x86
endif
ifeq ($(ARCH),x86_64)
        SRCARCH := x86
endif

# Additional ARCH settings for sparc
ifeq ($(ARCH),sparc32)
       SRCARCH := sparc
endif
ifeq ($(ARCH),sparc64)
       SRCARCH := sparc
endif

# Additional ARCH settings for sh
ifeq ($(ARCH),sh64)
       SRCARCH := sh
endif

# Additional ARCH settings for tile
ifeq ($(ARCH),tilepro)
       SRCARCH := tile
endif
ifeq ($(ARCH),tilegx)
       SRCARCH := tile
endif

# Where to locate arch specific headers
hdr-arch  := $(SRCARCH)

KCONFIG_CONFIG	?= .config
export KCONFIG_CONFIG

# SHELL used by kbuild
CONFIG_SHELL := $(shell if [ -x "$$BASH" ]; then echo $$BASH; \
	  else if [ -x /bin/bash ]; then echo /bin/bash; \
	  else echo sh; fi ; fi)

HOSTCC       = gcc
HOSTCXX      = g++
HOSTCFLAGS   = -Wall -Wmissing-prototypes -Wstrict-prototypes -O2 -fomit-frame-pointer -std=gnu89
HOSTCXXFLAGS = -O2

ifeq ($(shell $(HOSTCC) -v 2>&1 | grep -c "clang version"), 1)
HOSTCFLAGS  += -Wno-unused-value -Wno-unused-parameter \
		-Wno-missing-field-initializers -fno-delete-null-pointer-checks
endif

# Decide whether to build built-in, modular, or both.
# Normally, just do built-in.

KBUILD_MODULES :=
KBUILD_BUILTIN := 1

# If we have only "make modules", don't compile built-in objects.
# When we're building modules with modversions, we need to consider
# the built-in objects during the descend as well, in order to
# make sure the checksums are up to date before we record them.

ifeq ($(MAKECMDGOALS),modules)
  KBUILD_BUILTIN := $(if $(CONFIG_MODVERSIONS),1)
endif

# If we have "make <whatever> modules", compile modules
# in addition to whatever we do anyway.
# Just "make" or "make all" shall build modules as well

ifneq ($(filter all _all modules,$(MAKECMDGOALS)),)
  KBUILD_MODULES := 1
endif

ifeq ($(MAKECMDGOALS),)
  KBUILD_MODULES := 1
endif

export KBUILD_MODULES KBUILD_BUILTIN
export KBUILD_CHECKSRC KBUILD_SRC KBUILD_EXTMOD

# We need some generic definitions (do not try to remake the file).
scripts/Kbuild.include: ;
include scripts/Kbuild.include

# Make variables (CC, etc...)
AS		= $(CROSS_COMPILE)as
LD		= $(CROSS_COMPILE)ld
CC		= $(CROSS_COMPILE)gcc
CPP		= $(CC) -E
AR		= $(CROSS_COMPILE)ar
NM		= $(CROSS_COMPILE)nm
STRIP		= $(CROSS_COMPILE)strip
OBJCOPY		= $(CROSS_COMPILE)objcopy
OBJDUMP		= $(CROSS_COMPILE)objdump
AWK		= awk
GENKSYMS	= scripts/genksyms/genksyms
INSTALLKERNEL  := installkernel
DEPMOD		= /sbin/depmod
PERL		= perl
PYTHON		= python
CHECK		= sparse

CHECKFLAGS     := -D__linux__ -Dlinux -D__STDC__ -Dunix -D__unix__ \
		  -Wbitwise -Wno-return-void $(CF)
NOSTDINC_FLAGS  =
CFLAGS_MODULE   =
AFLAGS_MODULE   =
LDFLAGS_MODULE  =
CFLAGS_KERNEL	=
AFLAGS_KERNEL	=
LDFLAGS_vmlinux =
CFLAGS_GCOV	= -fprofile-arcs -ftest-coverage -fno-tree-loop-im -Wno-maybe-uninitialized
CFLAGS_KCOV	:= $(call cc-option,-fsanitize-coverage=trace-pc,)


# Use USERINCLUDE when you must reference the UAPI directories only.
USERINCLUDE    := \
		-I$(srctree)/arch/$(hdr-arch)/include/uapi \
		-I$(objtree)/arch/$(hdr-arch)/include/generated/uapi \
		-I$(srctree)/include/uapi \
		-I$(objtree)/include/generated/uapi \
                -include $(srctree)/include/linux/kconfig.h

# Use LINUXINCLUDE when you must reference the include/ directory.
# Needed to be compatible with the O= option
LINUXINCLUDE    := \
		-I$(srctree)/arch/$(hdr-arch)/include \
		-I$(objtree)/arch/$(hdr-arch)/include/generated/uapi \
		-I$(objtree)/arch/$(hdr-arch)/include/generated \
		$(if $(KBUILD_SRC), -I$(srctree)/include) \
		-I$(objtree)/include

LINUXINCLUDE	+= $(filter-out $(LINUXINCLUDE),$(USERINCLUDE))

KBUILD_CPPFLAGS := -D__KERNEL__

KBUILD_CFLAGS   := -Wall -Wundef -Wstrict-prototypes -Wno-trigraphs \
		   -fno-strict-aliasing -fno-common \
		   -Werror-implicit-function-declaration \
		   -Wno-format-security \
		   -std=gnu89 $(call cc-option,-fno-PIE)


KBUILD_AFLAGS_KERNEL :=
KBUILD_CFLAGS_KERNEL :=
KBUILD_AFLAGS   := -D__ASSEMBLY__ $(call cc-option,-fno-PIE)
KBUILD_AFLAGS_MODULE  := -DMODULE
KBUILD_CFLAGS_MODULE  := -DMODULE
KBUILD_LDFLAGS_MODULE := -T $(srctree)/scripts/module-common.lds

# Read KERNELRELEASE from include/config/kernel.release (if it exists)
KERNELRELEASE = $(shell cat include/config/kernel.release 2> /dev/null)
KERNELVERSION = $(VERSION)$(if $(PATCHLEVEL),.$(PATCHLEVEL)$(if $(SUBLEVEL),.$(SUBLEVEL)))$(EXTRAVERSION)

export VERSION PATCHLEVEL SUBLEVEL KERNELRELEASE KERNELVERSION
export ARCH SRCARCH CONFIG_SHELL HOSTCC HOSTCFLAGS CROSS_COMPILE AS LD CC
export CPP AR NM STRIP OBJCOPY OBJDUMP
export MAKE AWK GENKSYMS INSTALLKERNEL PERL PYTHON UTS_MACHINE
export HOSTCXX HOSTCXXFLAGS LDFLAGS_MODULE CHECK CHECKFLAGS

export KBUILD_CPPFLAGS NOSTDINC_FLAGS LINUXINCLUDE OBJCOPYFLAGS LDFLAGS
export KBUILD_CFLAGS CFLAGS_KERNEL CFLAGS_MODULE CFLAGS_GCOV CFLAGS_KCOV CFLAGS_KASAN CFLAGS_UBSAN
export KBUILD_AFLAGS AFLAGS_KERNEL AFLAGS_MODULE
export KBUILD_AFLAGS_MODULE KBUILD_CFLAGS_MODULE KBUILD_LDFLAGS_MODULE
export KBUILD_AFLAGS_KERNEL KBUILD_CFLAGS_KERNEL
export KBUILD_ARFLAGS

# When compiling out-of-tree modules, put MODVERDIR in the module
# tree rather than in the kernel tree. The kernel tree might
# even be read-only.
export MODVERDIR := $(if $(KBUILD_EXTMOD),$(firstword $(KBUILD_EXTMOD))/).tmp_versions

# Files to ignore in find ... statements

export RCS_FIND_IGNORE := \( -name SCCS -o -name BitKeeper -o -name .svn -o    \
			  -name CVS -o -name .pc -o -name .hg -o -name .git \) \
			  -prune -o
export RCS_TAR_IGNORE := --exclude SCCS --exclude BitKeeper --exclude .svn \
			 --exclude CVS --exclude .pc --exclude .hg --exclude .git

# ===========================================================================
# Rules shared between *config targets and build targets

# Basic helpers built in scripts/
PHONY += scripts_basic
scripts_basic:
	$(Q)$(MAKE) $(build)=scripts/basic
	$(Q)rm -f .tmp_quiet_recordmcount

# To avoid any implicit rule to kick in, define an empty command.
scripts/basic/%: scripts_basic ;

PHONY += outputmakefile
# outputmakefile generates a Makefile in the output directory, if using a
# separate output directory. This allows convenient use of make in the
# output directory.
outputmakefile:
ifneq ($(KBUILD_SRC),)
	$(Q)ln -fsn $(srctree) source
	$(Q)$(CONFIG_SHELL) $(srctree)/scripts/mkmakefile \
	    $(srctree) $(objtree) $(VERSION) $(PATCHLEVEL)
endif

# Support for using generic headers in asm-generic
PHONY += asm-generic
asm-generic:
	$(Q)$(MAKE) -f $(srctree)/scripts/Makefile.asm-generic \
	            src=asm obj=arch/$(SRCARCH)/include/generated/asm
	$(Q)$(MAKE) -f $(srctree)/scripts/Makefile.asm-generic \
	            src=uapi/asm obj=arch/$(SRCARCH)/include/generated/uapi/asm

# To make sure we do not include .config for any of the *config targets
# catch them early, and hand them over to scripts/kconfig/Makefile
# It is allowed to specify more targets when calling make, including
# mixing *config targets and build targets.
# For example 'make oldconfig all'.
# Detect when mixed targets is specified, and make a second invocation
# of make so .config is not included in this case either (for *config).

version_h := include/generated/uapi/linux/version.h
old_version_h := include/linux/version.h

no-dot-config-targets := clean mrproper distclean \
			 cscope gtags TAGS tags help% %docs check% coccicheck \
			 $(version_h) headers_% archheaders archscripts \
			 kernelversion %src-pkg

config-targets := 0
mixed-targets  := 0
dot-config     := 1

ifneq ($(filter $(no-dot-config-targets), $(MAKECMDGOALS)),)
	ifeq ($(filter-out $(no-dot-config-targets), $(MAKECMDGOALS)),)
		dot-config := 0
	endif
endif

ifeq ($(KBUILD_EXTMOD),)
        ifneq ($(filter config %config,$(MAKECMDGOALS)),)
                config-targets := 1
                ifneq ($(words $(MAKECMDGOALS)),1)
                        mixed-targets := 1
                endif
        endif
endif
# install and module_install need also be processed one by one
ifneq ($(filter install,$(MAKECMDGOALS)),)
        ifneq ($(filter modules_install,$(MAKECMDGOALS)),)
	        mixed-targets := 1
        endif
endif

ifeq ($(mixed-targets),1)
# ===========================================================================
# We're called with mixed targets (*config and build targets).
# Handle them one by one.

PHONY += $(MAKECMDGOALS) __build_one_by_one

$(filter-out __build_one_by_one, $(MAKECMDGOALS)): __build_one_by_one
	@:

__build_one_by_one:
	$(Q)set -e; \
	for i in $(MAKECMDGOALS); do \
		$(MAKE) -f $(srctree)/Makefile $$i; \
	done

else
ifeq ($(config-targets),1)
# ===========================================================================
# *config targets only - make sure prerequisites are updated, and descend
# in scripts/kconfig to make the *config target

# Read arch specific Makefile to set KBUILD_DEFCONFIG as needed.
# KBUILD_DEFCONFIG may point out an alternative default configuration
# used for 'make defconfig'
include arch/$(SRCARCH)/Makefile
export KBUILD_DEFCONFIG KBUILD_KCONFIG

config: scripts_basic outputmakefile FORCE
	$(Q)$(MAKE) $(build)=scripts/kconfig $@

%config: scripts_basic outputmakefile FORCE
	$(Q)$(MAKE) $(build)=scripts/kconfig $@

else
# ===========================================================================
# Build targets only - this includes vmlinux, arch specific targets, clean
# targets and others. In general all targets except *config targets.

ifeq ($(KBUILD_EXTMOD),)
# Additional helpers built in scripts/
# Carefully list dependencies so we do not try to build scripts twice
# in parallel
PHONY += scripts
scripts: scripts_basic include/config/auto.conf include/config/tristate.conf \
	 asm-generic gcc-plugins
	$(Q)$(MAKE) $(build)=$(@)

# Objects we will link into vmlinux / subdirs we need to visit
init-y		:= init/
drivers-y	:= drivers/ sound/ firmware/
net-y		:= net/
libs-y		:= lib/
core-y		:= usr/
virt-y		:= virt/
endif # KBUILD_EXTMOD

ifeq ($(dot-config),1)
# Read in config
-include include/config/auto.conf

ifeq ($(KBUILD_EXTMOD),)
# Read in dependencies to all Kconfig* files, make sure to run
# oldconfig if changes are detected.
-include include/config/auto.conf.cmd

# To avoid any implicit rule to kick in, define an empty command
$(KCONFIG_CONFIG) include/config/auto.conf.cmd: ;

# If .config is newer than include/config/auto.conf, someone tinkered
# with it and forgot to run make oldconfig.
# if auto.conf.cmd is missing then we are probably in a cleaned tree so
# we execute the config step to be sure to catch updated Kconfig files
include/config/%.conf: $(KCONFIG_CONFIG) include/config/auto.conf.cmd
	$(Q)$(MAKE) -f $(srctree)/Makefile silentoldconfig
else
# external modules needs include/generated/autoconf.h and include/config/auto.conf
# but do not care if they are up-to-date. Use auto.conf to trigger the test
PHONY += include/config/auto.conf

include/config/auto.conf:
	$(Q)test -e include/generated/autoconf.h -a -e $@ || (		\
	echo >&2;							\
	echo >&2 "  ERROR: Kernel configuration is invalid.";		\
	echo >&2 "         include/generated/autoconf.h or $@ are missing.";\
	echo >&2 "         Run 'make oldconfig && make prepare' on kernel src to fix it.";	\
	echo >&2 ;							\
	/bin/false)

endif # KBUILD_EXTMOD

else
# Dummy target needed, because used as prerequisite
include/config/auto.conf: ;
endif # $(dot-config)

# For the kernel to actually contain only the needed exported symbols,
# we have to build modules as well to determine what those symbols are.
# (this can be evaluated only once include/config/auto.conf has been included)
ifdef CONFIG_TRIM_UNUSED_KSYMS
  KBUILD_MODULES := 1
endif

# The all: target is the default when no target is given on the
# command line.
# This allow a user to issue only 'make' to build a kernel including modules
# Defaults to vmlinux, but the arch makefile usually adds further targets
all: vmlinux

# The arch Makefile can set ARCH_{CPP,A,C}FLAGS to override the default
# values of the respective KBUILD_* variables
ARCH_CPPFLAGS :=
ARCH_AFLAGS :=
ARCH_CFLAGS :=
include arch/$(SRCARCH)/Makefile

KBUILD_CFLAGS	+= $(call cc-option,-fno-delete-null-pointer-checks,)
KBUILD_CFLAGS	+= $(call cc-disable-warning,frame-address,)

ifdef CONFIG_LD_DEAD_CODE_DATA_ELIMINATION
KBUILD_CFLAGS	+= $(call cc-option,-ffunction-sections,)
KBUILD_CFLAGS	+= $(call cc-option,-fdata-sections,)
endif

ifdef CONFIG_CC_OPTIMIZE_FOR_SIZE
KBUILD_CFLAGS	+= -Os $(call cc-disable-warning,maybe-uninitialized,)
else
ifdef CONFIG_PROFILE_ALL_BRANCHES
KBUILD_CFLAGS	+= -O2 $(call cc-disable-warning,maybe-uninitialized,)
else
KBUILD_CFLAGS   += -O2
endif
endif

KBUILD_CFLAGS += $(call cc-ifversion, -lt, 0409, \
			$(call cc-disable-warning,maybe-uninitialized,))

# Tell gcc to never replace conditional load with a non-conditional one
KBUILD_CFLAGS	+= $(call cc-option,--param=allow-store-data-races=0)

include scripts/Makefile.gcc-plugins

ifdef CONFIG_READABLE_ASM
# Disable optimizations that make assembler listings hard to read.
# reorder blocks reorders the control in the function
# ipa clone creates specialized cloned functions
# partial inlining inlines only parts of functions
KBUILD_CFLAGS += $(call cc-option,-fno-reorder-blocks,) \
                 $(call cc-option,-fno-ipa-cp-clone,) \
                 $(call cc-option,-fno-partial-inlining)
endif

ifneq ($(CONFIG_FRAME_WARN),0)
KBUILD_CFLAGS += $(call cc-option,-Wframe-larger-than=${CONFIG_FRAME_WARN})
endif

# This selects the stack protector compiler flag. Testing it is delayed
# until after .config has been reprocessed, in the prepare-compiler-check
# target.
ifdef CONFIG_CC_STACKPROTECTOR_REGULAR
  stackp-flag := -fstack-protector
  stackp-name := REGULAR
else
ifdef CONFIG_CC_STACKPROTECTOR_STRONG
  stackp-flag := -fstack-protector-strong
  stackp-name := STRONG
else
  # Force off for distro compilers that enable stack protector by default.
  stackp-flag := $(call cc-option, -fno-stack-protector)
endif
endif
# Find arch-specific stack protector compiler sanity-checking script.
ifdef CONFIG_CC_STACKPROTECTOR
  stackp-path := $(srctree)/scripts/gcc-$(SRCARCH)_$(BITS)-has-stack-protector.sh
  stackp-check := $(wildcard $(stackp-path))
endif
KBUILD_CFLAGS += $(stackp-flag)

ifeq ($(cc-name),clang)
KBUILD_CPPFLAGS += $(call cc-option,-Qunused-arguments,)
KBUILD_CPPFLAGS += $(call cc-option,-Wno-unknown-warning-option,)
KBUILD_CFLAGS += $(call cc-disable-warning, unused-variable)
KBUILD_CFLAGS += $(call cc-disable-warning, format-invalid-specifier)
KBUILD_CFLAGS += $(call cc-disable-warning, gnu)
# Quiet clang warning: comparison of unsigned expression < 0 is always false
KBUILD_CFLAGS += $(call cc-disable-warning, tautological-compare)
# CLANG uses a _MergedGlobals as optimization, but this breaks modpost, as the
# source of a reference will be _MergedGlobals and not on of the whitelisted names.
# See modpost pattern 2
KBUILD_CFLAGS += $(call cc-option, -mno-global-merge,)
KBUILD_CFLAGS += $(call cc-option, -fcatch-undefined-behavior)
else

# These warnings generated too much noise in a regular build.
# Use make W=1 to enable them (see scripts/Makefile.build)
KBUILD_CFLAGS += $(call cc-disable-warning, unused-but-set-variable)
KBUILD_CFLAGS += $(call cc-disable-warning, unused-const-variable)
endif

ifdef CONFIG_FRAME_POINTER
KBUILD_CFLAGS	+= -fno-omit-frame-pointer -fno-optimize-sibling-calls
else
# Some targets (ARM with Thumb2, for example), can't be built with frame
# pointers.  For those, we don't have FUNCTION_TRACER automatically
# select FRAME_POINTER.  However, FUNCTION_TRACER adds -pg, and this is
# incompatible with -fomit-frame-pointer with current GCC, so we don't use
# -fomit-frame-pointer with FUNCTION_TRACER.
ifndef CONFIG_FUNCTION_TRACER
KBUILD_CFLAGS	+= -fomit-frame-pointer
endif
endif

KBUILD_CFLAGS   += $(call cc-option, -fno-var-tracking-assignments)

ifdef CONFIG_DEBUG_INFO
ifdef CONFIG_DEBUG_INFO_SPLIT
KBUILD_CFLAGS   += $(call cc-option, -gsplit-dwarf, -g)
else
KBUILD_CFLAGS	+= -g
endif
KBUILD_AFLAGS	+= -Wa,-gdwarf-2
endif
ifdef CONFIG_DEBUG_INFO_DWARF4
KBUILD_CFLAGS	+= $(call cc-option, -gdwarf-4,)
endif

ifdef CONFIG_DEBUG_INFO_REDUCED
KBUILD_CFLAGS 	+= $(call cc-option, -femit-struct-debug-baseonly) \
		   $(call cc-option,-fno-var-tracking)
endif

ifdef CONFIG_FUNCTION_TRACER
ifndef CC_FLAGS_FTRACE
CC_FLAGS_FTRACE := -pg
endif
export CC_FLAGS_FTRACE
ifdef CONFIG_HAVE_FENTRY
CC_USING_FENTRY	:= $(call cc-option, -mfentry -DCC_USING_FENTRY)
endif
KBUILD_CFLAGS	+= $(CC_FLAGS_FTRACE) $(CC_USING_FENTRY)
KBUILD_AFLAGS	+= $(CC_USING_FENTRY)
ifdef CONFIG_DYNAMIC_FTRACE
	ifdef CONFIG_HAVE_C_RECORDMCOUNT
		BUILD_C_RECORDMCOUNT := y
		export BUILD_C_RECORDMCOUNT
	endif
endif
endif

# We trigger additional mismatches with less inlining
ifdef CONFIG_DEBUG_SECTION_MISMATCH
KBUILD_CFLAGS += $(call cc-option, -fno-inline-functions-called-once)
endif

# arch Makefile may override CC so keep this after arch Makefile is included
NOSTDINC_FLAGS += -nostdinc -isystem $(shell $(CC) -print-file-name=include)
CHECKFLAGS     += $(NOSTDINC_FLAGS)

# warn about C99 declaration after statement
KBUILD_CFLAGS += $(call cc-option,-Wdeclaration-after-statement,)

# disable pointer signed / unsigned warnings in gcc 4.0
KBUILD_CFLAGS += $(call cc-disable-warning, pointer-sign)

# disable invalid "can't wrap" optimizations for signed / pointers
KBUILD_CFLAGS	+= $(call cc-option,-fno-strict-overflow)

# conserve stack if available
KBUILD_CFLAGS   += $(call cc-option,-fconserve-stack)

# disallow errors like 'EXPORT_GPL(foo);' with missing header
KBUILD_CFLAGS   += $(call cc-option,-Werror=implicit-int)

# require functions to have arguments in prototypes, not empty 'int foo()'
KBUILD_CFLAGS   += $(call cc-option,-Werror=strict-prototypes)

# Prohibit date/time macros, which would make the build non-deterministic
KBUILD_CFLAGS   += $(call cc-option,-Werror=date-time)

# enforce correct pointer usage
KBUILD_CFLAGS   += $(call cc-option,-Werror=incompatible-pointer-types)

# use the deterministic mode of AR if available
KBUILD_ARFLAGS := $(call ar-option,D)

# check for 'asm goto'
ifeq ($(shell $(CONFIG_SHELL) $(srctree)/scripts/gcc-goto.sh $(CC)), y)
	KBUILD_CFLAGS += -DCC_HAVE_ASM_GOTO
	KBUILD_AFLAGS += -DCC_HAVE_ASM_GOTO
endif

include scripts/Makefile.kasan
include scripts/Makefile.extrawarn
include scripts/Makefile.ubsan

# Add any arch overrides and user supplied CPPFLAGS, AFLAGS and CFLAGS as the
# last assignments
KBUILD_CPPFLAGS += $(ARCH_CPPFLAGS) $(KCPPFLAGS)
KBUILD_AFLAGS   += $(ARCH_AFLAGS)   $(KAFLAGS)
KBUILD_CFLAGS   += $(ARCH_CFLAGS)   $(KCFLAGS)

# Use --build-id when available.
LDFLAGS_BUILD_ID = $(patsubst -Wl$(comma)%,%,\
			      $(call cc-ldoption, -Wl$(comma)--build-id,))
KBUILD_LDFLAGS_MODULE += $(LDFLAGS_BUILD_ID)
LDFLAGS_vmlinux += $(LDFLAGS_BUILD_ID)

ifdef CONFIG_LD_DEAD_CODE_DATA_ELIMINATION
LDFLAGS_vmlinux	+= $(call ld-option, --gc-sections,)
endif

ifeq ($(CONFIG_STRIP_ASM_SYMS),y)
LDFLAGS_vmlinux	+= $(call ld-option, -X,)
endif

# Default kernel image to build when no specific target is given.
# KBUILD_IMAGE may be overruled on the command line or
# set in the environment
# Also any assignments in arch/$(ARCH)/Makefile take precedence over
# this default value
export KBUILD_IMAGE ?= vmlinux

#
# INSTALL_PATH specifies where to place the updated kernel and system map
# images. Default is /boot, but you can set it to other values
export	INSTALL_PATH ?= /boot

#
# INSTALL_DTBS_PATH specifies a prefix for relocations required by build roots.
# Like INSTALL_MOD_PATH, it isn't defined in the Makefile, but can be passed as
# an argument if needed. Otherwise it defaults to the kernel install path
#
export INSTALL_DTBS_PATH ?= $(INSTALL_PATH)/dtbs/$(KERNELRELEASE)

#
# INSTALL_MOD_PATH specifies a prefix to MODLIB for module directory
# relocations required by build roots.  This is not defined in the
# makefile but the argument can be passed to make if needed.
#

MODLIB	= $(INSTALL_MOD_PATH)/lib/modules/$(KERNELRELEASE)
export MODLIB

#
# INSTALL_MOD_STRIP, if defined, will cause modules to be
# stripped after they are installed.  If INSTALL_MOD_STRIP is '1', then
# the default option --strip-debug will be used.  Otherwise,
# INSTALL_MOD_STRIP value will be used as the options to the strip command.

ifdef INSTALL_MOD_STRIP
ifeq ($(INSTALL_MOD_STRIP),1)
mod_strip_cmd = $(STRIP) --strip-debug
else
mod_strip_cmd = $(STRIP) $(INSTALL_MOD_STRIP)
endif # INSTALL_MOD_STRIP=1
else
mod_strip_cmd = true
endif # INSTALL_MOD_STRIP
export mod_strip_cmd

# CONFIG_MODULE_COMPRESS, if defined, will cause module to be compressed
# after they are installed in agreement with CONFIG_MODULE_COMPRESS_GZIP
# or CONFIG_MODULE_COMPRESS_XZ.

mod_compress_cmd = true
ifdef CONFIG_MODULE_COMPRESS
  ifdef CONFIG_MODULE_COMPRESS_GZIP
    mod_compress_cmd = gzip -n -f
  endif # CONFIG_MODULE_COMPRESS_GZIP
  ifdef CONFIG_MODULE_COMPRESS_XZ
    mod_compress_cmd = xz -f
  endif # CONFIG_MODULE_COMPRESS_XZ
endif # CONFIG_MODULE_COMPRESS
export mod_compress_cmd

# Select initial ramdisk compression format, default is gzip(1).
# This shall be used by the dracut(8) tool while creating an initramfs image.
#
INITRD_COMPRESS-y                  := gzip
INITRD_COMPRESS-$(CONFIG_RD_BZIP2) := bzip2
INITRD_COMPRESS-$(CONFIG_RD_LZMA)  := lzma
INITRD_COMPRESS-$(CONFIG_RD_XZ)    := xz
INITRD_COMPRESS-$(CONFIG_RD_LZO)   := lzo
INITRD_COMPRESS-$(CONFIG_RD_LZ4)   := lz4
# do not export INITRD_COMPRESS, since we didn't actually
# choose a sane default compression above.
# export INITRD_COMPRESS := $(INITRD_COMPRESS-y)

ifdef CONFIG_MODULE_SIG_ALL
$(eval $(call config_filename,MODULE_SIG_KEY))

mod_sign_cmd = scripts/sign-file $(CONFIG_MODULE_SIG_HASH) $(MODULE_SIG_KEY_SRCPREFIX)$(CONFIG_MODULE_SIG_KEY) certs/signing_key.x509
else
mod_sign_cmd = true
endif
export mod_sign_cmd


ifeq ($(KBUILD_EXTMOD),)
core-y		+= kernel/ certs/ mm/ fs/ ipc/ security/ crypto/ block/

vmlinux-dirs	:= $(patsubst %/,%,$(filter %/, $(init-y) $(init-m) \
		     $(core-y) $(core-m) $(drivers-y) $(drivers-m) \
		     $(net-y) $(net-m) $(libs-y) $(libs-m) $(virt-y)))

vmlinux-alldirs	:= $(sort $(vmlinux-dirs) $(patsubst %/,%,$(filter %/, \
		     $(init-) $(core-) $(drivers-) $(net-) $(libs-) $(virt-))))

init-y		:= $(patsubst %/, %/built-in.o, $(init-y))
core-y		:= $(patsubst %/, %/built-in.o, $(core-y))
drivers-y	:= $(patsubst %/, %/built-in.o, $(drivers-y))
net-y		:= $(patsubst %/, %/built-in.o, $(net-y))
libs-y1		:= $(patsubst %/, %/lib.a, $(libs-y))
libs-y2		:= $(patsubst %/, %/built-in.o, $(libs-y))
libs-y		:= $(libs-y1) $(libs-y2)
virt-y		:= $(patsubst %/, %/built-in.o, $(virt-y))

# Externally visible symbols (used by link-vmlinux.sh)
export KBUILD_VMLINUX_INIT := $(head-y) $(init-y)
export KBUILD_VMLINUX_MAIN := $(core-y) $(libs-y) $(drivers-y) $(net-y) $(virt-y)
export KBUILD_LDS          := arch/$(SRCARCH)/kernel/vmlinux.lds
export LDFLAGS_vmlinux
# used by scripts/pacmage/Makefile
export KBUILD_ALLDIRS := $(sort $(filter-out arch/%,$(vmlinux-alldirs)) arch Documentation include samples scripts tools)

vmlinux-deps := $(KBUILD_LDS) $(KBUILD_VMLINUX_INIT) $(KBUILD_VMLINUX_MAIN)

# Include targets which we want to execute sequentially if the rest of the
# kernel build went well. If CONFIG_TRIM_UNUSED_KSYMS is set, this might be
# evaluated more than once.
PHONY += vmlinux_prereq
vmlinux_prereq: $(vmlinux-deps) FORCE
ifdef CONFIG_HEADERS_CHECK
	$(Q)$(MAKE) -f $(srctree)/Makefile headers_check
endif
ifdef CONFIG_GDB_SCRIPTS
	$(Q)ln -fsn `cd $(srctree) && /bin/pwd`/scripts/gdb/vmlinux-gdb.py
endif
ifdef CONFIG_TRIM_UNUSED_KSYMS
	$(Q)$(CONFIG_SHELL) $(srctree)/scripts/adjust_autoksyms.sh \
	  "$(MAKE) -f $(srctree)/Makefile vmlinux"
endif

# standalone target for easier testing
include/generated/autoksyms.h: FORCE
	$(Q)$(CONFIG_SHELL) $(srctree)/scripts/adjust_autoksyms.sh true

ARCH_POSTLINK := $(wildcard $(srctree)/arch/$(SRCARCH)/Makefile.postlink)

# Final link of vmlinux with optional arch pass after final link
    cmd_link-vmlinux =                                                 \
	$(CONFIG_SHELL) $< $(LD) $(LDFLAGS) $(LDFLAGS_vmlinux) ;       \
	$(if $(ARCH_POSTLINK), $(MAKE) -f $(ARCH_POSTLINK) $@, true)

vmlinux: scripts/link-vmlinux.sh vmlinux_prereq $(vmlinux-deps) FORCE
	+$(call if_changed,link-vmlinux)

# Build samples along the rest of the kernel
ifdef CONFIG_SAMPLES
vmlinux-dirs += samples
endif

# The actual objects are generated when descending,
# make sure no implicit rule kicks in
$(sort $(vmlinux-deps)): $(vmlinux-dirs) ;

# Handle descending into subdirectories listed in $(vmlinux-dirs)
# Preset locale variables to speed up the build process. Limit locale
# tweaks to this spot to avoid wrong language settings when running
# make menuconfig etc.
# Error messages still appears in the original language

PHONY += $(vmlinux-dirs)
$(vmlinux-dirs): prepare scripts
	$(Q)$(MAKE) $(build)=$@

define filechk_kernel.release
	echo "$(KERNELVERSION)$$($(CONFIG_SHELL) $(srctree)/scripts/setlocalversion $(srctree))"
endef

# Store (new) KERNELRELEASE string in include/config/kernel.release
include/config/kernel.release: include/config/auto.conf FORCE
	$(call filechk,kernel.release)


# Things we need to do before we recursively start building the kernel
# or the modules are listed in "prepare".
# A multi level approach is used. prepareN is processed before prepareN-1.
# archprepare is used in arch Makefiles and when processed asm symlink,
# version.h and scripts_basic is processed / created.

# Listed in dependency order
PHONY += prepare archprepare prepare0 prepare1 prepare2 prepare3

# prepare3 is used to check if we are building in a separate output directory,
# and if so do:
# 1) Check that make has not been executed in the kernel src $(srctree)
prepare3: include/config/kernel.release
ifneq ($(KBUILD_SRC),)
	@$(kecho) '  Using $(srctree) as source for kernel'
	$(Q)if [ -f $(srctree)/.config -o -d $(srctree)/include/config ]; then \
		echo >&2 "  $(srctree) is not clean, please run 'make mrproper'"; \
		echo >&2 "  in the '$(srctree)' directory.";\
		/bin/false; \
	fi;
endif

# prepare2 creates a makefile if using a separate output directory.
# From this point forward, .config has been reprocessed, so any rules
# that need to depend on updated CONFIG_* values can be checked here.
prepare2: prepare3 prepare-compiler-check outputmakefile asm-generic

prepare1: prepare2 $(version_h) include/generated/utsrelease.h \
                   include/config/auto.conf
	$(cmd_crmodverdir)

archprepare: archheaders archscripts prepare1 scripts_basic

prepare0: archprepare gcc-plugins
	$(Q)$(MAKE) $(build)=.

# All the preparing..
prepare: prepare0 prepare-objtool

ifdef CONFIG_STACK_VALIDATION
  has_libelf := $(call try-run,\
		echo "int main() {}" | $(HOSTCC) -xc -o /dev/null -lelf -,1,0)
  ifeq ($(has_libelf),1)
    objtool_target := tools/objtool FORCE
  else
    $(warning "Cannot use CONFIG_STACK_VALIDATION, please install libelf-dev, libelf-devel or elfutils-libelf-devel")
    SKIP_STACK_VALIDATION := 1
    export SKIP_STACK_VALIDATION
  endif
endif

PHONY += prepare-objtool
prepare-objtool: $(objtool_target)

# Check for CONFIG flags that require compiler support. Abort the build
# after .config has been processed, but before the kernel build starts.
#
# For security-sensitive CONFIG options, we don't want to fallback and/or
# silently change which compiler flags will be used, since that leads to
# producing kernels with different security feature characteristics
# depending on the compiler used. (For example, "But I selected
# CC_STACKPROTECTOR_STRONG! Why did it build with _REGULAR?!")
PHONY += prepare-compiler-check
prepare-compiler-check: FORCE
# Make sure compiler supports requested stack protector flag.
ifdef stackp-name
  ifeq ($(call cc-option, $(stackp-flag)),)
	@echo Cannot use CONFIG_CC_STACKPROTECTOR_$(stackp-name): \
		  $(stackp-flag) not supported by compiler >&2 && exit 1
  endif
endif
# Make sure compiler does not have buggy stack-protector support.
ifdef stackp-check
  ifneq ($(shell $(CONFIG_SHELL) $(stackp-check) $(CC) $(KBUILD_CPPFLAGS) $(biarch)),y)
	@echo Cannot use CONFIG_CC_STACKPROTECTOR_$(stackp-name): \
                  $(stackp-flag) available but compiler is broken >&2 && exit 1
  endif
endif
	@:

# Generate some files
# ---------------------------------------------------------------------------

# KERNELRELEASE can change from a few different places, meaning version.h
# needs to be updated, so this check is forced on all builds

uts_len := 64
define filechk_utsrelease.h
	if [ `echo -n "$(KERNELRELEASE)" | wc -c ` -gt $(uts_len) ]; then \
	  echo '"$(KERNELRELEASE)" exceeds $(uts_len) characters' >&2;    \
	  exit 1;                                                         \
	fi;                                                               \
	(echo \#define UTS_RELEASE \"$(KERNELRELEASE)\";)
endef

define filechk_version.h
	(echo \#define LINUX_VERSION_CODE $(shell                         \
	expr $(VERSION) \* 65536 + 0$(PATCHLEVEL) \* 256 + 0$(SUBLEVEL)); \
	echo '#define KERNEL_VERSION(a,b,c) (((a) << 16) + ((b) << 8) + (c))';)
endef

$(version_h): $(srctree)/Makefile FORCE
	$(call filechk,version.h)
	$(Q)rm -f $(old_version_h)

include/generated/utsrelease.h: include/config/kernel.release FORCE
	$(call filechk,utsrelease.h)

PHONY += headerdep
headerdep:
	$(Q)find $(srctree)/include/ -name '*.h' | xargs --max-args 1 \
	$(srctree)/scripts/headerdep.pl -I$(srctree)/include

# ---------------------------------------------------------------------------
# Firmware install
INSTALL_FW_PATH=$(INSTALL_MOD_PATH)/lib/firmware
export INSTALL_FW_PATH

PHONY += firmware_install
firmware_install:
	@mkdir -p $(objtree)/firmware
	$(Q)$(MAKE) -f $(srctree)/scripts/Makefile.fwinst obj=firmware __fw_install

# ---------------------------------------------------------------------------
# Kernel headers

#Default location for installed headers
export INSTALL_HDR_PATH = $(objtree)/usr

# If we do an all arch process set dst to asm-$(hdr-arch)
hdr-dst = $(if $(KBUILD_HEADERS), dst=include/asm-$(hdr-arch), dst=include/asm)

PHONY += archheaders
archheaders:

PHONY += archscripts
archscripts:

PHONY += __headers
__headers: $(version_h) scripts_basic asm-generic archheaders archscripts
	$(Q)$(MAKE) $(build)=scripts build_unifdef

PHONY += headers_install_all
headers_install_all:
	$(Q)$(CONFIG_SHELL) $(srctree)/scripts/headers.sh install

PHONY += headers_install
headers_install: __headers
	$(if $(wildcard $(srctree)/arch/$(hdr-arch)/include/uapi/asm/Kbuild),, \
	  $(error Headers not exportable for the $(SRCARCH) architecture))
	$(Q)$(MAKE) $(hdr-inst)=include/uapi
	$(Q)$(MAKE) $(hdr-inst)=arch/$(hdr-arch)/include/uapi/asm $(hdr-dst)

PHONY += headers_check_all
headers_check_all: headers_install_all
	$(Q)$(CONFIG_SHELL) $(srctree)/scripts/headers.sh check

PHONY += headers_check
headers_check: headers_install
	$(Q)$(MAKE) $(hdr-inst)=include/uapi HDRCHECK=1
	$(Q)$(MAKE) $(hdr-inst)=arch/$(hdr-arch)/include/uapi/asm $(hdr-dst) HDRCHECK=1

# ---------------------------------------------------------------------------
# Kernel selftest

PHONY += kselftest
kselftest:
	$(Q)$(MAKE) -C tools/testing/selftests run_tests

kselftest-clean:
	$(Q)$(MAKE) -C tools/testing/selftests clean

PHONY += kselftest-merge
kselftest-merge:
	$(if $(wildcard $(objtree)/.config),, $(error No .config exists, config your kernel first!))
	$(Q)$(CONFIG_SHELL) $(srctree)/scripts/kconfig/merge_config.sh \
		-m $(objtree)/.config \
		$(srctree)/tools/testing/selftests/*/config
	+$(Q)$(MAKE) -f $(srctree)/Makefile olddefconfig

# ---------------------------------------------------------------------------
# Modules

ifdef CONFIG_MODULES

# By default, build modules as well

all: modules

# Build modules
#
# A module can be listed more than once in obj-m resulting in
# duplicate lines in modules.order files.  Those are removed
# using awk while concatenating to the final file.

PHONY += modules
modules: $(vmlinux-dirs) $(if $(KBUILD_BUILTIN),vmlinux) modules.builtin
	$(Q)$(AWK) '!x[$$0]++' $(vmlinux-dirs:%=$(objtree)/%/modules.order) > $(objtree)/modules.order
	@$(kecho) '  Building modules, stage 2.';
	$(Q)$(MAKE) -f $(srctree)/scripts/Makefile.modpost
	$(Q)$(MAKE) -f $(srctree)/scripts/Makefile.fwinst obj=firmware __fw_modbuild

modules.builtin: $(vmlinux-dirs:%=%/modules.builtin)
	$(Q)$(AWK) '!x[$$0]++' $^ > $(objtree)/modules.builtin

%/modules.builtin: include/config/auto.conf
	$(Q)$(MAKE) $(modbuiltin)=$*


# Target to prepare building external modules
PHONY += modules_prepare
modules_prepare: prepare scripts

# Target to install modules
PHONY += modules_install
modules_install: _modinst_ _modinst_post

PHONY += _modinst_
_modinst_:
	@rm -rf $(MODLIB)/kernel
	@rm -f $(MODLIB)/source
	@mkdir -p $(MODLIB)/kernel
	@ln -s `cd $(srctree) && /bin/pwd` $(MODLIB)/source
	@if [ ! $(objtree) -ef  $(MODLIB)/build ]; then \
		rm -f $(MODLIB)/build ; \
		ln -s $(CURDIR) $(MODLIB)/build ; \
	fi
	@cp -f $(objtree)/modules.order $(MODLIB)/
	@cp -f $(objtree)/modules.builtin $(MODLIB)/
	$(Q)$(MAKE) -f $(srctree)/scripts/Makefile.modinst

# This depmod is only for convenience to give the initial
# boot a modules.dep even before / is mounted read-write.  However the
# boot script depmod is the master version.
PHONY += _modinst_post
_modinst_post: _modinst_
	$(Q)$(MAKE) -f $(srctree)/scripts/Makefile.fwinst obj=firmware __fw_modinst
	$(call cmd,depmod)

ifeq ($(CONFIG_MODULE_SIG), y)
PHONY += modules_sign
modules_sign:
	$(Q)$(MAKE) -f $(srctree)/scripts/Makefile.modsign
endif

else # CONFIG_MODULES

# Modules not configured
# ---------------------------------------------------------------------------

PHONY += modules modules_install
modules modules_install:
	@echo >&2
	@echo >&2 "The present kernel configuration has modules disabled."
	@echo >&2 "Type 'make config' and enable loadable module support."
	@echo >&2 "Then build a kernel with module support enabled."
	@echo >&2
	@exit 1

endif # CONFIG_MODULES

###
# Cleaning is done on three levels.
# make clean     Delete most generated files
#                Leave enough to build external modules
# make mrproper  Delete the current configuration, and all generated files
# make distclean Remove editor backup files, patch leftover files and the like

# Directories & files removed with 'make clean'
CLEAN_DIRS  += $(MODVERDIR)

# Directories & files removed with 'make mrproper'
MRPROPER_DIRS  += include/config usr/include include/generated          \
		  arch/*/include/generated .tmp_objdiff
MRPROPER_FILES += .config .config.old .version .old_version \
		  Module.symvers tags TAGS cscope* GPATH GTAGS GRTAGS GSYMS \
		  signing_key.pem signing_key.priv signing_key.x509	\
		  x509.genkey extra_certificates signing_key.x509.keyid	\
		  signing_key.x509.signer vmlinux-gdb.py

# clean - Delete most, but leave enough to build external modules
#
clean: rm-dirs  := $(CLEAN_DIRS)
clean: rm-files := $(CLEAN_FILES)
clean-dirs      := $(addprefix _clean_, . $(vmlinux-alldirs) Documentation samples)

PHONY += $(clean-dirs) clean archclean vmlinuxclean
$(clean-dirs):
	$(Q)$(MAKE) $(clean)=$(patsubst _clean_%,%,$@)

vmlinuxclean:
	$(Q)$(CONFIG_SHELL) $(srctree)/scripts/link-vmlinux.sh clean
	$(Q)$(if $(ARCH_POSTLINK), $(MAKE) -f $(ARCH_POSTLINK) clean)

clean: archclean vmlinuxclean

# mrproper - Delete all generated files, including .config
#
mrproper: rm-dirs  := $(wildcard $(MRPROPER_DIRS))
mrproper: rm-files := $(wildcard $(MRPROPER_FILES))
mrproper-dirs      := $(addprefix _mrproper_,Documentation/DocBook scripts)

PHONY += $(mrproper-dirs) mrproper archmrproper
$(mrproper-dirs):
	$(Q)$(MAKE) $(clean)=$(patsubst _mrproper_%,%,$@)

mrproper: clean archmrproper $(mrproper-dirs)
	$(call cmd,rmdirs)
	$(call cmd,rmfiles)

# distclean
#
PHONY += distclean

distclean: mrproper
	@find $(srctree) $(RCS_FIND_IGNORE) \
		\( -name '*.orig' -o -name '*.rej' -o -name '*~' \
		-o -name '*.bak' -o -name '#*#' -o -name '.*.orig' \
		-o -name '.*.rej' -o -name '*%'  -o -name 'core' \) \
		-type f -print | xargs rm -f


# Packaging of the kernel to various formats
# ---------------------------------------------------------------------------
# rpm target kept for backward compatibility
package-dir	:= scripts/package

%src-pkg: FORCE
	$(Q)$(MAKE) $(build)=$(package-dir) $@
%pkg: include/config/kernel.release FORCE
	$(Q)$(MAKE) $(build)=$(package-dir) $@
rpm: include/config/kernel.release FORCE
	$(Q)$(MAKE) $(build)=$(package-dir) $@


# Brief documentation of the typical targets used
# ---------------------------------------------------------------------------

boards := $(wildcard $(srctree)/arch/$(SRCARCH)/configs/*_defconfig)
boards := $(sort $(notdir $(boards)))
board-dirs := $(dir $(wildcard $(srctree)/arch/$(SRCARCH)/configs/*/*_defconfig))
board-dirs := $(sort $(notdir $(board-dirs:/=)))

PHONY += help
help:
	@echo  'Cleaning targets:'
	@echo  '  clean		  - Remove most generated files but keep the config and'
	@echo  '                    enough build support to build external modules'
	@echo  '  mrproper	  - Remove all generated files + config + various backup files'
	@echo  '  distclean	  - mrproper + remove editor backup and patch files'
	@echo  ''
	@echo  'Configuration targets:'
	@$(MAKE) -f $(srctree)/scripts/kconfig/Makefile help
	@echo  ''
	@echo  'Other generic targets:'
	@echo  '  all		  - Build all targets marked with [*]'
	@echo  '* vmlinux	  - Build the bare kernel'
	@echo  '* modules	  - Build all modules'
	@echo  '  modules_install - Install all modules to INSTALL_MOD_PATH (default: /)'
	@echo  '  firmware_install- Install all firmware to INSTALL_FW_PATH'
	@echo  '                    (default: $$(INSTALL_MOD_PATH)/lib/firmware)'
	@echo  '  dir/            - Build all files in dir and below'
	@echo  '  dir/file.[ois]  - Build specified target only'
	@echo  '  dir/file.lst    - Build specified mixed source/assembly target only'
	@echo  '                    (requires a recent binutils and recent build (System.map))'
	@echo  '  dir/file.ko     - Build module including final link'
	@echo  '  modules_prepare - Set up for building external modules'
	@echo  '  tags/TAGS	  - Generate tags file for editors'
	@echo  '  cscope	  - Generate cscope index'
	@echo  '  gtags           - Generate GNU GLOBAL index'
	@echo  '  kernelrelease	  - Output the release version string (use with make -s)'
	@echo  '  kernelversion	  - Output the version stored in Makefile (use with make -s)'
	@echo  '  image_name	  - Output the image name (use with make -s)'
	@echo  '  headers_install - Install sanitised kernel headers to INSTALL_HDR_PATH'; \
	 echo  '                    (default: $(INSTALL_HDR_PATH))'; \
	 echo  ''
	@echo  'Static analysers'
	@echo  '  checkstack      - Generate a list of stack hogs'
	@echo  '  namespacecheck  - Name space analysis on compiled kernel'
	@echo  '  versioncheck    - Sanity check on version.h usage'
	@echo  '  includecheck    - Check for duplicate included header files'
	@echo  '  export_report   - List the usages of all exported symbols'
	@echo  '  headers_check   - Sanity check on exported headers'
	@echo  '  headerdep       - Detect inclusion cycles in headers'
	@$(MAKE) -f $(srctree)/scripts/Makefile.help checker-help
	@echo  ''
	@echo  'Kernel selftest'
	@echo  '  kselftest       - Build and run kernel selftest (run as root)'
	@echo  '                    Build, install, and boot kernel before'
	@echo  '                    running kselftest on it'
	@echo  '  kselftest-clean - Remove all generated kselftest files'
	@echo  '  kselftest-merge - Merge all the config dependencies of kselftest to existed'
	@echo  '                    .config.'
	@echo  ''
	@echo  'Kernel packaging:'
	@$(MAKE) $(build)=$(package-dir) help
	@echo  ''
	@echo  'Documentation targets:'
	@$(MAKE) -f $(srctree)/Documentation/Makefile.sphinx dochelp
	@echo  ''
	@$(MAKE) -f $(srctree)/Documentation/DocBook/Makefile dochelp
	@echo  ''
	@echo  'Architecture specific targets ($(SRCARCH)):'
	@$(if $(archhelp),$(archhelp),\
		echo '  No architecture specific help defined for $(SRCARCH)')
	@echo  ''
	@$(if $(boards), \
		$(foreach b, $(boards), \
		printf "  %-24s - Build for %s\\n" $(b) $(subst _defconfig,,$(b));) \
		echo '')
	@$(if $(board-dirs), \
		$(foreach b, $(board-dirs), \
		printf "  %-16s - Show %s-specific targets\\n" help-$(b) $(b);) \
		printf "  %-16s - Show all of the above\\n" help-boards; \
		echo '')

	@echo  '  make V=0|1 [targets] 0 => quiet build (default), 1 => verbose build'
	@echo  '  make V=2   [targets] 2 => give reason for rebuild of target'
	@echo  '  make O=dir [targets] Locate all output files in "dir", including .config'
	@echo  '  make C=1   [targets] Check all c source with $$CHECK (sparse by default)'
	@echo  '  make C=2   [targets] Force check of all c source with $$CHECK'
	@echo  '  make RECORDMCOUNT_WARN=1 [targets] Warn about ignored mcount sections'
	@echo  '  make W=n   [targets] Enable extra gcc checks, n=1,2,3 where'
	@echo  '		1: warnings which may be relevant and do not occur too often'
	@echo  '		2: warnings which occur quite often but may still be relevant'
	@echo  '		3: more obscure warnings, can most likely be ignored'
	@echo  '		Multiple levels can be combined with W=12 or W=123'
	@echo  ''
	@echo  'Execute "make" or "make all" to build all targets marked with [*] '
	@echo  'For further info see the ./README file'


help-board-dirs := $(addprefix help-,$(board-dirs))

help-boards: $(help-board-dirs)

boards-per-dir = $(sort $(notdir $(wildcard $(srctree)/arch/$(SRCARCH)/configs/$*/*_defconfig)))

$(help-board-dirs): help-%:
	@echo  'Architecture specific targets ($(SRCARCH) $*):'
	@$(if $(boards-per-dir), \
		$(foreach b, $(boards-per-dir), \
		printf "  %-24s - Build for %s\\n" $*/$(b) $(subst _defconfig,,$(b));) \
		echo '')


# Documentation targets
# ---------------------------------------------------------------------------
DOC_TARGETS := xmldocs sgmldocs psdocs latexdocs pdfdocs htmldocs mandocs installmandocs epubdocs cleandocs
PHONY += $(DOC_TARGETS)
$(DOC_TARGETS): scripts_basic FORCE
	$(Q)$(MAKE) $(build)=scripts build_docproc build_check-lc_ctype
	$(Q)$(MAKE) $(build)=Documentation -f $(srctree)/Documentation/Makefile.sphinx $@
	$(Q)$(MAKE) $(build)=Documentation/DocBook $@

else # KBUILD_EXTMOD

###
# External module support.
# When building external modules the kernel used as basis is considered
# read-only, and no consistency checks are made and the make
# system is not used on the basis kernel. If updates are required
# in the basis kernel ordinary make commands (without M=...) must
# be used.
#
# The following are the only valid targets when building external
# modules.
# make M=dir clean     Delete all automatically generated files
# make M=dir modules   Make all modules in specified dir
# make M=dir	       Same as 'make M=dir modules'
# make M=dir modules_install
#                      Install the modules built in the module directory
#                      Assumes install directory is already created

# We are always building modules
KBUILD_MODULES := 1
PHONY += crmodverdir
crmodverdir:
	$(cmd_crmodverdir)

PHONY += $(objtree)/Module.symvers
$(objtree)/Module.symvers:
	@test -e $(objtree)/Module.symvers || ( \
	echo; \
	echo "  WARNING: Symbol version dump $(objtree)/Module.symvers"; \
	echo "           is missing; modules will have no dependencies and modversions."; \
	echo )

module-dirs := $(addprefix _module_,$(KBUILD_EXTMOD))
PHONY += $(module-dirs) modules
$(module-dirs): crmodverdir $(objtree)/Module.symvers
	$(Q)$(MAKE) $(build)=$(patsubst _module_%,%,$@)

modules: $(module-dirs)
	@$(kecho) '  Building modules, stage 2.';
	$(Q)$(MAKE) -f $(srctree)/scripts/Makefile.modpost

PHONY += modules_install
modules_install: _emodinst_ _emodinst_post

install-dir := $(if $(INSTALL_MOD_DIR),$(INSTALL_MOD_DIR),extra)
PHONY += _emodinst_
_emodinst_:
	$(Q)mkdir -p $(MODLIB)/$(install-dir)
	$(Q)$(MAKE) -f $(srctree)/scripts/Makefile.modinst

PHONY += _emodinst_post
_emodinst_post: _emodinst_
	$(call cmd,depmod)

clean-dirs := $(addprefix _clean_,$(KBUILD_EXTMOD))

PHONY += $(clean-dirs) clean
$(clean-dirs):
	$(Q)$(MAKE) $(clean)=$(patsubst _clean_%,%,$@)

clean:	rm-dirs := $(MODVERDIR)
clean: rm-files := $(KBUILD_EXTMOD)/Module.symvers

PHONY += help
help:
	@echo  '  Building external modules.'
	@echo  '  Syntax: make -C path/to/kernel/src M=$$PWD target'
	@echo  ''
	@echo  '  modules         - default target, build the module(s)'
	@echo  '  modules_install - install the module'
	@echo  '  clean           - remove generated files in module directory only'
	@echo  ''

# Dummies...
PHONY += prepare scripts
prepare: ;
scripts: ;
endif # KBUILD_EXTMOD

clean: $(clean-dirs)
	$(call cmd,rmdirs)
	$(call cmd,rmfiles)
	@find $(if $(KBUILD_EXTMOD), $(KBUILD_EXTMOD), .) $(RCS_FIND_IGNORE) \
		\( -name '*.[oas]' -o -name '*.ko' -o -name '.*.cmd' \
		-o -name '*.ko.*' \
		-o -name '*.dwo'  \
		-o -name '*.su'  \
		-o -name '.*.d' -o -name '.*.tmp' -o -name '*.mod.c' \
		-o -name '*.symtypes' -o -name 'modules.order' \
		-o -name modules.builtin -o -name '.tmp_*.o.*' \
		-o -name '*.c.[012]*.*' \
		-o -name '*.gcno' \) -type f -print | xargs rm -f

# Generate tags for editors
# ---------------------------------------------------------------------------
quiet_cmd_tags = GEN     $@
      cmd_tags = $(CONFIG_SHELL) $(srctree)/scripts/tags.sh $@

tags TAGS cscope gtags: FORCE
	$(call cmd,tags)

# Scripts to check various things for consistency
# ---------------------------------------------------------------------------

PHONY += includecheck versioncheck coccicheck namespacecheck export_report

includecheck:
	find $(srctree)/* $(RCS_FIND_IGNORE) \
		-name '*.[hcS]' -type f -print | sort \
		| xargs $(PERL) -w $(srctree)/scripts/checkincludes.pl

versioncheck:
	find $(srctree)/* $(RCS_FIND_IGNORE) \
		-name '*.[hcS]' -type f -print | sort \
		| xargs $(PERL) -w $(srctree)/scripts/checkversion.pl

coccicheck:
	$(Q)$(CONFIG_SHELL) $(srctree)/scripts/$@

namespacecheck:
	$(PERL) $(srctree)/scripts/namespace.pl

export_report:
	$(PERL) $(srctree)/scripts/export_report.pl

endif #ifeq ($(config-targets),1)
endif #ifeq ($(mixed-targets),1)

PHONY += checkstack kernelrelease kernelversion image_name

# UML needs a little special treatment here.  It wants to use the host
# toolchain, so needs $(SUBARCH) passed to checkstack.pl.  Everyone
# else wants $(ARCH), including people doing cross-builds, which means
# that $(SUBARCH) doesn't work here.
ifeq ($(ARCH), um)
CHECKSTACK_ARCH := $(SUBARCH)
else
CHECKSTACK_ARCH := $(ARCH)
endif
checkstack:
	$(OBJDUMP) -d vmlinux $$(find . -name '*.ko') | \
	$(PERL) $(src)/scripts/checkstack.pl $(CHECKSTACK_ARCH)

kernelrelease:
	@echo "$(KERNELVERSION)$$($(CONFIG_SHELL) $(srctree)/scripts/setlocalversion $(srctree))"

kernelversion:
	@echo $(KERNELVERSION)

image_name:
	@echo $(KBUILD_IMAGE)

# Clear a bunch of variables before executing the submake
tools/: FORCE
	$(Q)mkdir -p $(objtree)/tools
	$(Q)$(MAKE) LDFLAGS= MAKEFLAGS="$(filter --j% -j,$(MAKEFLAGS))" O=$(shell cd $(objtree) && /bin/pwd) subdir=tools -C $(src)/tools/

tools/%: FORCE
	$(Q)mkdir -p $(objtree)/tools
	$(Q)$(MAKE) LDFLAGS= MAKEFLAGS="$(filter --j% -j,$(MAKEFLAGS))" O=$(shell cd $(objtree) && /bin/pwd) subdir=tools -C $(src)/tools/ $*

# Single targets
# ---------------------------------------------------------------------------
# Single targets are compatible with:
# - build with mixed source and output
# - build with separate output dir 'make O=...'
# - external modules
#
#  target-dir => where to store outputfile
#  build-dir  => directory in kernel source tree to use

ifeq ($(KBUILD_EXTMOD),)
        build-dir  = $(patsubst %/,%,$(dir $@))
        target-dir = $(dir $@)
else
        zap-slash=$(filter-out .,$(patsubst %/,%,$(dir $@)))
        build-dir  = $(KBUILD_EXTMOD)$(if $(zap-slash),/$(zap-slash))
        target-dir = $(if $(KBUILD_EXTMOD),$(dir $<),$(dir $@))
endif

%.s: %.c prepare scripts FORCE
	$(Q)$(MAKE) $(build)=$(build-dir) $(target-dir)$(notdir $@)
%.i: %.c prepare scripts FORCE
	$(Q)$(MAKE) $(build)=$(build-dir) $(target-dir)$(notdir $@)
%.o: %.c prepare scripts FORCE
	$(Q)$(MAKE) $(build)=$(build-dir) $(target-dir)$(notdir $@)
%.lst: %.c prepare scripts FORCE
	$(Q)$(MAKE) $(build)=$(build-dir) $(target-dir)$(notdir $@)
%.s: %.S prepare scripts FORCE
	$(Q)$(MAKE) $(build)=$(build-dir) $(target-dir)$(notdir $@)
%.o: %.S prepare scripts FORCE
	$(Q)$(MAKE) $(build)=$(build-dir) $(target-dir)$(notdir $@)
%.symtypes: %.c prepare scripts FORCE
	$(Q)$(MAKE) $(build)=$(build-dir) $(target-dir)$(notdir $@)

# Modules
/: prepare scripts FORCE
	$(cmd_crmodverdir)
	$(Q)$(MAKE) KBUILD_MODULES=$(if $(CONFIG_MODULES),1) \
	$(build)=$(build-dir)
# Make sure the latest headers are built for Documentation
Documentation/ samples/: headers_install
%/: prepare scripts FORCE
	$(cmd_crmodverdir)
	$(Q)$(MAKE) KBUILD_MODULES=$(if $(CONFIG_MODULES),1) \
	$(build)=$(build-dir)
%.ko: prepare scripts FORCE
	$(cmd_crmodverdir)
	$(Q)$(MAKE) KBUILD_MODULES=$(if $(CONFIG_MODULES),1)   \
	$(build)=$(build-dir) $(@:.ko=.o)
	$(Q)$(MAKE) -f $(srctree)/scripts/Makefile.modpost

# FIXME Should go into a make.lib or something
# ===========================================================================

quiet_cmd_rmdirs = $(if $(wildcard $(rm-dirs)),CLEAN   $(wildcard $(rm-dirs)))
      cmd_rmdirs = rm -rf $(rm-dirs)

quiet_cmd_rmfiles = $(if $(wildcard $(rm-files)),CLEAN   $(wildcard $(rm-files)))
      cmd_rmfiles = rm -f $(rm-files)

# Run depmod only if we have System.map and depmod is executable
quiet_cmd_depmod = DEPMOD  $(KERNELRELEASE)
      cmd_depmod = $(CONFIG_SHELL) $(srctree)/scripts/depmod.sh $(DEPMOD) \
                   $(KERNELRELEASE) "$(patsubst y,_,$(CONFIG_HAVE_UNDERSCORE_SYMBOL_PREFIX))"

# Create temporary dir for module support files
# clean it up only when building all modules
cmd_crmodverdir = $(Q)mkdir -p $(MODVERDIR) \
                  $(if $(KBUILD_MODULES),; rm -f $(MODVERDIR)/*)

# read all saved command lines

targets := $(wildcard $(sort $(targets)))
cmd_files := $(wildcard .*.cmd $(foreach f,$(targets),$(dir $(f)).$(notdir $(f)).cmd))

ifneq ($(cmd_files),)
  $(cmd_files): ;	# Do not try to update included dependency files
  include $(cmd_files)
endif

endif	# skip-makefile

PHONY += FORCE
FORCE:

# Declare the contents of the .PHONY variable as phony.  We keep that
# information in a variable so we can use it in if_changed and friends.
.PHONY: $(PHONY)<|MERGE_RESOLUTION|>--- conflicted
+++ resolved
@@ -1,13 +1,8 @@
 VERSION = 4
 PATCHLEVEL = 10
 SUBLEVEL = 0
-<<<<<<< HEAD
-EXTRAVERSION = -rc4
-NAME = Roaring Lionus
-=======
 EXTRAVERSION = -rc5
 NAME = Anniversary Edition
->>>>>>> 7b6b4631
 
 # *DOCUMENTATION*
 # To see a list of typical targets execute "make help"
