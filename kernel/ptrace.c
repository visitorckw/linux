// SPDX-License-Identifier: GPL-2.0-only
/*
 * linux/kernel/ptrace.c
 *
 * (C) Copyright 1999 Linus Torvalds
 *
 * Common interfaces for "ptrace()" which we do not want
 * to continually duplicate across every architecture.
 */

#include <linux/capability.h>
#include <linux/export.h>
#include <linux/sched.h>
#include <linux/sched/mm.h>
#include <linux/sched/coredump.h>
#include <linux/sched/task.h>
#include <linux/errno.h>
#include <linux/mm.h>
#include <linux/highmem.h>
#include <linux/pagemap.h>
#include <linux/ptrace.h>
#include <linux/security.h>
#include <linux/signal.h>
#include <linux/uio.h>
#include <linux/audit.h>
#include <linux/pid_namespace.h>
#include <linux/syscalls.h>
#include <linux/uaccess.h>
#include <linux/regset.h>
#include <linux/hw_breakpoint.h>
#include <linux/cn_proc.h>
#include <linux/compat.h>
#include <linux/sched/signal.h>
#include <linux/minmax.h>

#include <asm/syscall.h>	/* for syscall_get_* */

/*
 * Access another process' address space via ptrace.
 * Source/target buffer must be kernel space,
 * Do not walk the page table directly, use get_user_pages
 */
int ptrace_access_vm(struct task_struct *tsk, unsigned long addr,
		     void *buf, int len, unsigned int gup_flags)
{
	struct mm_struct *mm;
	int ret;

	mm = get_task_mm(tsk);
	if (!mm)
		return 0;

	if (!tsk->ptrace ||
	    (current != tsk->parent) ||
	    ((get_dumpable(mm) != SUID_DUMP_USER) &&
	     !ptracer_capable(tsk, mm->user_ns))) {
		mmput(mm);
		return 0;
	}

	ret = __access_remote_vm(mm, addr, buf, len, gup_flags);
	mmput(mm);

	return ret;
}


void __ptrace_link(struct task_struct *child, struct task_struct *new_parent,
		   const struct cred *ptracer_cred)
{
	BUG_ON(!list_empty(&child->ptrace_entry));
	list_add(&child->ptrace_entry, &new_parent->ptraced);
	child->parent = new_parent;
	child->ptracer_cred = get_cred(ptracer_cred);
}

/*
 * ptrace a task: make the debugger its new parent and
 * move it to the ptrace list.
 *
 * Must be called with the tasklist lock write-held.
 */
static void ptrace_link(struct task_struct *child, struct task_struct *new_parent)
{
	__ptrace_link(child, new_parent, current_cred());
}

/**
 * __ptrace_unlink - unlink ptracee and restore its execution state
 * @child: ptracee to be unlinked
 *
 * Remove @child from the ptrace list, move it back to the original parent,
 * and restore the execution state so that it conforms to the group stop
 * state.
 *
 * Unlinking can happen via two paths - explicit PTRACE_DETACH or ptracer
 * exiting.  For PTRACE_DETACH, unless the ptracee has been killed between
 * ptrace_check_attach() and here, it's guaranteed to be in TASK_TRACED.
 * If the ptracer is exiting, the ptracee can be in any state.
 *
 * After detach, the ptracee should be in a state which conforms to the
 * group stop.  If the group is stopped or in the process of stopping, the
 * ptracee should be put into TASK_STOPPED; otherwise, it should be woken
 * up from TASK_TRACED.
 *
 * If the ptracee is in TASK_TRACED and needs to be moved to TASK_STOPPED,
 * it goes through TRACED -> RUNNING -> STOPPED transition which is similar
 * to but in the opposite direction of what happens while attaching to a
 * stopped task.  However, in this direction, the intermediate RUNNING
 * state is not hidden even from the current ptracer and if it immediately
 * re-attaches and performs a WNOHANG wait(2), it may fail.
 *
 * CONTEXT:
 * write_lock_irq(tasklist_lock)
 */
void __ptrace_unlink(struct task_struct *child)
{
	const struct cred *old_cred;
	BUG_ON(!child->ptrace);

	clear_task_syscall_work(child, SYSCALL_TRACE);
#if defined(CONFIG_GENERIC_ENTRY) || defined(TIF_SYSCALL_EMU)
	clear_task_syscall_work(child, SYSCALL_EMU);
#endif

	child->parent = child->real_parent;
	list_del_init(&child->ptrace_entry);
	old_cred = child->ptracer_cred;
	child->ptracer_cred = NULL;
	put_cred(old_cred);

	spin_lock(&child->sighand->siglock);
	child->ptrace = 0;
	/*
	 * Clear all pending traps and TRAPPING.  TRAPPING should be
	 * cleared regardless of JOBCTL_STOP_PENDING.  Do it explicitly.
	 */
	task_clear_jobctl_pending(child, JOBCTL_TRAP_MASK);
	task_clear_jobctl_trapping(child);

	/*
	 * Reinstate JOBCTL_STOP_PENDING if group stop is in effect and
	 * @child isn't dead.
	 */
	if (!(child->flags & PF_EXITING) &&
	    (child->signal->flags & SIGNAL_STOP_STOPPED ||
	     child->signal->group_stop_count)) {
		child->jobctl |= JOBCTL_STOP_PENDING;

		/*
		 * This is only possible if this thread was cloned by the
		 * traced task running in the stopped group, set the signal
		 * for the future reports.
		 * FIXME: we should change ptrace_init_task() to handle this
		 * case.
		 */
		if (!(child->jobctl & JOBCTL_STOP_SIGMASK))
			child->jobctl |= SIGSTOP;
	}

	/*
	 * If transition to TASK_STOPPED is pending or in TASK_TRACED, kick
	 * @child in the butt.  Note that @resume should be used iff @child
	 * is in TASK_TRACED; otherwise, we might unduly disrupt
	 * TASK_KILLABLE sleeps.
	 */
	if (child->jobctl & JOBCTL_STOP_PENDING || task_is_traced(child))
		ptrace_signal_wake_up(child, true);

	spin_unlock(&child->sighand->siglock);
}

static bool looks_like_a_spurious_pid(struct task_struct *task)
{
	if (task->exit_code != ((PTRACE_EVENT_EXEC << 8) | SIGTRAP))
		return false;

	if (task_pid_vnr(task) == task->ptrace_message)
		return false;
	/*
	 * The tracee changed its pid but the PTRACE_EVENT_EXEC event
	 * was not wait()'ed, most probably debugger targets the old
	 * leader which was destroyed in de_thread().
	 */
	return true;
}

/*
 * Ensure that nothing can wake it up, even SIGKILL
 *
 * A task is switched to this state while a ptrace operation is in progress;
 * such that the ptrace operation is uninterruptible.
 */
static bool ptrace_freeze_traced(struct task_struct *task)
{
	bool ret = false;

	/* Lockless, nobody but us can set this flag */
	if (task->jobctl & JOBCTL_LISTENING)
		return ret;

	spin_lock_irq(&task->sighand->siglock);
	if (task_is_traced(task) && !looks_like_a_spurious_pid(task) &&
	    !__fatal_signal_pending(task)) {
		task->jobctl |= JOBCTL_PTRACE_FROZEN;
		ret = true;
	}
	spin_unlock_irq(&task->sighand->siglock);

	return ret;
}

static void ptrace_unfreeze_traced(struct task_struct *task)
{
	unsigned long flags;

	/*
	 * The child may be awake and may have cleared
	 * JOBCTL_PTRACE_FROZEN (see ptrace_resume).  The child will
	 * not set JOBCTL_PTRACE_FROZEN or enter __TASK_TRACED anew.
	 */
	if (lock_task_sighand(task, &flags)) {
		task->jobctl &= ~JOBCTL_PTRACE_FROZEN;
		if (__fatal_signal_pending(task)) {
			task->jobctl &= ~JOBCTL_TRACED;
			wake_up_state(task, __TASK_TRACED);
		}
		unlock_task_sighand(task, &flags);
	}
}

/**
 * ptrace_check_attach - check whether ptracee is ready for ptrace operation
 * @child: ptracee to check for
 * @ignore_state: don't check whether @child is currently %TASK_TRACED
 *
 * Check whether @child is being ptraced by %current and ready for further
 * ptrace operations.  If @ignore_state is %false, @child also should be in
 * %TASK_TRACED state and on return the child is guaranteed to be traced
 * and not executing.  If @ignore_state is %true, @child can be in any
 * state.
 *
 * CONTEXT:
 * Grabs and releases tasklist_lock and @child->sighand->siglock.
 *
 * RETURNS:
 * 0 on success, -ESRCH if %child is not ready.
 */
static int ptrace_check_attach(struct task_struct *child, bool ignore_state)
{
	int ret = -ESRCH;

	/*
	 * We take the read lock around doing both checks to close a
	 * possible race where someone else was tracing our child and
	 * detached between these two checks.  After this locked check,
	 * we are sure that this is our traced child and that can only
	 * be changed by us so it's not changing right after this.
	 */
	read_lock(&tasklist_lock);
	if (child->ptrace && child->parent == current) {
		/*
		 * child->sighand can't be NULL, release_task()
		 * does ptrace_unlink() before __exit_signal().
		 */
		if (ignore_state || ptrace_freeze_traced(child))
			ret = 0;
	}
	read_unlock(&tasklist_lock);

	if (!ret && !ignore_state &&
<<<<<<< HEAD
	    WARN_ON_ONCE(!wait_task_inactive(child, __TASK_TRACED)))
=======
	    WARN_ON_ONCE(!wait_task_inactive(child, __TASK_TRACED|TASK_FROZEN)))
>>>>>>> 7365df19
		ret = -ESRCH;

	return ret;
}

static bool ptrace_has_cap(struct user_namespace *ns, unsigned int mode)
{
	if (mode & PTRACE_MODE_NOAUDIT)
		return ns_capable_noaudit(ns, CAP_SYS_PTRACE);
	return ns_capable(ns, CAP_SYS_PTRACE);
}

/* Returns 0 on success, -errno on denial. */
static int __ptrace_may_access(struct task_struct *task, unsigned int mode)
{
	const struct cred *cred = current_cred(), *tcred;
	struct mm_struct *mm;
	kuid_t caller_uid;
	kgid_t caller_gid;

	if (!(mode & PTRACE_MODE_FSCREDS) == !(mode & PTRACE_MODE_REALCREDS)) {
		WARN(1, "denying ptrace access check without PTRACE_MODE_*CREDS\n");
		return -EPERM;
	}

	/* May we inspect the given task?
	 * This check is used both for attaching with ptrace
	 * and for allowing access to sensitive information in /proc.
	 *
	 * ptrace_attach denies several cases that /proc allows
	 * because setting up the necessary parent/child relationship
	 * or halting the specified task is impossible.
	 */

	/* Don't let security modules deny introspection */
	if (same_thread_group(task, current))
		return 0;
	rcu_read_lock();
	if (mode & PTRACE_MODE_FSCREDS) {
		caller_uid = cred->fsuid;
		caller_gid = cred->fsgid;
	} else {
		/*
		 * Using the euid would make more sense here, but something
		 * in userland might rely on the old behavior, and this
		 * shouldn't be a security problem since
		 * PTRACE_MODE_REALCREDS implies that the caller explicitly
		 * used a syscall that requests access to another process
		 * (and not a filesystem syscall to procfs).
		 */
		caller_uid = cred->uid;
		caller_gid = cred->gid;
	}
	tcred = __task_cred(task);
	if (uid_eq(caller_uid, tcred->euid) &&
	    uid_eq(caller_uid, tcred->suid) &&
	    uid_eq(caller_uid, tcred->uid)  &&
	    gid_eq(caller_gid, tcred->egid) &&
	    gid_eq(caller_gid, tcred->sgid) &&
	    gid_eq(caller_gid, tcred->gid))
		goto ok;
	if (ptrace_has_cap(tcred->user_ns, mode))
		goto ok;
	rcu_read_unlock();
	return -EPERM;
ok:
	rcu_read_unlock();
	/*
	 * If a task drops privileges and becomes nondumpable (through a syscall
	 * like setresuid()) while we are trying to access it, we must ensure
	 * that the dumpability is read after the credentials; otherwise,
	 * we may be able to attach to a task that we shouldn't be able to
	 * attach to (as if the task had dropped privileges without becoming
	 * nondumpable).
	 * Pairs with a write barrier in commit_creds().
	 */
	smp_rmb();
	mm = task->mm;
	if (mm &&
	    ((get_dumpable(mm) != SUID_DUMP_USER) &&
	     !ptrace_has_cap(mm->user_ns, mode)))
	    return -EPERM;

	return security_ptrace_access_check(task, mode);
}

bool ptrace_may_access(struct task_struct *task, unsigned int mode)
{
	int err;
	task_lock(task);
	err = __ptrace_may_access(task, mode);
	task_unlock(task);
	return !err;
}

static int check_ptrace_options(unsigned long data)
{
	if (data & ~(unsigned long)PTRACE_O_MASK)
		return -EINVAL;

	if (unlikely(data & PTRACE_O_SUSPEND_SECCOMP)) {
		if (!IS_ENABLED(CONFIG_CHECKPOINT_RESTORE) ||
		    !IS_ENABLED(CONFIG_SECCOMP))
			return -EINVAL;

		if (!capable(CAP_SYS_ADMIN))
			return -EPERM;

		if (seccomp_mode(&current->seccomp) != SECCOMP_MODE_DISABLED ||
		    current->ptrace & PT_SUSPEND_SECCOMP)
			return -EPERM;
	}
	return 0;
}

static int ptrace_attach(struct task_struct *task, long request,
			 unsigned long addr,
			 unsigned long flags)
{
	bool seize = (request == PTRACE_SEIZE);
	int retval;

	retval = -EIO;
	if (seize) {
		if (addr != 0)
			goto out;
		/*
		 * This duplicates the check in check_ptrace_options() because
		 * ptrace_attach() and ptrace_setoptions() have historically
		 * used different error codes for unknown ptrace options.
		 */
		if (flags & ~(unsigned long)PTRACE_O_MASK)
			goto out;
		retval = check_ptrace_options(flags);
		if (retval)
			return retval;
		flags = PT_PTRACED | PT_SEIZED | (flags << PT_OPT_FLAG_SHIFT);
	} else {
		flags = PT_PTRACED;
	}

	audit_ptrace(task);

	retval = -EPERM;
	if (unlikely(task->flags & PF_KTHREAD))
		goto out;
	if (same_thread_group(task, current))
		goto out;

	/*
	 * Protect exec's credential calculations against our interference;
	 * SUID, SGID and LSM creds get determined differently
	 * under ptrace.
	 */
	retval = -ERESTARTNOINTR;
	if (mutex_lock_interruptible(&task->signal->cred_guard_mutex))
		goto out;

	task_lock(task);
	retval = __ptrace_may_access(task, PTRACE_MODE_ATTACH_REALCREDS);
	task_unlock(task);
	if (retval)
		goto unlock_creds;

	write_lock_irq(&tasklist_lock);
	retval = -EPERM;
	if (unlikely(task->exit_state))
		goto unlock_tasklist;
	if (task->ptrace)
		goto unlock_tasklist;

	task->ptrace = flags;

	ptrace_link(task, current);

	/* SEIZE doesn't trap tracee on attach */
	if (!seize)
		send_sig_info(SIGSTOP, SEND_SIG_PRIV, task);

	spin_lock(&task->sighand->siglock);

	/*
	 * If the task is already STOPPED, set JOBCTL_TRAP_STOP and
	 * TRAPPING, and kick it so that it transits to TRACED.  TRAPPING
	 * will be cleared if the child completes the transition or any
	 * event which clears the group stop states happens.  We'll wait
	 * for the transition to complete before returning from this
	 * function.
	 *
	 * This hides STOPPED -> RUNNING -> TRACED transition from the
	 * attaching thread but a different thread in the same group can
	 * still observe the transient RUNNING state.  IOW, if another
	 * thread's WNOHANG wait(2) on the stopped tracee races against
	 * ATTACH, the wait(2) may fail due to the transient RUNNING.
	 *
	 * The following task_is_stopped() test is safe as both transitions
	 * in and out of STOPPED are protected by siglock.
	 */
	if (task_is_stopped(task) &&
	    task_set_jobctl_pending(task, JOBCTL_TRAP_STOP | JOBCTL_TRAPPING)) {
		task->jobctl &= ~JOBCTL_STOPPED;
		signal_wake_up_state(task, __TASK_STOPPED);
	}

	spin_unlock(&task->sighand->siglock);

	retval = 0;
unlock_tasklist:
	write_unlock_irq(&tasklist_lock);
unlock_creds:
	mutex_unlock(&task->signal->cred_guard_mutex);
out:
	if (!retval) {
		/*
		 * We do not bother to change retval or clear JOBCTL_TRAPPING
		 * if wait_on_bit() was interrupted by SIGKILL. The tracer will
		 * not return to user-mode, it will exit and clear this bit in
		 * __ptrace_unlink() if it wasn't already cleared by the tracee;
		 * and until then nobody can ptrace this task.
		 */
		wait_on_bit(&task->jobctl, JOBCTL_TRAPPING_BIT, TASK_KILLABLE);
		proc_ptrace_connector(task, PTRACE_ATTACH);
	}

	return retval;
}

/**
 * ptrace_traceme  --  helper for PTRACE_TRACEME
 *
 * Performs checks and sets PT_PTRACED.
 * Should be used by all ptrace implementations for PTRACE_TRACEME.
 */
static int ptrace_traceme(void)
{
	int ret = -EPERM;

	write_lock_irq(&tasklist_lock);
	/* Are we already being traced? */
	if (!current->ptrace) {
		ret = security_ptrace_traceme(current->parent);
		/*
		 * Check PF_EXITING to ensure ->real_parent has not passed
		 * exit_ptrace(). Otherwise we don't report the error but
		 * pretend ->real_parent untraces us right after return.
		 */
		if (!ret && !(current->real_parent->flags & PF_EXITING)) {
			current->ptrace = PT_PTRACED;
			ptrace_link(current, current->real_parent);
		}
	}
	write_unlock_irq(&tasklist_lock);

	return ret;
}

/*
 * Called with irqs disabled, returns true if childs should reap themselves.
 */
static int ignoring_children(struct sighand_struct *sigh)
{
	int ret;
	spin_lock(&sigh->siglock);
	ret = (sigh->action[SIGCHLD-1].sa.sa_handler == SIG_IGN) ||
	      (sigh->action[SIGCHLD-1].sa.sa_flags & SA_NOCLDWAIT);
	spin_unlock(&sigh->siglock);
	return ret;
}

/*
 * Called with tasklist_lock held for writing.
 * Unlink a traced task, and clean it up if it was a traced zombie.
 * Return true if it needs to be reaped with release_task().
 * (We can't call release_task() here because we already hold tasklist_lock.)
 *
 * If it's a zombie, our attachedness prevented normal parent notification
 * or self-reaping.  Do notification now if it would have happened earlier.
 * If it should reap itself, return true.
 *
 * If it's our own child, there is no notification to do. But if our normal
 * children self-reap, then this child was prevented by ptrace and we must
 * reap it now, in that case we must also wake up sub-threads sleeping in
 * do_wait().
 */
static bool __ptrace_detach(struct task_struct *tracer, struct task_struct *p)
{
	bool dead;

	__ptrace_unlink(p);

	if (p->exit_state != EXIT_ZOMBIE)
		return false;

	dead = !thread_group_leader(p);

	if (!dead && thread_group_empty(p)) {
		if (!same_thread_group(p->real_parent, tracer))
			dead = do_notify_parent(p, p->exit_signal);
		else if (ignoring_children(tracer->sighand)) {
			__wake_up_parent(p, tracer);
			dead = true;
		}
	}
	/* Mark it as in the process of being reaped. */
	if (dead)
		p->exit_state = EXIT_DEAD;
	return dead;
}

static int ptrace_detach(struct task_struct *child, unsigned int data)
{
	if (!valid_signal(data))
		return -EIO;

	/* Architecture-specific hardware disable .. */
	ptrace_disable(child);

	write_lock_irq(&tasklist_lock);
	/*
	 * We rely on ptrace_freeze_traced(). It can't be killed and
	 * untraced by another thread, it can't be a zombie.
	 */
	WARN_ON(!child->ptrace || child->exit_state);
	/*
	 * tasklist_lock avoids the race with wait_task_stopped(), see
	 * the comment in ptrace_resume().
	 */
	child->exit_code = data;
	__ptrace_detach(current, child);
	write_unlock_irq(&tasklist_lock);

	proc_ptrace_connector(child, PTRACE_DETACH);

	return 0;
}

/*
 * Detach all tasks we were using ptrace on. Called with tasklist held
 * for writing.
 */
void exit_ptrace(struct task_struct *tracer, struct list_head *dead)
{
	struct task_struct *p, *n;

	list_for_each_entry_safe(p, n, &tracer->ptraced, ptrace_entry) {
		if (unlikely(p->ptrace & PT_EXITKILL))
			send_sig_info(SIGKILL, SEND_SIG_PRIV, p);

		if (__ptrace_detach(tracer, p))
			list_add(&p->ptrace_entry, dead);
	}
}

int ptrace_readdata(struct task_struct *tsk, unsigned long src, char __user *dst, int len)
{
	int copied = 0;

	while (len > 0) {
		char buf[128];
		int this_len, retval;

		this_len = (len > sizeof(buf)) ? sizeof(buf) : len;
		retval = ptrace_access_vm(tsk, src, buf, this_len, FOLL_FORCE);

		if (!retval) {
			if (copied)
				break;
			return -EIO;
		}
		if (copy_to_user(dst, buf, retval))
			return -EFAULT;
		copied += retval;
		src += retval;
		dst += retval;
		len -= retval;
	}
	return copied;
}

int ptrace_writedata(struct task_struct *tsk, char __user *src, unsigned long dst, int len)
{
	int copied = 0;

	while (len > 0) {
		char buf[128];
		int this_len, retval;

		this_len = (len > sizeof(buf)) ? sizeof(buf) : len;
		if (copy_from_user(buf, src, this_len))
			return -EFAULT;
		retval = ptrace_access_vm(tsk, dst, buf, this_len,
				FOLL_FORCE | FOLL_WRITE);
		if (!retval) {
			if (copied)
				break;
			return -EIO;
		}
		copied += retval;
		src += retval;
		dst += retval;
		len -= retval;
	}
	return copied;
}

static int ptrace_setoptions(struct task_struct *child, unsigned long data)
{
	unsigned flags;
	int ret;

	ret = check_ptrace_options(data);
	if (ret)
		return ret;

	/* Avoid intermediate state when all opts are cleared */
	flags = child->ptrace;
	flags &= ~(PTRACE_O_MASK << PT_OPT_FLAG_SHIFT);
	flags |= (data << PT_OPT_FLAG_SHIFT);
	child->ptrace = flags;

	return 0;
}

static int ptrace_getsiginfo(struct task_struct *child, kernel_siginfo_t *info)
{
	unsigned long flags;
	int error = -ESRCH;

	if (lock_task_sighand(child, &flags)) {
		error = -EINVAL;
		if (likely(child->last_siginfo != NULL)) {
			copy_siginfo(info, child->last_siginfo);
			error = 0;
		}
		unlock_task_sighand(child, &flags);
	}
	return error;
}

static int ptrace_setsiginfo(struct task_struct *child, const kernel_siginfo_t *info)
{
	unsigned long flags;
	int error = -ESRCH;

	if (lock_task_sighand(child, &flags)) {
		error = -EINVAL;
		if (likely(child->last_siginfo != NULL)) {
			copy_siginfo(child->last_siginfo, info);
			error = 0;
		}
		unlock_task_sighand(child, &flags);
	}
	return error;
}

static int ptrace_peek_siginfo(struct task_struct *child,
				unsigned long addr,
				unsigned long data)
{
	struct ptrace_peeksiginfo_args arg;
	struct sigpending *pending;
	struct sigqueue *q;
	int ret, i;

	ret = copy_from_user(&arg, (void __user *) addr,
				sizeof(struct ptrace_peeksiginfo_args));
	if (ret)
		return -EFAULT;

	if (arg.flags & ~PTRACE_PEEKSIGINFO_SHARED)
		return -EINVAL; /* unknown flags */

	if (arg.nr < 0)
		return -EINVAL;

	/* Ensure arg.off fits in an unsigned long */
	if (arg.off > ULONG_MAX)
		return 0;

	if (arg.flags & PTRACE_PEEKSIGINFO_SHARED)
		pending = &child->signal->shared_pending;
	else
		pending = &child->pending;

	for (i = 0; i < arg.nr; ) {
		kernel_siginfo_t info;
		unsigned long off = arg.off + i;
		bool found = false;

		spin_lock_irq(&child->sighand->siglock);
		list_for_each_entry(q, &pending->list, list) {
			if (!off--) {
				found = true;
				copy_siginfo(&info, &q->info);
				break;
			}
		}
		spin_unlock_irq(&child->sighand->siglock);

		if (!found) /* beyond the end of the list */
			break;

#ifdef CONFIG_COMPAT
		if (unlikely(in_compat_syscall())) {
			compat_siginfo_t __user *uinfo = compat_ptr(data);

			if (copy_siginfo_to_user32(uinfo, &info)) {
				ret = -EFAULT;
				break;
			}

		} else
#endif
		{
			siginfo_t __user *uinfo = (siginfo_t __user *) data;

			if (copy_siginfo_to_user(uinfo, &info)) {
				ret = -EFAULT;
				break;
			}
		}

		data += sizeof(siginfo_t);
		i++;

		if (signal_pending(current))
			break;

		cond_resched();
	}

	if (i > 0)
		return i;

	return ret;
}

#ifdef CONFIG_RSEQ
static long ptrace_get_rseq_configuration(struct task_struct *task,
					  unsigned long size, void __user *data)
{
	struct ptrace_rseq_configuration conf = {
		.rseq_abi_pointer = (u64)(uintptr_t)task->rseq,
		.rseq_abi_size = sizeof(*task->rseq),
		.signature = task->rseq_sig,
		.flags = 0,
	};

	size = min_t(unsigned long, size, sizeof(conf));
	if (copy_to_user(data, &conf, size))
		return -EFAULT;
	return sizeof(conf);
}
#endif

#define is_singlestep(request)		((request) == PTRACE_SINGLESTEP)

#ifdef PTRACE_SINGLEBLOCK
#define is_singleblock(request)		((request) == PTRACE_SINGLEBLOCK)
#else
#define is_singleblock(request)		0
#endif

#ifdef PTRACE_SYSEMU
#define is_sysemu_singlestep(request)	((request) == PTRACE_SYSEMU_SINGLESTEP)
#else
#define is_sysemu_singlestep(request)	0
#endif

static int ptrace_resume(struct task_struct *child, long request,
			 unsigned long data)
{
	if (!valid_signal(data))
		return -EIO;

	if (request == PTRACE_SYSCALL)
		set_task_syscall_work(child, SYSCALL_TRACE);
	else
		clear_task_syscall_work(child, SYSCALL_TRACE);

#if defined(CONFIG_GENERIC_ENTRY) || defined(TIF_SYSCALL_EMU)
	if (request == PTRACE_SYSEMU || request == PTRACE_SYSEMU_SINGLESTEP)
		set_task_syscall_work(child, SYSCALL_EMU);
	else
		clear_task_syscall_work(child, SYSCALL_EMU);
#endif

	if (is_singleblock(request)) {
		if (unlikely(!arch_has_block_step()))
			return -EIO;
		user_enable_block_step(child);
	} else if (is_singlestep(request) || is_sysemu_singlestep(request)) {
		if (unlikely(!arch_has_single_step()))
			return -EIO;
		user_enable_single_step(child);
	} else {
		user_disable_single_step(child);
	}

	/*
	 * Change ->exit_code and ->state under siglock to avoid the race
	 * with wait_task_stopped() in between; a non-zero ->exit_code will
	 * wrongly look like another report from tracee.
	 *
	 * Note that we need siglock even if ->exit_code == data and/or this
	 * status was not reported yet, the new status must not be cleared by
	 * wait_task_stopped() after resume.
	 */
	spin_lock_irq(&child->sighand->siglock);
	child->exit_code = data;
	child->jobctl &= ~JOBCTL_TRACED;
	wake_up_state(child, __TASK_TRACED);
	spin_unlock_irq(&child->sighand->siglock);

	return 0;
}

#ifdef CONFIG_HAVE_ARCH_TRACEHOOK

static const struct user_regset *
find_regset(const struct user_regset_view *view, unsigned int type)
{
	const struct user_regset *regset;
	int n;

	for (n = 0; n < view->n; ++n) {
		regset = view->regsets + n;
		if (regset->core_note_type == type)
			return regset;
	}

	return NULL;
}

static int ptrace_regset(struct task_struct *task, int req, unsigned int type,
			 struct iovec *kiov)
{
	const struct user_regset_view *view = task_user_regset_view(task);
	const struct user_regset *regset = find_regset(view, type);
	int regset_no;

	if (!regset || (kiov->iov_len % regset->size) != 0)
		return -EINVAL;

	regset_no = regset - view->regsets;
	kiov->iov_len = min(kiov->iov_len,
			    (__kernel_size_t) (regset->n * regset->size));

	if (req == PTRACE_GETREGSET)
		return copy_regset_to_user(task, view, regset_no, 0,
					   kiov->iov_len, kiov->iov_base);
	else
		return copy_regset_from_user(task, view, regset_no, 0,
					     kiov->iov_len, kiov->iov_base);
}

/*
 * This is declared in linux/regset.h and defined in machine-dependent
 * code.  We put the export here, near the primary machine-neutral use,
 * to ensure no machine forgets it.
 */
EXPORT_SYMBOL_GPL(task_user_regset_view);

static unsigned long
ptrace_get_syscall_info_entry(struct task_struct *child, struct pt_regs *regs,
			      struct ptrace_syscall_info *info)
{
	unsigned long args[ARRAY_SIZE(info->entry.args)];
	int i;

	info->op = PTRACE_SYSCALL_INFO_ENTRY;
	info->entry.nr = syscall_get_nr(child, regs);
	syscall_get_arguments(child, regs, args);
	for (i = 0; i < ARRAY_SIZE(args); i++)
		info->entry.args[i] = args[i];

	/* args is the last field in struct ptrace_syscall_info.entry */
	return offsetofend(struct ptrace_syscall_info, entry.args);
}

static unsigned long
ptrace_get_syscall_info_seccomp(struct task_struct *child, struct pt_regs *regs,
				struct ptrace_syscall_info *info)
{
	/*
	 * As struct ptrace_syscall_info.entry is currently a subset
	 * of struct ptrace_syscall_info.seccomp, it makes sense to
	 * initialize that subset using ptrace_get_syscall_info_entry().
	 * This can be reconsidered in the future if these structures
	 * diverge significantly enough.
	 */
	ptrace_get_syscall_info_entry(child, regs, info);
	info->op = PTRACE_SYSCALL_INFO_SECCOMP;
	info->seccomp.ret_data = child->ptrace_message;

	/* ret_data is the last field in struct ptrace_syscall_info.seccomp */
	return offsetofend(struct ptrace_syscall_info, seccomp.ret_data);
}

static unsigned long
ptrace_get_syscall_info_exit(struct task_struct *child, struct pt_regs *regs,
			     struct ptrace_syscall_info *info)
{
	info->op = PTRACE_SYSCALL_INFO_EXIT;
	info->exit.rval = syscall_get_error(child, regs);
	info->exit.is_error = !!info->exit.rval;
	if (!info->exit.is_error)
		info->exit.rval = syscall_get_return_value(child, regs);

	/* is_error is the last field in struct ptrace_syscall_info.exit */
	return offsetofend(struct ptrace_syscall_info, exit.is_error);
}

static int
ptrace_get_syscall_info(struct task_struct *child, unsigned long user_size,
			void __user *datavp)
{
	struct pt_regs *regs = task_pt_regs(child);
	struct ptrace_syscall_info info = {
		.op = PTRACE_SYSCALL_INFO_NONE,
		.arch = syscall_get_arch(child),
		.instruction_pointer = instruction_pointer(regs),
		.stack_pointer = user_stack_pointer(regs),
	};
	unsigned long actual_size = offsetof(struct ptrace_syscall_info, entry);
	unsigned long write_size;

	/*
	 * This does not need lock_task_sighand() to access
	 * child->last_siginfo because ptrace_freeze_traced()
	 * called earlier by ptrace_check_attach() ensures that
	 * the tracee cannot go away and clear its last_siginfo.
	 */
	switch (child->last_siginfo ? child->last_siginfo->si_code : 0) {
	case SIGTRAP | 0x80:
		switch (child->ptrace_message) {
		case PTRACE_EVENTMSG_SYSCALL_ENTRY:
			actual_size = ptrace_get_syscall_info_entry(child, regs,
								    &info);
			break;
		case PTRACE_EVENTMSG_SYSCALL_EXIT:
			actual_size = ptrace_get_syscall_info_exit(child, regs,
								   &info);
			break;
		}
		break;
	case SIGTRAP | (PTRACE_EVENT_SECCOMP << 8):
		actual_size = ptrace_get_syscall_info_seccomp(child, regs,
							      &info);
		break;
	}

	write_size = min(actual_size, user_size);
	return copy_to_user(datavp, &info, write_size) ? -EFAULT : actual_size;
}
#endif /* CONFIG_HAVE_ARCH_TRACEHOOK */

int ptrace_request(struct task_struct *child, long request,
		   unsigned long addr, unsigned long data)
{
	bool seized = child->ptrace & PT_SEIZED;
	int ret = -EIO;
	kernel_siginfo_t siginfo, *si;
	void __user *datavp = (void __user *) data;
	unsigned long __user *datalp = datavp;
	unsigned long flags;

	switch (request) {
	case PTRACE_PEEKTEXT:
	case PTRACE_PEEKDATA:
		return generic_ptrace_peekdata(child, addr, data);
	case PTRACE_POKETEXT:
	case PTRACE_POKEDATA:
		return generic_ptrace_pokedata(child, addr, data);

#ifdef PTRACE_OLDSETOPTIONS
	case PTRACE_OLDSETOPTIONS:
#endif
	case PTRACE_SETOPTIONS:
		ret = ptrace_setoptions(child, data);
		break;
	case PTRACE_GETEVENTMSG:
		ret = put_user(child->ptrace_message, datalp);
		break;

	case PTRACE_PEEKSIGINFO:
		ret = ptrace_peek_siginfo(child, addr, data);
		break;

	case PTRACE_GETSIGINFO:
		ret = ptrace_getsiginfo(child, &siginfo);
		if (!ret)
			ret = copy_siginfo_to_user(datavp, &siginfo);
		break;

	case PTRACE_SETSIGINFO:
		ret = copy_siginfo_from_user(&siginfo, datavp);
		if (!ret)
			ret = ptrace_setsiginfo(child, &siginfo);
		break;

	case PTRACE_GETSIGMASK: {
		sigset_t *mask;

		if (addr != sizeof(sigset_t)) {
			ret = -EINVAL;
			break;
		}

		if (test_tsk_restore_sigmask(child))
			mask = &child->saved_sigmask;
		else
			mask = &child->blocked;

		if (copy_to_user(datavp, mask, sizeof(sigset_t)))
			ret = -EFAULT;
		else
			ret = 0;

		break;
	}

	case PTRACE_SETSIGMASK: {
		sigset_t new_set;

		if (addr != sizeof(sigset_t)) {
			ret = -EINVAL;
			break;
		}

		if (copy_from_user(&new_set, datavp, sizeof(sigset_t))) {
			ret = -EFAULT;
			break;
		}

		sigdelsetmask(&new_set, sigmask(SIGKILL)|sigmask(SIGSTOP));

		/*
		 * Every thread does recalc_sigpending() after resume, so
		 * retarget_shared_pending() and recalc_sigpending() are not
		 * called here.
		 */
		spin_lock_irq(&child->sighand->siglock);
		child->blocked = new_set;
		spin_unlock_irq(&child->sighand->siglock);

		clear_tsk_restore_sigmask(child);

		ret = 0;
		break;
	}

	case PTRACE_INTERRUPT:
		/*
		 * Stop tracee without any side-effect on signal or job
		 * control.  At least one trap is guaranteed to happen
		 * after this request.  If @child is already trapped, the
		 * current trap is not disturbed and another trap will
		 * happen after the current trap is ended with PTRACE_CONT.
		 *
		 * The actual trap might not be PTRACE_EVENT_STOP trap but
		 * the pending condition is cleared regardless.
		 */
		if (unlikely(!seized || !lock_task_sighand(child, &flags)))
			break;

		/*
		 * INTERRUPT doesn't disturb existing trap sans one
		 * exception.  If ptracer issued LISTEN for the current
		 * STOP, this INTERRUPT should clear LISTEN and re-trap
		 * tracee into STOP.
		 */
		if (likely(task_set_jobctl_pending(child, JOBCTL_TRAP_STOP)))
			ptrace_signal_wake_up(child, child->jobctl & JOBCTL_LISTENING);

		unlock_task_sighand(child, &flags);
		ret = 0;
		break;

	case PTRACE_LISTEN:
		/*
		 * Listen for events.  Tracee must be in STOP.  It's not
		 * resumed per-se but is not considered to be in TRACED by
		 * wait(2) or ptrace(2).  If an async event (e.g. group
		 * stop state change) happens, tracee will enter STOP trap
		 * again.  Alternatively, ptracer can issue INTERRUPT to
		 * finish listening and re-trap tracee into STOP.
		 */
		if (unlikely(!seized || !lock_task_sighand(child, &flags)))
			break;

		si = child->last_siginfo;
		if (likely(si && (si->si_code >> 8) == PTRACE_EVENT_STOP)) {
			child->jobctl |= JOBCTL_LISTENING;
			/*
			 * If NOTIFY is set, it means event happened between
			 * start of this trap and now.  Trigger re-trap.
			 */
			if (child->jobctl & JOBCTL_TRAP_NOTIFY)
				ptrace_signal_wake_up(child, true);
			ret = 0;
		}
		unlock_task_sighand(child, &flags);
		break;

	case PTRACE_DETACH:	 /* detach a process that was attached. */
		ret = ptrace_detach(child, data);
		break;

#ifdef CONFIG_BINFMT_ELF_FDPIC
	case PTRACE_GETFDPIC: {
		struct mm_struct *mm = get_task_mm(child);
		unsigned long tmp = 0;

		ret = -ESRCH;
		if (!mm)
			break;

		switch (addr) {
		case PTRACE_GETFDPIC_EXEC:
			tmp = mm->context.exec_fdpic_loadmap;
			break;
		case PTRACE_GETFDPIC_INTERP:
			tmp = mm->context.interp_fdpic_loadmap;
			break;
		default:
			break;
		}
		mmput(mm);

		ret = put_user(tmp, datalp);
		break;
	}
#endif

	case PTRACE_SINGLESTEP:
#ifdef PTRACE_SINGLEBLOCK
	case PTRACE_SINGLEBLOCK:
#endif
#ifdef PTRACE_SYSEMU
	case PTRACE_SYSEMU:
	case PTRACE_SYSEMU_SINGLESTEP:
#endif
	case PTRACE_SYSCALL:
	case PTRACE_CONT:
		return ptrace_resume(child, request, data);

	case PTRACE_KILL:
		send_sig_info(SIGKILL, SEND_SIG_NOINFO, child);
		return 0;

#ifdef CONFIG_HAVE_ARCH_TRACEHOOK
	case PTRACE_GETREGSET:
	case PTRACE_SETREGSET: {
		struct iovec kiov;
		struct iovec __user *uiov = datavp;

		if (!access_ok(uiov, sizeof(*uiov)))
			return -EFAULT;

		if (__get_user(kiov.iov_base, &uiov->iov_base) ||
		    __get_user(kiov.iov_len, &uiov->iov_len))
			return -EFAULT;

		ret = ptrace_regset(child, request, addr, &kiov);
		if (!ret)
			ret = __put_user(kiov.iov_len, &uiov->iov_len);
		break;
	}

	case PTRACE_GET_SYSCALL_INFO:
		ret = ptrace_get_syscall_info(child, addr, datavp);
		break;
#endif

	case PTRACE_SECCOMP_GET_FILTER:
		ret = seccomp_get_filter(child, addr, datavp);
		break;

	case PTRACE_SECCOMP_GET_METADATA:
		ret = seccomp_get_metadata(child, addr, datavp);
		break;

#ifdef CONFIG_RSEQ
	case PTRACE_GET_RSEQ_CONFIGURATION:
		ret = ptrace_get_rseq_configuration(child, addr, datavp);
		break;
#endif

	default:
		break;
	}

	return ret;
}

SYSCALL_DEFINE4(ptrace, long, request, long, pid, unsigned long, addr,
		unsigned long, data)
{
	struct task_struct *child;
	long ret;

	if (request == PTRACE_TRACEME) {
		ret = ptrace_traceme();
		goto out;
	}

	child = find_get_task_by_vpid(pid);
	if (!child) {
		ret = -ESRCH;
		goto out;
	}

	if (request == PTRACE_ATTACH || request == PTRACE_SEIZE) {
		ret = ptrace_attach(child, request, addr, data);
		goto out_put_task_struct;
	}

	ret = ptrace_check_attach(child, request == PTRACE_KILL ||
				  request == PTRACE_INTERRUPT);
	if (ret < 0)
		goto out_put_task_struct;

	ret = arch_ptrace(child, request, addr, data);
	if (ret || request != PTRACE_DETACH)
		ptrace_unfreeze_traced(child);

 out_put_task_struct:
	put_task_struct(child);
 out:
	return ret;
}

int generic_ptrace_peekdata(struct task_struct *tsk, unsigned long addr,
			    unsigned long data)
{
	unsigned long tmp;
	int copied;

	copied = ptrace_access_vm(tsk, addr, &tmp, sizeof(tmp), FOLL_FORCE);
	if (copied != sizeof(tmp))
		return -EIO;
	return put_user(tmp, (unsigned long __user *)data);
}

int generic_ptrace_pokedata(struct task_struct *tsk, unsigned long addr,
			    unsigned long data)
{
	int copied;

	copied = ptrace_access_vm(tsk, addr, &data, sizeof(data),
			FOLL_FORCE | FOLL_WRITE);
	return (copied == sizeof(data)) ? 0 : -EIO;
}

#if defined CONFIG_COMPAT

int compat_ptrace_request(struct task_struct *child, compat_long_t request,
			  compat_ulong_t addr, compat_ulong_t data)
{
	compat_ulong_t __user *datap = compat_ptr(data);
	compat_ulong_t word;
	kernel_siginfo_t siginfo;
	int ret;

	switch (request) {
	case PTRACE_PEEKTEXT:
	case PTRACE_PEEKDATA:
		ret = ptrace_access_vm(child, addr, &word, sizeof(word),
				FOLL_FORCE);
		if (ret != sizeof(word))
			ret = -EIO;
		else
			ret = put_user(word, datap);
		break;

	case PTRACE_POKETEXT:
	case PTRACE_POKEDATA:
		ret = ptrace_access_vm(child, addr, &data, sizeof(data),
				FOLL_FORCE | FOLL_WRITE);
		ret = (ret != sizeof(data) ? -EIO : 0);
		break;

	case PTRACE_GETEVENTMSG:
		ret = put_user((compat_ulong_t) child->ptrace_message, datap);
		break;

	case PTRACE_GETSIGINFO:
		ret = ptrace_getsiginfo(child, &siginfo);
		if (!ret)
			ret = copy_siginfo_to_user32(
				(struct compat_siginfo __user *) datap,
				&siginfo);
		break;

	case PTRACE_SETSIGINFO:
		ret = copy_siginfo_from_user32(
			&siginfo, (struct compat_siginfo __user *) datap);
		if (!ret)
			ret = ptrace_setsiginfo(child, &siginfo);
		break;
#ifdef CONFIG_HAVE_ARCH_TRACEHOOK
	case PTRACE_GETREGSET:
	case PTRACE_SETREGSET:
	{
		struct iovec kiov;
		struct compat_iovec __user *uiov =
			(struct compat_iovec __user *) datap;
		compat_uptr_t ptr;
		compat_size_t len;

		if (!access_ok(uiov, sizeof(*uiov)))
			return -EFAULT;

		if (__get_user(ptr, &uiov->iov_base) ||
		    __get_user(len, &uiov->iov_len))
			return -EFAULT;

		kiov.iov_base = compat_ptr(ptr);
		kiov.iov_len = len;

		ret = ptrace_regset(child, request, addr, &kiov);
		if (!ret)
			ret = __put_user(kiov.iov_len, &uiov->iov_len);
		break;
	}
#endif

	default:
		ret = ptrace_request(child, request, addr, data);
	}

	return ret;
}

COMPAT_SYSCALL_DEFINE4(ptrace, compat_long_t, request, compat_long_t, pid,
		       compat_long_t, addr, compat_long_t, data)
{
	struct task_struct *child;
	long ret;

	if (request == PTRACE_TRACEME) {
		ret = ptrace_traceme();
		goto out;
	}

	child = find_get_task_by_vpid(pid);
	if (!child) {
		ret = -ESRCH;
		goto out;
	}

	if (request == PTRACE_ATTACH || request == PTRACE_SEIZE) {
		ret = ptrace_attach(child, request, addr, data);
		goto out_put_task_struct;
	}

	ret = ptrace_check_attach(child, request == PTRACE_KILL ||
				  request == PTRACE_INTERRUPT);
	if (!ret) {
		ret = compat_arch_ptrace(child, request, addr, data);
		if (ret || request != PTRACE_DETACH)
			ptrace_unfreeze_traced(child);
	}

 out_put_task_struct:
	put_task_struct(child);
 out:
	return ret;
}
#endif	/* CONFIG_COMPAT */<|MERGE_RESOLUTION|>--- conflicted
+++ resolved
@@ -269,11 +269,7 @@
 	read_unlock(&tasklist_lock);
 
 	if (!ret && !ignore_state &&
-<<<<<<< HEAD
-	    WARN_ON_ONCE(!wait_task_inactive(child, __TASK_TRACED)))
-=======
 	    WARN_ON_ONCE(!wait_task_inactive(child, __TASK_TRACED|TASK_FROZEN)))
->>>>>>> 7365df19
 		ret = -ESRCH;
 
 	return ret;
