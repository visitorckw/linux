--- conflicted
+++ resolved
@@ -152,11 +152,7 @@
 }
 EXPORT_SYMBOL(devm_memunmap);
 
-<<<<<<< HEAD
-pfn_t phys_to_pfn_t(phys_addr_t addr, unsigned long flags)
-=======
 pfn_t phys_to_pfn_t(phys_addr_t addr, u64 flags)
->>>>>>> 125234dc
 {
 	return __pfn_to_pfn_t(addr >> PAGE_SHIFT, flags);
 }
@@ -274,11 +270,6 @@
 void *devm_memremap_pages(struct device *dev, struct resource *res,
 		struct percpu_ref *ref, struct vmem_altmap *altmap)
 {
-<<<<<<< HEAD
-	int is_ram = region_intersects(res->start, resource_size(res),
-			"System RAM");
-=======
->>>>>>> 125234dc
 	resource_size_t key, align_start, align_size, align_end;
 	struct dev_pagemap *pgmap;
 	struct page_map *page_map;
@@ -326,11 +317,6 @@
 
 	mutex_lock(&pgmap_lock);
 	error = 0;
-<<<<<<< HEAD
-	align_start = res->start & ~(SECTION_SIZE - 1);
-	align_size = ALIGN(resource_size(res), SECTION_SIZE);
-=======
->>>>>>> 125234dc
 	align_end = align_start + align_size - 1;
 	for (key = align_start; key <= align_end; key += SECTION_SIZE) {
 		struct dev_pagemap *dup;
