/*
 *  kernel/sched/core.c
 *
 *  Kernel scheduler and related syscalls
 *
 *  Copyright (C) 1991-2002  Linus Torvalds
 *
 *  1996-12-23  Modified by Dave Grothe to fix bugs in semaphores and
 *		make semaphores SMP safe
 *  1998-11-19	Implemented schedule_timeout() and related stuff
 *		by Andrea Arcangeli
 *  2002-01-04	New ultra-scalable O(1) scheduler by Ingo Molnar:
 *		hybrid priority-list and round-robin design with
 *		an array-switch method of distributing timeslices
 *		and per-CPU runqueues.  Cleanups and useful suggestions
 *		by Davide Libenzi, preemptible kernel bits by Robert Love.
 *  2003-09-03	Interactivity tuning by Con Kolivas.
 *  2004-04-02	Scheduler domains code by Nick Piggin
 *  2007-04-15  Work begun on replacing all interactivity tuning with a
 *              fair scheduling design by Con Kolivas.
 *  2007-05-05  Load balancing (smp-nice) and other improvements
 *              by Peter Williams
 *  2007-05-06  Interactivity improvements to CFS by Mike Galbraith
 *  2007-07-01  Group scheduling enhancements by Srivatsa Vaddagiri
 *  2007-11-29  RT balancing improvements by Steven Rostedt, Gregory Haskins,
 *              Thomas Gleixner, Mike Kravetz
 */

#include <linux/mm.h>
#include <linux/module.h>
#include <linux/nmi.h>
#include <linux/init.h>
#include <linux/uaccess.h>
#include <linux/highmem.h>
#include <asm/mmu_context.h>
#include <linux/interrupt.h>
#include <linux/capability.h>
#include <linux/completion.h>
#include <linux/kernel_stat.h>
#include <linux/debug_locks.h>
#include <linux/perf_event.h>
#include <linux/security.h>
#include <linux/notifier.h>
#include <linux/profile.h>
#include <linux/freezer.h>
#include <linux/vmalloc.h>
#include <linux/blkdev.h>
#include <linux/delay.h>
#include <linux/pid_namespace.h>
#include <linux/smp.h>
#include <linux/threads.h>
#include <linux/timer.h>
#include <linux/rcupdate.h>
#include <linux/cpu.h>
#include <linux/cpuset.h>
#include <linux/percpu.h>
#include <linux/proc_fs.h>
#include <linux/seq_file.h>
#include <linux/sysctl.h>
#include <linux/syscalls.h>
#include <linux/times.h>
#include <linux/tsacct_kern.h>
#include <linux/kprobes.h>
#include <linux/delayacct.h>
#include <linux/unistd.h>
#include <linux/pagemap.h>
#include <linux/hrtimer.h>
#include <linux/tick.h>
#include <linux/debugfs.h>
#include <linux/ctype.h>
#include <linux/ftrace.h>
#include <linux/slab.h>
#include <linux/init_task.h>
#include <linux/binfmts.h>
#include <linux/context_tracking.h>
#include <linux/compiler.h>

#include <asm/switch_to.h>
#include <asm/tlb.h>
#include <asm/irq_regs.h>
#include <asm/mutex.h>
#ifdef CONFIG_PARAVIRT
#include <asm/paravirt.h>
#endif

#include "sched.h"
#include "../workqueue_internal.h"
#include "../smpboot.h"

#define CREATE_TRACE_POINTS
#include <trace/events/sched.h>

#ifdef smp_mb__before_atomic
void __smp_mb__before_atomic(void)
{
	smp_mb__before_atomic();
}
EXPORT_SYMBOL(__smp_mb__before_atomic);
#endif

#ifdef smp_mb__after_atomic
void __smp_mb__after_atomic(void)
{
	smp_mb__after_atomic();
}
EXPORT_SYMBOL(__smp_mb__after_atomic);
#endif

void start_bandwidth_timer(struct hrtimer *period_timer, ktime_t period)
{
	unsigned long delta;
	ktime_t soft, hard, now;

	for (;;) {
		if (hrtimer_active(period_timer))
			break;

		now = hrtimer_cb_get_time(period_timer);
		hrtimer_forward(period_timer, now, period);

		soft = hrtimer_get_softexpires(period_timer);
		hard = hrtimer_get_expires(period_timer);
		delta = ktime_to_ns(ktime_sub(hard, soft));
		__hrtimer_start_range_ns(period_timer, soft, delta,
					 HRTIMER_MODE_ABS_PINNED, 0);
	}
}

DEFINE_MUTEX(sched_domains_mutex);
DEFINE_PER_CPU_SHARED_ALIGNED(struct rq, runqueues);

static void update_rq_clock_task(struct rq *rq, s64 delta);

void update_rq_clock(struct rq *rq)
{
	s64 delta;

	if (rq->skip_clock_update > 0)
		return;

	delta = sched_clock_cpu(cpu_of(rq)) - rq->clock;
	rq->clock += delta;
	update_rq_clock_task(rq, delta);
}

/*
 * Debugging: various feature bits
 */

#define SCHED_FEAT(name, enabled)	\
	(1UL << __SCHED_FEAT_##name) * enabled |

const_debug unsigned int sysctl_sched_features =
#include "features.h"
	0;

#undef SCHED_FEAT

#ifdef CONFIG_SCHED_DEBUG
#define SCHED_FEAT(name, enabled)	\
	#name ,

static const char * const sched_feat_names[] = {
#include "features.h"
};

#undef SCHED_FEAT

static int sched_feat_show(struct seq_file *m, void *v)
{
	int i;

	for (i = 0; i < __SCHED_FEAT_NR; i++) {
		if (!(sysctl_sched_features & (1UL << i)))
			seq_puts(m, "NO_");
		seq_printf(m, "%s ", sched_feat_names[i]);
	}
	seq_puts(m, "\n");

	return 0;
}

#ifdef HAVE_JUMP_LABEL

#define jump_label_key__true  STATIC_KEY_INIT_TRUE
#define jump_label_key__false STATIC_KEY_INIT_FALSE

#define SCHED_FEAT(name, enabled)	\
	jump_label_key__##enabled ,

struct static_key sched_feat_keys[__SCHED_FEAT_NR] = {
#include "features.h"
};

#undef SCHED_FEAT

static void sched_feat_disable(int i)
{
	if (static_key_enabled(&sched_feat_keys[i]))
		static_key_slow_dec(&sched_feat_keys[i]);
}

static void sched_feat_enable(int i)
{
	if (!static_key_enabled(&sched_feat_keys[i]))
		static_key_slow_inc(&sched_feat_keys[i]);
}
#else
static void sched_feat_disable(int i) { };
static void sched_feat_enable(int i) { };
#endif /* HAVE_JUMP_LABEL */

static int sched_feat_set(char *cmp)
{
	int i;
	int neg = 0;

	if (strncmp(cmp, "NO_", 3) == 0) {
		neg = 1;
		cmp += 3;
	}

	for (i = 0; i < __SCHED_FEAT_NR; i++) {
		if (strcmp(cmp, sched_feat_names[i]) == 0) {
			if (neg) {
				sysctl_sched_features &= ~(1UL << i);
				sched_feat_disable(i);
			} else {
				sysctl_sched_features |= (1UL << i);
				sched_feat_enable(i);
			}
			break;
		}
	}

	return i;
}

static ssize_t
sched_feat_write(struct file *filp, const char __user *ubuf,
		size_t cnt, loff_t *ppos)
{
	char buf[64];
	char *cmp;
	int i;

	if (cnt > 63)
		cnt = 63;

	if (copy_from_user(&buf, ubuf, cnt))
		return -EFAULT;

	buf[cnt] = 0;
	cmp = strstrip(buf);

	i = sched_feat_set(cmp);
	if (i == __SCHED_FEAT_NR)
		return -EINVAL;

	*ppos += cnt;

	return cnt;
}

static int sched_feat_open(struct inode *inode, struct file *filp)
{
	return single_open(filp, sched_feat_show, NULL);
}

static const struct file_operations sched_feat_fops = {
	.open		= sched_feat_open,
	.write		= sched_feat_write,
	.read		= seq_read,
	.llseek		= seq_lseek,
	.release	= single_release,
};

static __init int sched_init_debug(void)
{
	debugfs_create_file("sched_features", 0644, NULL, NULL,
			&sched_feat_fops);

	return 0;
}
late_initcall(sched_init_debug);
#endif /* CONFIG_SCHED_DEBUG */

/*
 * Number of tasks to iterate in a single balance run.
 * Limited because this is done with IRQs disabled.
 */
const_debug unsigned int sysctl_sched_nr_migrate = 32;

/*
 * period over which we average the RT time consumption, measured
 * in ms.
 *
 * default: 1s
 */
const_debug unsigned int sysctl_sched_time_avg = MSEC_PER_SEC;

/*
 * period over which we measure -rt task cpu usage in us.
 * default: 1s
 */
unsigned int sysctl_sched_rt_period = 1000000;

__read_mostly int scheduler_running;

/*
 * part of the period that we allow rt tasks to run in us.
 * default: 0.95s
 */
int sysctl_sched_rt_runtime = 950000;

/*
 * __task_rq_lock - lock the rq @p resides on.
 */
static inline struct rq *__task_rq_lock(struct task_struct *p)
	__acquires(rq->lock)
{
	struct rq *rq;

	lockdep_assert_held(&p->pi_lock);

	for (;;) {
		rq = task_rq(p);
		raw_spin_lock(&rq->lock);
		if (likely(rq == task_rq(p)))
			return rq;
		raw_spin_unlock(&rq->lock);
	}
}

/*
 * task_rq_lock - lock p->pi_lock and lock the rq @p resides on.
 */
static struct rq *task_rq_lock(struct task_struct *p, unsigned long *flags)
	__acquires(p->pi_lock)
	__acquires(rq->lock)
{
	struct rq *rq;

	for (;;) {
		raw_spin_lock_irqsave(&p->pi_lock, *flags);
		rq = task_rq(p);
		raw_spin_lock(&rq->lock);
		if (likely(rq == task_rq(p)))
			return rq;
		raw_spin_unlock(&rq->lock);
		raw_spin_unlock_irqrestore(&p->pi_lock, *flags);
	}
}

static void __task_rq_unlock(struct rq *rq)
	__releases(rq->lock)
{
	raw_spin_unlock(&rq->lock);
}

static inline void
task_rq_unlock(struct rq *rq, struct task_struct *p, unsigned long *flags)
	__releases(rq->lock)
	__releases(p->pi_lock)
{
	raw_spin_unlock(&rq->lock);
	raw_spin_unlock_irqrestore(&p->pi_lock, *flags);
}

/*
 * this_rq_lock - lock this runqueue and disable interrupts.
 */
static struct rq *this_rq_lock(void)
	__acquires(rq->lock)
{
	struct rq *rq;

	local_irq_disable();
	rq = this_rq();
	raw_spin_lock(&rq->lock);

	return rq;
}

#ifdef CONFIG_SCHED_HRTICK
/*
 * Use HR-timers to deliver accurate preemption points.
 */

static void hrtick_clear(struct rq *rq)
{
	if (hrtimer_active(&rq->hrtick_timer))
		hrtimer_cancel(&rq->hrtick_timer);
}

/*
 * High-resolution timer tick.
 * Runs from hardirq context with interrupts disabled.
 */
static enum hrtimer_restart hrtick(struct hrtimer *timer)
{
	struct rq *rq = container_of(timer, struct rq, hrtick_timer);

	WARN_ON_ONCE(cpu_of(rq) != smp_processor_id());

	raw_spin_lock(&rq->lock);
	update_rq_clock(rq);
	rq->curr->sched_class->task_tick(rq, rq->curr, 1);
	raw_spin_unlock(&rq->lock);

	return HRTIMER_NORESTART;
}

#ifdef CONFIG_SMP

static int __hrtick_restart(struct rq *rq)
{
	struct hrtimer *timer = &rq->hrtick_timer;
	ktime_t time = hrtimer_get_softexpires(timer);

	return __hrtimer_start_range_ns(timer, time, 0, HRTIMER_MODE_ABS_PINNED, 0);
}

/*
 * called from hardirq (IPI) context
 */
static void __hrtick_start(void *arg)
{
	struct rq *rq = arg;

	raw_spin_lock(&rq->lock);
	__hrtick_restart(rq);
	rq->hrtick_csd_pending = 0;
	raw_spin_unlock(&rq->lock);
}

/*
 * Called to set the hrtick timer state.
 *
 * called with rq->lock held and irqs disabled
 */
void hrtick_start(struct rq *rq, u64 delay)
{
	struct hrtimer *timer = &rq->hrtick_timer;
	ktime_t time = ktime_add_ns(timer->base->get_time(), delay);

	hrtimer_set_expires(timer, time);

	if (rq == this_rq()) {
		__hrtick_restart(rq);
	} else if (!rq->hrtick_csd_pending) {
		smp_call_function_single_async(cpu_of(rq), &rq->hrtick_csd);
		rq->hrtick_csd_pending = 1;
	}
}

static int
hotplug_hrtick(struct notifier_block *nfb, unsigned long action, void *hcpu)
{
	int cpu = (int)(long)hcpu;

	switch (action) {
	case CPU_UP_CANCELED:
	case CPU_UP_CANCELED_FROZEN:
	case CPU_DOWN_PREPARE:
	case CPU_DOWN_PREPARE_FROZEN:
	case CPU_DEAD:
	case CPU_DEAD_FROZEN:
		hrtick_clear(cpu_rq(cpu));
		return NOTIFY_OK;
	}

	return NOTIFY_DONE;
}

static __init void init_hrtick(void)
{
	hotcpu_notifier(hotplug_hrtick, 0);
}
#else
/*
 * Called to set the hrtick timer state.
 *
 * called with rq->lock held and irqs disabled
 */
void hrtick_start(struct rq *rq, u64 delay)
{
	__hrtimer_start_range_ns(&rq->hrtick_timer, ns_to_ktime(delay), 0,
			HRTIMER_MODE_REL_PINNED, 0);
}

static inline void init_hrtick(void)
{
}
#endif /* CONFIG_SMP */

static void init_rq_hrtick(struct rq *rq)
{
#ifdef CONFIG_SMP
	rq->hrtick_csd_pending = 0;

	rq->hrtick_csd.flags = 0;
	rq->hrtick_csd.func = __hrtick_start;
	rq->hrtick_csd.info = rq;
#endif

	hrtimer_init(&rq->hrtick_timer, CLOCK_MONOTONIC, HRTIMER_MODE_REL);
	rq->hrtick_timer.function = hrtick;
}
#else	/* CONFIG_SCHED_HRTICK */
static inline void hrtick_clear(struct rq *rq)
{
}

static inline void init_rq_hrtick(struct rq *rq)
{
}

static inline void init_hrtick(void)
{
}
#endif	/* CONFIG_SCHED_HRTICK */

/*
 * cmpxchg based fetch_or, macro so it works for different integer types
 */
#define fetch_or(ptr, val)						\
({	typeof(*(ptr)) __old, __val = *(ptr);				\
 	for (;;) {							\
 		__old = cmpxchg((ptr), __val, __val | (val));		\
 		if (__old == __val)					\
 			break;						\
 		__val = __old;						\
 	}								\
 	__old;								\
})

#ifdef TIF_POLLING_NRFLAG
/*
 * Atomically set TIF_NEED_RESCHED and test for TIF_POLLING_NRFLAG,
 * this avoids any races wrt polling state changes and thereby avoids
 * spurious IPIs.
 */
static bool set_nr_and_not_polling(struct task_struct *p)
{
	struct thread_info *ti = task_thread_info(p);
	return !(fetch_or(&ti->flags, _TIF_NEED_RESCHED) & _TIF_POLLING_NRFLAG);
}
#else
static bool set_nr_and_not_polling(struct task_struct *p)
{
	set_tsk_need_resched(p);
	return true;
}
#endif

/*
 * resched_task - mark a task 'to be rescheduled now'.
 *
 * On UP this means the setting of the need_resched flag, on SMP it
 * might also involve a cross-CPU call to trigger the scheduler on
 * the target CPU.
 */
void resched_task(struct task_struct *p)
{
	int cpu;

	lockdep_assert_held(&task_rq(p)->lock);

	if (test_tsk_need_resched(p))
		return;

	cpu = task_cpu(p);

	if (cpu == smp_processor_id()) {
		set_tsk_need_resched(p);
		set_preempt_need_resched();
		return;
	}

	if (set_nr_and_not_polling(p))
		smp_send_reschedule(cpu);
}

void resched_cpu(int cpu)
{
	struct rq *rq = cpu_rq(cpu);
	unsigned long flags;

	if (!raw_spin_trylock_irqsave(&rq->lock, flags))
		return;
	resched_task(cpu_curr(cpu));
	raw_spin_unlock_irqrestore(&rq->lock, flags);
}

#ifdef CONFIG_SMP
#ifdef CONFIG_NO_HZ_COMMON
/*
 * In the semi idle case, use the nearest busy cpu for migrating timers
 * from an idle cpu.  This is good for power-savings.
 *
 * We don't do similar optimization for completely idle system, as
 * selecting an idle cpu will add more delays to the timers than intended
 * (as that cpu's timer base may not be uptodate wrt jiffies etc).
 */
int get_nohz_timer_target(int pinned)
{
	int cpu = smp_processor_id();
	int i;
	struct sched_domain *sd;

	if (pinned || !get_sysctl_timer_migration() || !idle_cpu(cpu))
		return cpu;

	rcu_read_lock();
	for_each_domain(cpu, sd) {
		for_each_cpu(i, sched_domain_span(sd)) {
			if (!idle_cpu(i)) {
				cpu = i;
				goto unlock;
			}
		}
	}
unlock:
	rcu_read_unlock();
	return cpu;
}
/*
 * When add_timer_on() enqueues a timer into the timer wheel of an
 * idle CPU then this timer might expire before the next timer event
 * which is scheduled to wake up that CPU. In case of a completely
 * idle system the next event might even be infinite time into the
 * future. wake_up_idle_cpu() ensures that the CPU is woken up and
 * leaves the inner idle loop so the newly added timer is taken into
 * account when the CPU goes back to idle and evaluates the timer
 * wheel for the next timer event.
 */
static void wake_up_idle_cpu(int cpu)
{
	struct rq *rq = cpu_rq(cpu);

	if (cpu == smp_processor_id())
		return;

	/*
	 * This is safe, as this function is called with the timer
	 * wheel base lock of (cpu) held. When the CPU is on the way
	 * to idle and has not yet set rq->curr to idle then it will
	 * be serialized on the timer wheel base lock and take the new
	 * timer into account automatically.
	 */
	if (rq->curr != rq->idle)
		return;

	/*
	 * We can set TIF_RESCHED on the idle task of the other CPU
	 * lockless. The worst case is that the other CPU runs the
	 * idle task through an additional NOOP schedule()
	 */
	set_tsk_need_resched(rq->idle);

	/* NEED_RESCHED must be visible before we test polling */
	smp_mb();
	if (!tsk_is_polling(rq->idle))
		smp_send_reschedule(cpu);
}

static bool wake_up_full_nohz_cpu(int cpu)
{
	if (tick_nohz_full_cpu(cpu)) {
		if (cpu != smp_processor_id() ||
		    tick_nohz_tick_stopped())
			smp_send_reschedule(cpu);
		return true;
	}

	return false;
}

void wake_up_nohz_cpu(int cpu)
{
	if (!wake_up_full_nohz_cpu(cpu))
		wake_up_idle_cpu(cpu);
}

static inline bool got_nohz_idle_kick(void)
{
	int cpu = smp_processor_id();

	if (!test_bit(NOHZ_BALANCE_KICK, nohz_flags(cpu)))
		return false;

	if (idle_cpu(cpu) && !need_resched())
		return true;

	/*
	 * We can't run Idle Load Balance on this CPU for this time so we
	 * cancel it and clear NOHZ_BALANCE_KICK
	 */
	clear_bit(NOHZ_BALANCE_KICK, nohz_flags(cpu));
	return false;
}

#else /* CONFIG_NO_HZ_COMMON */

static inline bool got_nohz_idle_kick(void)
{
	return false;
}

#endif /* CONFIG_NO_HZ_COMMON */

#ifdef CONFIG_NO_HZ_FULL
bool sched_can_stop_tick(void)
{
       struct rq *rq;

       rq = this_rq();

       /* Make sure rq->nr_running update is visible after the IPI */
       smp_rmb();

       /* More than one running task need preemption */
       if (rq->nr_running > 1)
               return false;

       return true;
}
#endif /* CONFIG_NO_HZ_FULL */

void sched_avg_update(struct rq *rq)
{
	s64 period = sched_avg_period();

	while ((s64)(rq_clock(rq) - rq->age_stamp) > period) {
		/*
		 * Inline assembly required to prevent the compiler
		 * optimising this loop into a divmod call.
		 * See __iter_div_u64_rem() for another example of this.
		 */
		asm("" : "+rm" (rq->age_stamp));
		rq->age_stamp += period;
		rq->rt_avg /= 2;
	}
}

#endif /* CONFIG_SMP */

#if defined(CONFIG_RT_GROUP_SCHED) || (defined(CONFIG_FAIR_GROUP_SCHED) && \
			(defined(CONFIG_SMP) || defined(CONFIG_CFS_BANDWIDTH)))
/*
 * Iterate task_group tree rooted at *from, calling @down when first entering a
 * node and @up when leaving it for the final time.
 *
 * Caller must hold rcu_lock or sufficient equivalent.
 */
int walk_tg_tree_from(struct task_group *from,
			     tg_visitor down, tg_visitor up, void *data)
{
	struct task_group *parent, *child;
	int ret;

	parent = from;

down:
	ret = (*down)(parent, data);
	if (ret)
		goto out;
	list_for_each_entry_rcu(child, &parent->children, siblings) {
		parent = child;
		goto down;

up:
		continue;
	}
	ret = (*up)(parent, data);
	if (ret || parent == from)
		goto out;

	child = parent;
	parent = parent->parent;
	if (parent)
		goto up;
out:
	return ret;
}

int tg_nop(struct task_group *tg, void *data)
{
	return 0;
}
#endif

static void set_load_weight(struct task_struct *p)
{
	int prio = p->static_prio - MAX_RT_PRIO;
	struct load_weight *load = &p->se.load;

	/*
	 * SCHED_IDLE tasks get minimal weight:
	 */
	if (p->policy == SCHED_IDLE) {
		load->weight = scale_load(WEIGHT_IDLEPRIO);
		load->inv_weight = WMULT_IDLEPRIO;
		return;
	}

	load->weight = scale_load(prio_to_weight[prio]);
	load->inv_weight = prio_to_wmult[prio];
}

static void enqueue_task(struct rq *rq, struct task_struct *p, int flags)
{
	update_rq_clock(rq);
	sched_info_queued(rq, p);
	p->sched_class->enqueue_task(rq, p, flags);
}

static void dequeue_task(struct rq *rq, struct task_struct *p, int flags)
{
	update_rq_clock(rq);
	sched_info_dequeued(rq, p);
	p->sched_class->dequeue_task(rq, p, flags);
}

void activate_task(struct rq *rq, struct task_struct *p, int flags)
{
	if (task_contributes_to_load(p))
		rq->nr_uninterruptible--;

	enqueue_task(rq, p, flags);
}

void deactivate_task(struct rq *rq, struct task_struct *p, int flags)
{
	if (task_contributes_to_load(p))
		rq->nr_uninterruptible++;

	dequeue_task(rq, p, flags);
}

static void update_rq_clock_task(struct rq *rq, s64 delta)
{
/*
 * In theory, the compile should just see 0 here, and optimize out the call
 * to sched_rt_avg_update. But I don't trust it...
 */
#if defined(CONFIG_IRQ_TIME_ACCOUNTING) || defined(CONFIG_PARAVIRT_TIME_ACCOUNTING)
	s64 steal = 0, irq_delta = 0;
#endif
#ifdef CONFIG_IRQ_TIME_ACCOUNTING
	irq_delta = irq_time_read(cpu_of(rq)) - rq->prev_irq_time;

	/*
	 * Since irq_time is only updated on {soft,}irq_exit, we might run into
	 * this case when a previous update_rq_clock() happened inside a
	 * {soft,}irq region.
	 *
	 * When this happens, we stop ->clock_task and only update the
	 * prev_irq_time stamp to account for the part that fit, so that a next
	 * update will consume the rest. This ensures ->clock_task is
	 * monotonic.
	 *
	 * It does however cause some slight miss-attribution of {soft,}irq
	 * time, a more accurate solution would be to update the irq_time using
	 * the current rq->clock timestamp, except that would require using
	 * atomic ops.
	 */
	if (irq_delta > delta)
		irq_delta = delta;

	rq->prev_irq_time += irq_delta;
	delta -= irq_delta;
#endif
#ifdef CONFIG_PARAVIRT_TIME_ACCOUNTING
	if (static_key_false((&paravirt_steal_rq_enabled))) {
		steal = paravirt_steal_clock(cpu_of(rq));
		steal -= rq->prev_steal_time_rq;

		if (unlikely(steal > delta))
			steal = delta;

		rq->prev_steal_time_rq += steal;
		delta -= steal;
	}
#endif

	rq->clock_task += delta;

#if defined(CONFIG_IRQ_TIME_ACCOUNTING) || defined(CONFIG_PARAVIRT_TIME_ACCOUNTING)
	if ((irq_delta + steal) && sched_feat(NONTASK_POWER))
		sched_rt_avg_update(rq, irq_delta + steal);
#endif
}

void sched_set_stop_task(int cpu, struct task_struct *stop)
{
	struct sched_param param = { .sched_priority = MAX_RT_PRIO - 1 };
	struct task_struct *old_stop = cpu_rq(cpu)->stop;

	if (stop) {
		/*
		 * Make it appear like a SCHED_FIFO task, its something
		 * userspace knows about and won't get confused about.
		 *
		 * Also, it will make PI more or less work without too
		 * much confusion -- but then, stop work should not
		 * rely on PI working anyway.
		 */
		sched_setscheduler_nocheck(stop, SCHED_FIFO, &param);

		stop->sched_class = &stop_sched_class;
	}

	cpu_rq(cpu)->stop = stop;

	if (old_stop) {
		/*
		 * Reset it back to a normal scheduling class so that
		 * it can die in pieces.
		 */
		old_stop->sched_class = &rt_sched_class;
	}
}

/*
 * __normal_prio - return the priority that is based on the static prio
 */
static inline int __normal_prio(struct task_struct *p)
{
	return p->static_prio;
}

/*
 * Calculate the expected normal priority: i.e. priority
 * without taking RT-inheritance into account. Might be
 * boosted by interactivity modifiers. Changes upon fork,
 * setprio syscalls, and whenever the interactivity
 * estimator recalculates.
 */
static inline int normal_prio(struct task_struct *p)
{
	int prio;

	if (task_has_dl_policy(p))
		prio = MAX_DL_PRIO-1;
	else if (task_has_rt_policy(p))
		prio = MAX_RT_PRIO-1 - p->rt_priority;
	else
		prio = __normal_prio(p);
	return prio;
}

/*
 * Calculate the current priority, i.e. the priority
 * taken into account by the scheduler. This value might
 * be boosted by RT tasks, or might be boosted by
 * interactivity modifiers. Will be RT if the task got
 * RT-boosted. If not then it returns p->normal_prio.
 */
static int effective_prio(struct task_struct *p)
{
	p->normal_prio = normal_prio(p);
	/*
	 * If we are RT tasks or we were boosted to RT priority,
	 * keep the priority unchanged. Otherwise, update priority
	 * to the normal priority:
	 */
	if (!rt_prio(p->prio))
		return p->normal_prio;
	return p->prio;
}

/**
 * task_curr - is this task currently executing on a CPU?
 * @p: the task in question.
 *
 * Return: 1 if the task is currently executing. 0 otherwise.
 */
inline int task_curr(const struct task_struct *p)
{
	return cpu_curr(task_cpu(p)) == p;
}

static inline void check_class_changed(struct rq *rq, struct task_struct *p,
				       const struct sched_class *prev_class,
				       int oldprio)
{
	if (prev_class != p->sched_class) {
		if (prev_class->switched_from)
			prev_class->switched_from(rq, p);
		p->sched_class->switched_to(rq, p);
	} else if (oldprio != p->prio || dl_task(p))
		p->sched_class->prio_changed(rq, p, oldprio);
}

void check_preempt_curr(struct rq *rq, struct task_struct *p, int flags)
{
	const struct sched_class *class;

	if (p->sched_class == rq->curr->sched_class) {
		rq->curr->sched_class->check_preempt_curr(rq, p, flags);
	} else {
		for_each_class(class) {
			if (class == rq->curr->sched_class)
				break;
			if (class == p->sched_class) {
				resched_task(rq->curr);
				break;
			}
		}
	}

	/*
	 * A queue event has occurred, and we're going to schedule.  In
	 * this case, we can save a useless back to back clock update.
	 */
	if (rq->curr->on_rq && test_tsk_need_resched(rq->curr))
		rq->skip_clock_update = 1;
}

#ifdef CONFIG_SMP
void set_task_cpu(struct task_struct *p, unsigned int new_cpu)
{
#ifdef CONFIG_SCHED_DEBUG
	/*
	 * We should never call set_task_cpu() on a blocked task,
	 * ttwu() will sort out the placement.
	 */
	WARN_ON_ONCE(p->state != TASK_RUNNING && p->state != TASK_WAKING &&
			!(task_preempt_count(p) & PREEMPT_ACTIVE));

#ifdef CONFIG_LOCKDEP
	/*
	 * The caller should hold either p->pi_lock or rq->lock, when changing
	 * a task's CPU. ->pi_lock for waking tasks, rq->lock for runnable tasks.
	 *
	 * sched_move_task() holds both and thus holding either pins the cgroup,
	 * see task_group().
	 *
	 * Furthermore, all task_rq users should acquire both locks, see
	 * task_rq_lock().
	 */
	WARN_ON_ONCE(debug_locks && !(lockdep_is_held(&p->pi_lock) ||
				      lockdep_is_held(&task_rq(p)->lock)));
#endif
#endif

	trace_sched_migrate_task(p, new_cpu);

	if (task_cpu(p) != new_cpu) {
		if (p->sched_class->migrate_task_rq)
			p->sched_class->migrate_task_rq(p, new_cpu);
		p->se.nr_migrations++;
		perf_sw_event(PERF_COUNT_SW_CPU_MIGRATIONS, 1, NULL, 0);
	}

	__set_task_cpu(p, new_cpu);
}

static void __migrate_swap_task(struct task_struct *p, int cpu)
{
	if (p->on_rq) {
		struct rq *src_rq, *dst_rq;

		src_rq = task_rq(p);
		dst_rq = cpu_rq(cpu);

		deactivate_task(src_rq, p, 0);
		set_task_cpu(p, cpu);
		activate_task(dst_rq, p, 0);
		check_preempt_curr(dst_rq, p, 0);
	} else {
		/*
		 * Task isn't running anymore; make it appear like we migrated
		 * it before it went to sleep. This means on wakeup we make the
		 * previous cpu our targer instead of where it really is.
		 */
		p->wake_cpu = cpu;
	}
}

struct migration_swap_arg {
	struct task_struct *src_task, *dst_task;
	int src_cpu, dst_cpu;
};

static int migrate_swap_stop(void *data)
{
	struct migration_swap_arg *arg = data;
	struct rq *src_rq, *dst_rq;
	int ret = -EAGAIN;

	src_rq = cpu_rq(arg->src_cpu);
	dst_rq = cpu_rq(arg->dst_cpu);

	double_raw_lock(&arg->src_task->pi_lock,
			&arg->dst_task->pi_lock);
	double_rq_lock(src_rq, dst_rq);
	if (task_cpu(arg->dst_task) != arg->dst_cpu)
		goto unlock;

	if (task_cpu(arg->src_task) != arg->src_cpu)
		goto unlock;

	if (!cpumask_test_cpu(arg->dst_cpu, tsk_cpus_allowed(arg->src_task)))
		goto unlock;

	if (!cpumask_test_cpu(arg->src_cpu, tsk_cpus_allowed(arg->dst_task)))
		goto unlock;

	__migrate_swap_task(arg->src_task, arg->dst_cpu);
	__migrate_swap_task(arg->dst_task, arg->src_cpu);

	ret = 0;

unlock:
	double_rq_unlock(src_rq, dst_rq);
	raw_spin_unlock(&arg->dst_task->pi_lock);
	raw_spin_unlock(&arg->src_task->pi_lock);

	return ret;
}

/*
 * Cross migrate two tasks
 */
int migrate_swap(struct task_struct *cur, struct task_struct *p)
{
	struct migration_swap_arg arg;
	int ret = -EINVAL;

	arg = (struct migration_swap_arg){
		.src_task = cur,
		.src_cpu = task_cpu(cur),
		.dst_task = p,
		.dst_cpu = task_cpu(p),
	};

	if (arg.src_cpu == arg.dst_cpu)
		goto out;

	/*
	 * These three tests are all lockless; this is OK since all of them
	 * will be re-checked with proper locks held further down the line.
	 */
	if (!cpu_active(arg.src_cpu) || !cpu_active(arg.dst_cpu))
		goto out;

	if (!cpumask_test_cpu(arg.dst_cpu, tsk_cpus_allowed(arg.src_task)))
		goto out;

	if (!cpumask_test_cpu(arg.src_cpu, tsk_cpus_allowed(arg.dst_task)))
		goto out;

	trace_sched_swap_numa(cur, arg.src_cpu, p, arg.dst_cpu);
	ret = stop_two_cpus(arg.dst_cpu, arg.src_cpu, migrate_swap_stop, &arg);

out:
	return ret;
}

struct migration_arg {
	struct task_struct *task;
	int dest_cpu;
};

static int migration_cpu_stop(void *data);

/*
 * wait_task_inactive - wait for a thread to unschedule.
 *
 * If @match_state is nonzero, it's the @p->state value just checked and
 * not expected to change.  If it changes, i.e. @p might have woken up,
 * then return zero.  When we succeed in waiting for @p to be off its CPU,
 * we return a positive number (its total switch count).  If a second call
 * a short while later returns the same number, the caller can be sure that
 * @p has remained unscheduled the whole time.
 *
 * The caller must ensure that the task *will* unschedule sometime soon,
 * else this function might spin for a *long* time. This function can't
 * be called with interrupts off, or it may introduce deadlock with
 * smp_call_function() if an IPI is sent by the same process we are
 * waiting to become inactive.
 */
unsigned long wait_task_inactive(struct task_struct *p, long match_state)
{
	unsigned long flags;
	int running, on_rq;
	unsigned long ncsw;
	struct rq *rq;

	for (;;) {
		/*
		 * We do the initial early heuristics without holding
		 * any task-queue locks at all. We'll only try to get
		 * the runqueue lock when things look like they will
		 * work out!
		 */
		rq = task_rq(p);

		/*
		 * If the task is actively running on another CPU
		 * still, just relax and busy-wait without holding
		 * any locks.
		 *
		 * NOTE! Since we don't hold any locks, it's not
		 * even sure that "rq" stays as the right runqueue!
		 * But we don't care, since "task_running()" will
		 * return false if the runqueue has changed and p
		 * is actually now running somewhere else!
		 */
		while (task_running(rq, p)) {
			if (match_state && unlikely(p->state != match_state))
				return 0;
			cpu_relax();
		}

		/*
		 * Ok, time to look more closely! We need the rq
		 * lock now, to be *sure*. If we're wrong, we'll
		 * just go back and repeat.
		 */
		rq = task_rq_lock(p, &flags);
		trace_sched_wait_task(p);
		running = task_running(rq, p);
		on_rq = p->on_rq;
		ncsw = 0;
		if (!match_state || p->state == match_state)
			ncsw = p->nvcsw | LONG_MIN; /* sets MSB */
		task_rq_unlock(rq, p, &flags);

		/*
		 * If it changed from the expected state, bail out now.
		 */
		if (unlikely(!ncsw))
			break;

		/*
		 * Was it really running after all now that we
		 * checked with the proper locks actually held?
		 *
		 * Oops. Go back and try again..
		 */
		if (unlikely(running)) {
			cpu_relax();
			continue;
		}

		/*
		 * It's not enough that it's not actively running,
		 * it must be off the runqueue _entirely_, and not
		 * preempted!
		 *
		 * So if it was still runnable (but just not actively
		 * running right now), it's preempted, and we should
		 * yield - it could be a while.
		 */
		if (unlikely(on_rq)) {
			ktime_t to = ktime_set(0, NSEC_PER_SEC/HZ);

			set_current_state(TASK_UNINTERRUPTIBLE);
			schedule_hrtimeout(&to, HRTIMER_MODE_REL);
			continue;
		}

		/*
		 * Ahh, all good. It wasn't running, and it wasn't
		 * runnable, which means that it will never become
		 * running in the future either. We're all done!
		 */
		break;
	}

	return ncsw;
}

/***
 * kick_process - kick a running thread to enter/exit the kernel
 * @p: the to-be-kicked thread
 *
 * Cause a process which is running on another CPU to enter
 * kernel-mode, without any delay. (to get signals handled.)
 *
 * NOTE: this function doesn't have to take the runqueue lock,
 * because all it wants to ensure is that the remote task enters
 * the kernel. If the IPI races and the task has been migrated
 * to another CPU then no harm is done and the purpose has been
 * achieved as well.
 */
void kick_process(struct task_struct *p)
{
	int cpu;

	preempt_disable();
	cpu = task_cpu(p);
	if ((cpu != smp_processor_id()) && task_curr(p))
		smp_send_reschedule(cpu);
	preempt_enable();
}
EXPORT_SYMBOL_GPL(kick_process);
#endif /* CONFIG_SMP */

#ifdef CONFIG_SMP
/*
 * ->cpus_allowed is protected by both rq->lock and p->pi_lock
 */
static int select_fallback_rq(int cpu, struct task_struct *p)
{
	int nid = cpu_to_node(cpu);
	const struct cpumask *nodemask = NULL;
	enum { cpuset, possible, fail } state = cpuset;
	int dest_cpu;

	/*
	 * If the node that the cpu is on has been offlined, cpu_to_node()
	 * will return -1. There is no cpu on the node, and we should
	 * select the cpu on the other node.
	 */
	if (nid != -1) {
		nodemask = cpumask_of_node(nid);

		/* Look for allowed, online CPU in same node. */
		for_each_cpu(dest_cpu, nodemask) {
			if (!cpu_online(dest_cpu))
				continue;
			if (!cpu_active(dest_cpu))
				continue;
			if (cpumask_test_cpu(dest_cpu, tsk_cpus_allowed(p)))
				return dest_cpu;
		}
	}

	for (;;) {
		/* Any allowed, online CPU? */
		for_each_cpu(dest_cpu, tsk_cpus_allowed(p)) {
			if (!cpu_online(dest_cpu))
				continue;
			if (!cpu_active(dest_cpu))
				continue;
			goto out;
		}

		switch (state) {
		case cpuset:
			/* No more Mr. Nice Guy. */
			cpuset_cpus_allowed_fallback(p);
			state = possible;
			break;

		case possible:
			do_set_cpus_allowed(p, cpu_possible_mask);
			state = fail;
			break;

		case fail:
			BUG();
			break;
		}
	}

out:
	if (state != cpuset) {
		/*
		 * Don't tell them about moving exiting tasks or
		 * kernel threads (both mm NULL), since they never
		 * leave kernel.
		 */
		if (p->mm && printk_ratelimit()) {
			printk_deferred("process %d (%s) no longer affine to cpu%d\n",
					task_pid_nr(p), p->comm, cpu);
		}
	}

	return dest_cpu;
}

/*
 * The caller (fork, wakeup) owns p->pi_lock, ->cpus_allowed is stable.
 */
static inline
int select_task_rq(struct task_struct *p, int cpu, int sd_flags, int wake_flags)
{
	cpu = p->sched_class->select_task_rq(p, cpu, sd_flags, wake_flags);

	/*
	 * In order not to call set_task_cpu() on a blocking task we need
	 * to rely on ttwu() to place the task on a valid ->cpus_allowed
	 * cpu.
	 *
	 * Since this is common to all placement strategies, this lives here.
	 *
	 * [ this allows ->select_task() to simply return task_cpu(p) and
	 *   not worry about this generic constraint ]
	 */
	if (unlikely(!cpumask_test_cpu(cpu, tsk_cpus_allowed(p)) ||
		     !cpu_online(cpu)))
		cpu = select_fallback_rq(task_cpu(p), p);

	return cpu;
}

static void update_avg(u64 *avg, u64 sample)
{
	s64 diff = sample - *avg;
	*avg += diff >> 3;
}
#endif

static void
ttwu_stat(struct task_struct *p, int cpu, int wake_flags)
{
#ifdef CONFIG_SCHEDSTATS
	struct rq *rq = this_rq();

#ifdef CONFIG_SMP
	int this_cpu = smp_processor_id();

	if (cpu == this_cpu) {
		schedstat_inc(rq, ttwu_local);
		schedstat_inc(p, se.statistics.nr_wakeups_local);
	} else {
		struct sched_domain *sd;

		schedstat_inc(p, se.statistics.nr_wakeups_remote);
		rcu_read_lock();
		for_each_domain(this_cpu, sd) {
			if (cpumask_test_cpu(cpu, sched_domain_span(sd))) {
				schedstat_inc(sd, ttwu_wake_remote);
				break;
			}
		}
		rcu_read_unlock();
	}

	if (wake_flags & WF_MIGRATED)
		schedstat_inc(p, se.statistics.nr_wakeups_migrate);

#endif /* CONFIG_SMP */

	schedstat_inc(rq, ttwu_count);
	schedstat_inc(p, se.statistics.nr_wakeups);

	if (wake_flags & WF_SYNC)
		schedstat_inc(p, se.statistics.nr_wakeups_sync);

#endif /* CONFIG_SCHEDSTATS */
}

static void ttwu_activate(struct rq *rq, struct task_struct *p, int en_flags)
{
	activate_task(rq, p, en_flags);
	p->on_rq = 1;

	/* if a worker is waking up, notify workqueue */
	if (p->flags & PF_WQ_WORKER)
		wq_worker_waking_up(p, cpu_of(rq));
}

/*
 * Mark the task runnable and perform wakeup-preemption.
 */
static void
ttwu_do_wakeup(struct rq *rq, struct task_struct *p, int wake_flags)
{
	check_preempt_curr(rq, p, wake_flags);
	trace_sched_wakeup(p, true);

	p->state = TASK_RUNNING;
#ifdef CONFIG_SMP
	if (p->sched_class->task_woken)
		p->sched_class->task_woken(rq, p);

	if (rq->idle_stamp) {
		u64 delta = rq_clock(rq) - rq->idle_stamp;
		u64 max = 2*rq->max_idle_balance_cost;

		update_avg(&rq->avg_idle, delta);

		if (rq->avg_idle > max)
			rq->avg_idle = max;

		rq->idle_stamp = 0;
	}
#endif
}

static void
ttwu_do_activate(struct rq *rq, struct task_struct *p, int wake_flags)
{
#ifdef CONFIG_SMP
	if (p->sched_contributes_to_load)
		rq->nr_uninterruptible--;
#endif

	ttwu_activate(rq, p, ENQUEUE_WAKEUP | ENQUEUE_WAKING);
	ttwu_do_wakeup(rq, p, wake_flags);
}

/*
 * Called in case the task @p isn't fully descheduled from its runqueue,
 * in this case we must do a remote wakeup. Its a 'light' wakeup though,
 * since all we need to do is flip p->state to TASK_RUNNING, since
 * the task is still ->on_rq.
 */
static int ttwu_remote(struct task_struct *p, int wake_flags)
{
	struct rq *rq;
	int ret = 0;

	rq = __task_rq_lock(p);
	if (p->on_rq) {
		/* check_preempt_curr() may use rq clock */
		update_rq_clock(rq);
		ttwu_do_wakeup(rq, p, wake_flags);
		ret = 1;
	}
	__task_rq_unlock(rq);

	return ret;
}

#ifdef CONFIG_SMP
static void sched_ttwu_pending(void)
{
	struct rq *rq = this_rq();
	struct llist_node *llist = llist_del_all(&rq->wake_list);
	struct task_struct *p;

	raw_spin_lock(&rq->lock);

	while (llist) {
		p = llist_entry(llist, struct task_struct, wake_entry);
		llist = llist_next(llist);
		ttwu_do_activate(rq, p, 0);
	}

	raw_spin_unlock(&rq->lock);
}

void scheduler_ipi(void)
{
	/*
	 * Fold TIF_NEED_RESCHED into the preempt_count; anybody setting
	 * TIF_NEED_RESCHED remotely (for the first time) will also send
	 * this IPI.
	 */
	preempt_fold_need_resched();

	if (llist_empty(&this_rq()->wake_list)
			&& !tick_nohz_full_cpu(smp_processor_id())
			&& !got_nohz_idle_kick())
		return;

	/*
	 * Not all reschedule IPI handlers call irq_enter/irq_exit, since
	 * traditionally all their work was done from the interrupt return
	 * path. Now that we actually do some work, we need to make sure
	 * we do call them.
	 *
	 * Some archs already do call them, luckily irq_enter/exit nest
	 * properly.
	 *
	 * Arguably we should visit all archs and update all handlers,
	 * however a fair share of IPIs are still resched only so this would
	 * somewhat pessimize the simple resched case.
	 */
	irq_enter();
	tick_nohz_full_check();
	sched_ttwu_pending();

	/*
	 * Check if someone kicked us for doing the nohz idle load balance.
	 */
	if (unlikely(got_nohz_idle_kick())) {
		this_rq()->idle_balance = 1;
		raise_softirq_irqoff(SCHED_SOFTIRQ);
	}
	irq_exit();
}

static void ttwu_queue_remote(struct task_struct *p, int cpu)
{
	if (llist_add(&p->wake_entry, &cpu_rq(cpu)->wake_list))
		smp_send_reschedule(cpu);
}

bool cpus_share_cache(int this_cpu, int that_cpu)
{
	return per_cpu(sd_llc_id, this_cpu) == per_cpu(sd_llc_id, that_cpu);
}
#endif /* CONFIG_SMP */

static void ttwu_queue(struct task_struct *p, int cpu)
{
	struct rq *rq = cpu_rq(cpu);

#if defined(CONFIG_SMP)
	if (sched_feat(TTWU_QUEUE) && !cpus_share_cache(smp_processor_id(), cpu)) {
		sched_clock_cpu(cpu); /* sync clocks x-cpu */
		ttwu_queue_remote(p, cpu);
		return;
	}
#endif

	raw_spin_lock(&rq->lock);
	ttwu_do_activate(rq, p, 0);
	raw_spin_unlock(&rq->lock);
}

/**
 * try_to_wake_up - wake up a thread
 * @p: the thread to be awakened
 * @state: the mask of task states that can be woken
 * @wake_flags: wake modifier flags (WF_*)
 *
 * Put it on the run-queue if it's not already there. The "current"
 * thread is always on the run-queue (except when the actual
 * re-schedule is in progress), and as such you're allowed to do
 * the simpler "current->state = TASK_RUNNING" to mark yourself
 * runnable without the overhead of this.
 *
 * Return: %true if @p was woken up, %false if it was already running.
 * or @state didn't match @p's state.
 */
static int
try_to_wake_up(struct task_struct *p, unsigned int state, int wake_flags)
{
	unsigned long flags;
	int cpu, success = 0;

	/*
	 * If we are going to wake up a thread waiting for CONDITION we
	 * need to ensure that CONDITION=1 done by the caller can not be
	 * reordered with p->state check below. This pairs with mb() in
	 * set_current_state() the waiting thread does.
	 */
	smp_mb__before_spinlock();
	raw_spin_lock_irqsave(&p->pi_lock, flags);
	if (!(p->state & state))
		goto out;

	success = 1; /* we're going to change ->state */
	cpu = task_cpu(p);

	if (p->on_rq && ttwu_remote(p, wake_flags))
		goto stat;

#ifdef CONFIG_SMP
	/*
	 * If the owning (remote) cpu is still in the middle of schedule() with
	 * this task as prev, wait until its done referencing the task.
	 */
	while (p->on_cpu)
		cpu_relax();
	/*
	 * Pairs with the smp_wmb() in finish_lock_switch().
	 */
	smp_rmb();

	p->sched_contributes_to_load = !!task_contributes_to_load(p);
	p->state = TASK_WAKING;

	if (p->sched_class->task_waking)
		p->sched_class->task_waking(p);

	cpu = select_task_rq(p, p->wake_cpu, SD_BALANCE_WAKE, wake_flags);
	if (task_cpu(p) != cpu) {
		wake_flags |= WF_MIGRATED;
		set_task_cpu(p, cpu);
	}
#endif /* CONFIG_SMP */

	ttwu_queue(p, cpu);
stat:
	ttwu_stat(p, cpu, wake_flags);
out:
	raw_spin_unlock_irqrestore(&p->pi_lock, flags);

	return success;
}

/**
 * try_to_wake_up_local - try to wake up a local task with rq lock held
 * @p: the thread to be awakened
 *
 * Put @p on the run-queue if it's not already there. The caller must
 * ensure that this_rq() is locked, @p is bound to this_rq() and not
 * the current task.
 */
static void try_to_wake_up_local(struct task_struct *p)
{
	struct rq *rq = task_rq(p);

	if (WARN_ON_ONCE(rq != this_rq()) ||
	    WARN_ON_ONCE(p == current))
		return;

	lockdep_assert_held(&rq->lock);

	if (!raw_spin_trylock(&p->pi_lock)) {
		raw_spin_unlock(&rq->lock);
		raw_spin_lock(&p->pi_lock);
		raw_spin_lock(&rq->lock);
	}

	if (!(p->state & TASK_NORMAL))
		goto out;

	if (!p->on_rq)
		ttwu_activate(rq, p, ENQUEUE_WAKEUP);

	ttwu_do_wakeup(rq, p, 0);
	ttwu_stat(p, smp_processor_id(), 0);
out:
	raw_spin_unlock(&p->pi_lock);
}

/**
 * wake_up_process - Wake up a specific process
 * @p: The process to be woken up.
 *
 * Attempt to wake up the nominated process and move it to the set of runnable
 * processes.
 *
 * Return: 1 if the process was woken up, 0 if it was already running.
 *
 * It may be assumed that this function implies a write memory barrier before
 * changing the task state if and only if any tasks are woken up.
 */
int wake_up_process(struct task_struct *p)
{
	WARN_ON(task_is_stopped_or_traced(p));
	return try_to_wake_up(p, TASK_NORMAL, 0);
}
EXPORT_SYMBOL(wake_up_process);

int wake_up_state(struct task_struct *p, unsigned int state)
{
	return try_to_wake_up(p, state, 0);
}

/*
 * Perform scheduler related setup for a newly forked process p.
 * p is forked by current.
 *
 * __sched_fork() is basic setup used by init_idle() too:
 */
static void __sched_fork(unsigned long clone_flags, struct task_struct *p)
{
	p->on_rq			= 0;

	p->se.on_rq			= 0;
	p->se.exec_start		= 0;
	p->se.sum_exec_runtime		= 0;
	p->se.prev_sum_exec_runtime	= 0;
	p->se.nr_migrations		= 0;
	p->se.vruntime			= 0;
	INIT_LIST_HEAD(&p->se.group_node);

#ifdef CONFIG_SCHEDSTATS
	memset(&p->se.statistics, 0, sizeof(p->se.statistics));
#endif

	RB_CLEAR_NODE(&p->dl.rb_node);
	hrtimer_init(&p->dl.dl_timer, CLOCK_MONOTONIC, HRTIMER_MODE_REL);
	p->dl.dl_runtime = p->dl.runtime = 0;
	p->dl.dl_deadline = p->dl.deadline = 0;
	p->dl.dl_period = 0;
	p->dl.flags = 0;

	INIT_LIST_HEAD(&p->rt.run_list);

#ifdef CONFIG_PREEMPT_NOTIFIERS
	INIT_HLIST_HEAD(&p->preempt_notifiers);
#endif

#ifdef CONFIG_NUMA_BALANCING
	if (p->mm && atomic_read(&p->mm->mm_users) == 1) {
		p->mm->numa_next_scan = jiffies + msecs_to_jiffies(sysctl_numa_balancing_scan_delay);
		p->mm->numa_scan_seq = 0;
	}

	if (clone_flags & CLONE_VM)
		p->numa_preferred_nid = current->numa_preferred_nid;
	else
		p->numa_preferred_nid = -1;

	p->node_stamp = 0ULL;
	p->numa_scan_seq = p->mm ? p->mm->numa_scan_seq : 0;
	p->numa_scan_period = sysctl_numa_balancing_scan_delay;
	p->numa_work.next = &p->numa_work;
	p->numa_faults_memory = NULL;
	p->numa_faults_buffer_memory = NULL;
	p->last_task_numa_placement = 0;
	p->last_sum_exec_runtime = 0;

	INIT_LIST_HEAD(&p->numa_entry);
	p->numa_group = NULL;
#endif /* CONFIG_NUMA_BALANCING */
}

#ifdef CONFIG_NUMA_BALANCING
#ifdef CONFIG_SCHED_DEBUG
void set_numabalancing_state(bool enabled)
{
	if (enabled)
		sched_feat_set("NUMA");
	else
		sched_feat_set("NO_NUMA");
}
#else
__read_mostly bool numabalancing_enabled;

void set_numabalancing_state(bool enabled)
{
	numabalancing_enabled = enabled;
}
#endif /* CONFIG_SCHED_DEBUG */

#ifdef CONFIG_PROC_SYSCTL
int sysctl_numa_balancing(struct ctl_table *table, int write,
			 void __user *buffer, size_t *lenp, loff_t *ppos)
{
	struct ctl_table t;
	int err;
	int state = numabalancing_enabled;

	if (write && !capable(CAP_SYS_ADMIN))
		return -EPERM;

	t = *table;
	t.data = &state;
	err = proc_dointvec_minmax(&t, write, buffer, lenp, ppos);
	if (err < 0)
		return err;
	if (write)
		set_numabalancing_state(state);
	return err;
}
#endif
#endif

/*
 * fork()/clone()-time setup:
 */
int sched_fork(unsigned long clone_flags, struct task_struct *p)
{
	unsigned long flags;
	int cpu = get_cpu();

	__sched_fork(clone_flags, p);
	/*
	 * We mark the process as running here. This guarantees that
	 * nobody will actually run it, and a signal or other external
	 * event cannot wake it up and insert it on the runqueue either.
	 */
	p->state = TASK_RUNNING;

	/*
	 * Make sure we do not leak PI boosting priority to the child.
	 */
	p->prio = current->normal_prio;

	/*
	 * Revert to default priority/policy on fork if requested.
	 */
	if (unlikely(p->sched_reset_on_fork)) {
		if (task_has_dl_policy(p) || task_has_rt_policy(p)) {
			p->policy = SCHED_NORMAL;
			p->static_prio = NICE_TO_PRIO(0);
			p->rt_priority = 0;
		} else if (PRIO_TO_NICE(p->static_prio) < 0)
			p->static_prio = NICE_TO_PRIO(0);

		p->prio = p->normal_prio = __normal_prio(p);
		set_load_weight(p);

		/*
		 * We don't need the reset flag anymore after the fork. It has
		 * fulfilled its duty:
		 */
		p->sched_reset_on_fork = 0;
	}

	if (dl_prio(p->prio)) {
		put_cpu();
		return -EAGAIN;
	} else if (rt_prio(p->prio)) {
		p->sched_class = &rt_sched_class;
	} else {
		p->sched_class = &fair_sched_class;
	}

	if (p->sched_class->task_fork)
		p->sched_class->task_fork(p);

	/*
	 * The child is not yet in the pid-hash so no cgroup attach races,
	 * and the cgroup is pinned to this child due to cgroup_fork()
	 * is ran before sched_fork().
	 *
	 * Silence PROVE_RCU.
	 */
	raw_spin_lock_irqsave(&p->pi_lock, flags);
	set_task_cpu(p, cpu);
	raw_spin_unlock_irqrestore(&p->pi_lock, flags);

#if defined(CONFIG_SCHEDSTATS) || defined(CONFIG_TASK_DELAY_ACCT)
	if (likely(sched_info_on()))
		memset(&p->sched_info, 0, sizeof(p->sched_info));
#endif
#if defined(CONFIG_SMP)
	p->on_cpu = 0;
#endif
	init_task_preempt_count(p);
#ifdef CONFIG_SMP
	plist_node_init(&p->pushable_tasks, MAX_PRIO);
	RB_CLEAR_NODE(&p->pushable_dl_tasks);
#endif

	put_cpu();
	return 0;
}

unsigned long to_ratio(u64 period, u64 runtime)
{
	if (runtime == RUNTIME_INF)
		return 1ULL << 20;

	/*
	 * Doing this here saves a lot of checks in all
	 * the calling paths, and returning zero seems
	 * safe for them anyway.
	 */
	if (period == 0)
		return 0;

	return div64_u64(runtime << 20, period);
}

#ifdef CONFIG_SMP
inline struct dl_bw *dl_bw_of(int i)
{
	return &cpu_rq(i)->rd->dl_bw;
}

static inline int dl_bw_cpus(int i)
{
	struct root_domain *rd = cpu_rq(i)->rd;
	int cpus = 0;

	for_each_cpu_and(i, rd->span, cpu_active_mask)
		cpus++;

	return cpus;
}
#else
inline struct dl_bw *dl_bw_of(int i)
{
	return &cpu_rq(i)->dl.dl_bw;
}

static inline int dl_bw_cpus(int i)
{
	return 1;
}
#endif

static inline
void __dl_clear(struct dl_bw *dl_b, u64 tsk_bw)
{
	dl_b->total_bw -= tsk_bw;
}

static inline
void __dl_add(struct dl_bw *dl_b, u64 tsk_bw)
{
	dl_b->total_bw += tsk_bw;
}

static inline
bool __dl_overflow(struct dl_bw *dl_b, int cpus, u64 old_bw, u64 new_bw)
{
	return dl_b->bw != -1 &&
	       dl_b->bw * cpus < dl_b->total_bw - old_bw + new_bw;
}

/*
 * We must be sure that accepting a new task (or allowing changing the
 * parameters of an existing one) is consistent with the bandwidth
 * constraints. If yes, this function also accordingly updates the currently
 * allocated bandwidth to reflect the new situation.
 *
 * This function is called while holding p's rq->lock.
 */
static int dl_overflow(struct task_struct *p, int policy,
		       const struct sched_attr *attr)
{

	struct dl_bw *dl_b = dl_bw_of(task_cpu(p));
	u64 period = attr->sched_period ?: attr->sched_deadline;
	u64 runtime = attr->sched_runtime;
	u64 new_bw = dl_policy(policy) ? to_ratio(period, runtime) : 0;
	int cpus, err = -1;

	if (new_bw == p->dl.dl_bw)
		return 0;

	/*
	 * Either if a task, enters, leave, or stays -deadline but changes
	 * its parameters, we may need to update accordingly the total
	 * allocated bandwidth of the container.
	 */
	raw_spin_lock(&dl_b->lock);
	cpus = dl_bw_cpus(task_cpu(p));
	if (dl_policy(policy) && !task_has_dl_policy(p) &&
	    !__dl_overflow(dl_b, cpus, 0, new_bw)) {
		__dl_add(dl_b, new_bw);
		err = 0;
	} else if (dl_policy(policy) && task_has_dl_policy(p) &&
		   !__dl_overflow(dl_b, cpus, p->dl.dl_bw, new_bw)) {
		__dl_clear(dl_b, p->dl.dl_bw);
		__dl_add(dl_b, new_bw);
		err = 0;
	} else if (!dl_policy(policy) && task_has_dl_policy(p)) {
		__dl_clear(dl_b, p->dl.dl_bw);
		err = 0;
	}
	raw_spin_unlock(&dl_b->lock);

	return err;
}

extern void init_dl_bw(struct dl_bw *dl_b);

/*
 * wake_up_new_task - wake up a newly created task for the first time.
 *
 * This function will do some initial scheduler statistics housekeeping
 * that must be done for every newly created context, then puts the task
 * on the runqueue and wakes it.
 */
void wake_up_new_task(struct task_struct *p)
{
	unsigned long flags;
	struct rq *rq;

	raw_spin_lock_irqsave(&p->pi_lock, flags);
#ifdef CONFIG_SMP
	/*
	 * Fork balancing, do it here and not earlier because:
	 *  - cpus_allowed can change in the fork path
	 *  - any previously selected cpu might disappear through hotplug
	 */
	set_task_cpu(p, select_task_rq(p, task_cpu(p), SD_BALANCE_FORK, 0));
#endif

	/* Initialize new task's runnable average */
	init_task_runnable_average(p);
	rq = __task_rq_lock(p);
	activate_task(rq, p, 0);
	p->on_rq = 1;
	trace_sched_wakeup_new(p, true);
	check_preempt_curr(rq, p, WF_FORK);
#ifdef CONFIG_SMP
	if (p->sched_class->task_woken)
		p->sched_class->task_woken(rq, p);
#endif
	task_rq_unlock(rq, p, &flags);
}

#ifdef CONFIG_PREEMPT_NOTIFIERS

/**
 * preempt_notifier_register - tell me when current is being preempted & rescheduled
 * @notifier: notifier struct to register
 */
void preempt_notifier_register(struct preempt_notifier *notifier)
{
	hlist_add_head(&notifier->link, &current->preempt_notifiers);
}
EXPORT_SYMBOL_GPL(preempt_notifier_register);

/**
 * preempt_notifier_unregister - no longer interested in preemption notifications
 * @notifier: notifier struct to unregister
 *
 * This is safe to call from within a preemption notifier.
 */
void preempt_notifier_unregister(struct preempt_notifier *notifier)
{
	hlist_del(&notifier->link);
}
EXPORT_SYMBOL_GPL(preempt_notifier_unregister);

static void fire_sched_in_preempt_notifiers(struct task_struct *curr)
{
	struct preempt_notifier *notifier;

	hlist_for_each_entry(notifier, &curr->preempt_notifiers, link)
		notifier->ops->sched_in(notifier, raw_smp_processor_id());
}

static void
fire_sched_out_preempt_notifiers(struct task_struct *curr,
				 struct task_struct *next)
{
	struct preempt_notifier *notifier;

	hlist_for_each_entry(notifier, &curr->preempt_notifiers, link)
		notifier->ops->sched_out(notifier, next);
}

#else /* !CONFIG_PREEMPT_NOTIFIERS */

static void fire_sched_in_preempt_notifiers(struct task_struct *curr)
{
}

static void
fire_sched_out_preempt_notifiers(struct task_struct *curr,
				 struct task_struct *next)
{
}

#endif /* CONFIG_PREEMPT_NOTIFIERS */

/**
 * prepare_task_switch - prepare to switch tasks
 * @rq: the runqueue preparing to switch
 * @prev: the current task that is being switched out
 * @next: the task we are going to switch to.
 *
 * This is called with the rq lock held and interrupts off. It must
 * be paired with a subsequent finish_task_switch after the context
 * switch.
 *
 * prepare_task_switch sets up locking and calls architecture specific
 * hooks.
 */
static inline void
prepare_task_switch(struct rq *rq, struct task_struct *prev,
		    struct task_struct *next)
{
	trace_sched_switch(prev, next);
	sched_info_switch(rq, prev, next);
	perf_event_task_sched_out(prev, next);
	fire_sched_out_preempt_notifiers(prev, next);
	prepare_lock_switch(rq, next);
	prepare_arch_switch(next);
}

/**
 * finish_task_switch - clean up after a task-switch
 * @rq: runqueue associated with task-switch
 * @prev: the thread we just switched away from.
 *
 * finish_task_switch must be called after the context switch, paired
 * with a prepare_task_switch call before the context switch.
 * finish_task_switch will reconcile locking set up by prepare_task_switch,
 * and do any other architecture-specific cleanup actions.
 *
 * Note that we may have delayed dropping an mm in context_switch(). If
 * so, we finish that here outside of the runqueue lock. (Doing it
 * with the lock held can cause deadlocks; see schedule() for
 * details.)
 */
static void finish_task_switch(struct rq *rq, struct task_struct *prev)
	__releases(rq->lock)
{
	struct mm_struct *mm = rq->prev_mm;
	long prev_state;

	rq->prev_mm = NULL;

	/*
	 * A task struct has one reference for the use as "current".
	 * If a task dies, then it sets TASK_DEAD in tsk->state and calls
	 * schedule one last time. The schedule call will never return, and
	 * the scheduled task must drop that reference.
	 * The test for TASK_DEAD must occur while the runqueue locks are
	 * still held, otherwise prev could be scheduled on another cpu, die
	 * there before we look at prev->state, and then the reference would
	 * be dropped twice.
	 *		Manfred Spraul <manfred@colorfullife.com>
	 */
	prev_state = prev->state;
	vtime_task_switch(prev);
	finish_arch_switch(prev);
	perf_event_task_sched_in(prev, current);
	finish_lock_switch(rq, prev);
	finish_arch_post_lock_switch();

	fire_sched_in_preempt_notifiers(current);
	if (mm)
		mmdrop(mm);
	if (unlikely(prev_state == TASK_DEAD)) {
		if (prev->sched_class->task_dead)
			prev->sched_class->task_dead(prev);

		/*
		 * Remove function-return probe instances associated with this
		 * task and put them back on the free list.
		 */
		kprobe_flush_task(prev);
		put_task_struct(prev);
	}

	tick_nohz_task_switch(current);
}

#ifdef CONFIG_SMP

/* rq->lock is NOT held, but preemption is disabled */
static inline void post_schedule(struct rq *rq)
{
	if (rq->post_schedule) {
		unsigned long flags;

		raw_spin_lock_irqsave(&rq->lock, flags);
		if (rq->curr->sched_class->post_schedule)
			rq->curr->sched_class->post_schedule(rq);
		raw_spin_unlock_irqrestore(&rq->lock, flags);

		rq->post_schedule = 0;
	}
}

#else

static inline void post_schedule(struct rq *rq)
{
}

#endif

/**
 * schedule_tail - first thing a freshly forked thread must call.
 * @prev: the thread we just switched away from.
 */
asmlinkage __visible void schedule_tail(struct task_struct *prev)
	__releases(rq->lock)
{
	struct rq *rq = this_rq();

	finish_task_switch(rq, prev);

	/*
	 * FIXME: do we need to worry about rq being invalidated by the
	 * task_switch?
	 */
	post_schedule(rq);

#ifdef __ARCH_WANT_UNLOCKED_CTXSW
	/* In this case, finish_task_switch does not reenable preemption */
	preempt_enable();
#endif
	if (current->set_child_tid)
		put_user(task_pid_vnr(current), current->set_child_tid);
}

/*
 * context_switch - switch to the new MM and the new
 * thread's register state.
 */
static inline void
context_switch(struct rq *rq, struct task_struct *prev,
	       struct task_struct *next)
{
	struct mm_struct *mm, *oldmm;

	prepare_task_switch(rq, prev, next);

	mm = next->mm;
	oldmm = prev->active_mm;
	/*
	 * For paravirt, this is coupled with an exit in switch_to to
	 * combine the page table reload and the switch backend into
	 * one hypercall.
	 */
	arch_start_context_switch(prev);

	if (!mm) {
		next->active_mm = oldmm;
		atomic_inc(&oldmm->mm_count);
		enter_lazy_tlb(oldmm, next);
	} else
		switch_mm(oldmm, mm, next);

	if (!prev->mm) {
		prev->active_mm = NULL;
		rq->prev_mm = oldmm;
	}
	/*
	 * Since the runqueue lock will be released by the next
	 * task (which is an invalid locking op but in the case
	 * of the scheduler it's an obvious special-case), so we
	 * do an early lockdep release here:
	 */
#ifndef __ARCH_WANT_UNLOCKED_CTXSW
	spin_release(&rq->lock.dep_map, 1, _THIS_IP_);
#endif

	context_tracking_task_switch(prev, next);
	/* Here we just switch the register state and the stack. */
	switch_to(prev, next, prev);

	barrier();
	/*
	 * this_rq must be evaluated again because prev may have moved
	 * CPUs since it called schedule(), thus the 'rq' on its stack
	 * frame will be invalid.
	 */
	finish_task_switch(this_rq(), prev);
}

/*
 * nr_running and nr_context_switches:
 *
 * externally visible scheduler statistics: current number of runnable
 * threads, total number of context switches performed since bootup.
 */
unsigned long nr_running(void)
{
	unsigned long i, sum = 0;

	for_each_online_cpu(i)
		sum += cpu_rq(i)->nr_running;

	return sum;
}

unsigned long long nr_context_switches(void)
{
	int i;
	unsigned long long sum = 0;

	for_each_possible_cpu(i)
		sum += cpu_rq(i)->nr_switches;

	return sum;
}

unsigned long nr_iowait(void)
{
	unsigned long i, sum = 0;

	for_each_possible_cpu(i)
		sum += atomic_read(&cpu_rq(i)->nr_iowait);

	return sum;
}

unsigned long nr_iowait_cpu(int cpu)
{
	struct rq *this = cpu_rq(cpu);
	return atomic_read(&this->nr_iowait);
}

#ifdef CONFIG_SMP

/*
 * sched_exec - execve() is a valuable balancing opportunity, because at
 * this point the task has the smallest effective memory and cache footprint.
 */
void sched_exec(void)
{
	struct task_struct *p = current;
	unsigned long flags;
	int dest_cpu;

	raw_spin_lock_irqsave(&p->pi_lock, flags);
	dest_cpu = p->sched_class->select_task_rq(p, task_cpu(p), SD_BALANCE_EXEC, 0);
	if (dest_cpu == smp_processor_id())
		goto unlock;

	if (likely(cpu_active(dest_cpu))) {
		struct migration_arg arg = { p, dest_cpu };

		raw_spin_unlock_irqrestore(&p->pi_lock, flags);
		stop_one_cpu(task_cpu(p), migration_cpu_stop, &arg);
		return;
	}
unlock:
	raw_spin_unlock_irqrestore(&p->pi_lock, flags);
}

#endif

DEFINE_PER_CPU(struct kernel_stat, kstat);
DEFINE_PER_CPU(struct kernel_cpustat, kernel_cpustat);

EXPORT_PER_CPU_SYMBOL(kstat);
EXPORT_PER_CPU_SYMBOL(kernel_cpustat);

/*
 * Return any ns on the sched_clock that have not yet been accounted in
 * @p in case that task is currently running.
 *
 * Called with task_rq_lock() held on @rq.
 */
static u64 do_task_delta_exec(struct task_struct *p, struct rq *rq)
{
	u64 ns = 0;

	if (task_current(rq, p)) {
		update_rq_clock(rq);
		ns = rq_clock_task(rq) - p->se.exec_start;
		if ((s64)ns < 0)
			ns = 0;
	}

	return ns;
}

unsigned long long task_delta_exec(struct task_struct *p)
{
	unsigned long flags;
	struct rq *rq;
	u64 ns = 0;

	rq = task_rq_lock(p, &flags);
	ns = do_task_delta_exec(p, rq);
	task_rq_unlock(rq, p, &flags);

	return ns;
}

/*
 * Return accounted runtime for the task.
 * In case the task is currently running, return the runtime plus current's
 * pending runtime that have not been accounted yet.
 */
unsigned long long task_sched_runtime(struct task_struct *p)
{
	unsigned long flags;
	struct rq *rq;
	u64 ns = 0;

#if defined(CONFIG_64BIT) && defined(CONFIG_SMP)
	/*
	 * 64-bit doesn't need locks to atomically read a 64bit value.
	 * So we have a optimization chance when the task's delta_exec is 0.
	 * Reading ->on_cpu is racy, but this is ok.
	 *
	 * If we race with it leaving cpu, we'll take a lock. So we're correct.
	 * If we race with it entering cpu, unaccounted time is 0. This is
	 * indistinguishable from the read occurring a few cycles earlier.
	 */
	if (!p->on_cpu)
		return p->se.sum_exec_runtime;
#endif

	rq = task_rq_lock(p, &flags);
	ns = p->se.sum_exec_runtime + do_task_delta_exec(p, rq);
	task_rq_unlock(rq, p, &flags);

	return ns;
}

/*
 * This function gets called by the timer code, with HZ frequency.
 * We call it with interrupts disabled.
 */
void scheduler_tick(void)
{
	int cpu = smp_processor_id();
	struct rq *rq = cpu_rq(cpu);
	struct task_struct *curr = rq->curr;

	sched_clock_tick();

	raw_spin_lock(&rq->lock);
	update_rq_clock(rq);
	curr->sched_class->task_tick(rq, curr, 0);
	update_cpu_load_active(rq);
	raw_spin_unlock(&rq->lock);

	perf_event_task_tick();

#ifdef CONFIG_SMP
	rq->idle_balance = idle_cpu(cpu);
	trigger_load_balance(rq);
#endif
	rq_last_tick_reset(rq);
}

#ifdef CONFIG_NO_HZ_FULL
/**
 * scheduler_tick_max_deferment
 *
 * Keep at least one tick per second when a single
 * active task is running because the scheduler doesn't
 * yet completely support full dynticks environment.
 *
 * This makes sure that uptime, CFS vruntime, load
 * balancing, etc... continue to move forward, even
 * with a very low granularity.
 *
 * Return: Maximum deferment in nanoseconds.
 */
u64 scheduler_tick_max_deferment(void)
{
	struct rq *rq = this_rq();
	unsigned long next, now = ACCESS_ONCE(jiffies);

	next = rq->last_sched_tick + HZ;

	if (time_before_eq(next, now))
		return 0;

	return jiffies_to_nsecs(next - now);
}
#endif

notrace unsigned long get_parent_ip(unsigned long addr)
{
	if (in_lock_functions(addr)) {
		addr = CALLER_ADDR2;
		if (in_lock_functions(addr))
			addr = CALLER_ADDR3;
	}
	return addr;
}

#if defined(CONFIG_PREEMPT) && (defined(CONFIG_DEBUG_PREEMPT) || \
				defined(CONFIG_PREEMPT_TRACER))

void __kprobes preempt_count_add(int val)
{
#ifdef CONFIG_DEBUG_PREEMPT
	/*
	 * Underflow?
	 */
	if (DEBUG_LOCKS_WARN_ON((preempt_count() < 0)))
		return;
#endif
	__preempt_count_add(val);
#ifdef CONFIG_DEBUG_PREEMPT
	/*
	 * Spinlock count overflowing soon?
	 */
	DEBUG_LOCKS_WARN_ON((preempt_count() & PREEMPT_MASK) >=
				PREEMPT_MASK - 10);
#endif
	if (preempt_count() == val) {
		unsigned long ip = get_parent_ip(CALLER_ADDR1);
#ifdef CONFIG_DEBUG_PREEMPT
		current->preempt_disable_ip = ip;
#endif
		trace_preempt_off(CALLER_ADDR0, ip);
	}
}
EXPORT_SYMBOL(preempt_count_add);

void __kprobes preempt_count_sub(int val)
{
#ifdef CONFIG_DEBUG_PREEMPT
	/*
	 * Underflow?
	 */
	if (DEBUG_LOCKS_WARN_ON(val > preempt_count()))
		return;
	/*
	 * Is the spinlock portion underflowing?
	 */
	if (DEBUG_LOCKS_WARN_ON((val < PREEMPT_MASK) &&
			!(preempt_count() & PREEMPT_MASK)))
		return;
#endif

	if (preempt_count() == val)
		trace_preempt_on(CALLER_ADDR0, get_parent_ip(CALLER_ADDR1));
	__preempt_count_sub(val);
}
EXPORT_SYMBOL(preempt_count_sub);

#endif

/*
 * Print scheduling while atomic bug:
 */
static noinline void __schedule_bug(struct task_struct *prev)
{
	if (oops_in_progress)
		return;

	printk(KERN_ERR "BUG: scheduling while atomic: %s/%d/0x%08x\n",
		prev->comm, prev->pid, preempt_count());

	debug_show_held_locks(prev);
	print_modules();
	if (irqs_disabled())
		print_irqtrace_events(prev);
#ifdef CONFIG_DEBUG_PREEMPT
	if (in_atomic_preempt_off()) {
		pr_err("Preemption disabled at:");
		print_ip_sym(current->preempt_disable_ip);
		pr_cont("\n");
	}
#endif
	dump_stack();
	add_taint(TAINT_WARN, LOCKDEP_STILL_OK);
}

/*
 * Various schedule()-time debugging checks and statistics:
 */
static inline void schedule_debug(struct task_struct *prev)
{
	/*
	 * Test if we are atomic. Since do_exit() needs to call into
	 * schedule() atomically, we ignore that path. Otherwise whine
	 * if we are scheduling when we should not.
	 */
	if (unlikely(in_atomic_preempt_off() && prev->state != TASK_DEAD))
		__schedule_bug(prev);
	rcu_sleep_check();

	profile_hit(SCHED_PROFILING, __builtin_return_address(0));

	schedstat_inc(this_rq(), sched_count);
}

/*
 * Pick up the highest-prio task:
 */
static inline struct task_struct *
pick_next_task(struct rq *rq, struct task_struct *prev)
{
	const struct sched_class *class = &fair_sched_class;
	struct task_struct *p;

	/*
	 * Optimization: we know that if all tasks are in
	 * the fair class we can call that function directly:
	 */
	if (likely(prev->sched_class == class &&
		   rq->nr_running == rq->cfs.h_nr_running)) {
		p = fair_sched_class.pick_next_task(rq, prev);
		if (unlikely(p == RETRY_TASK))
			goto again;

		/* assumes fair_sched_class->next == idle_sched_class */
		if (unlikely(!p))
			p = idle_sched_class.pick_next_task(rq, prev);

		return p;
	}

again:
	for_each_class(class) {
		p = class->pick_next_task(rq, prev);
		if (p) {
			if (unlikely(p == RETRY_TASK))
				goto again;
			return p;
		}
	}

	BUG(); /* the idle class will always have a runnable task */
}

/*
 * __schedule() is the main scheduler function.
 *
 * The main means of driving the scheduler and thus entering this function are:
 *
 *   1. Explicit blocking: mutex, semaphore, waitqueue, etc.
 *
 *   2. TIF_NEED_RESCHED flag is checked on interrupt and userspace return
 *      paths. For example, see arch/x86/entry_64.S.
 *
 *      To drive preemption between tasks, the scheduler sets the flag in timer
 *      interrupt handler scheduler_tick().
 *
 *   3. Wakeups don't really cause entry into schedule(). They add a
 *      task to the run-queue and that's it.
 *
 *      Now, if the new task added to the run-queue preempts the current
 *      task, then the wakeup sets TIF_NEED_RESCHED and schedule() gets
 *      called on the nearest possible occasion:
 *
 *       - If the kernel is preemptible (CONFIG_PREEMPT=y):
 *
 *         - in syscall or exception context, at the next outmost
 *           preempt_enable(). (this might be as soon as the wake_up()'s
 *           spin_unlock()!)
 *
 *         - in IRQ context, return from interrupt-handler to
 *           preemptible context
 *
 *       - If the kernel is not preemptible (CONFIG_PREEMPT is not set)
 *         then at the next:
 *
 *          - cond_resched() call
 *          - explicit schedule() call
 *          - return from syscall or exception to user-space
 *          - return from interrupt-handler to user-space
 */
static void __sched __schedule(void)
{
	struct task_struct *prev, *next;
	unsigned long *switch_count;
	struct rq *rq;
	int cpu;

need_resched:
	preempt_disable();
	cpu = smp_processor_id();
	rq = cpu_rq(cpu);
	rcu_note_context_switch(cpu);
	prev = rq->curr;

	schedule_debug(prev);

	if (sched_feat(HRTICK))
		hrtick_clear(rq);

	/*
	 * Make sure that signal_pending_state()->signal_pending() below
	 * can't be reordered with __set_current_state(TASK_INTERRUPTIBLE)
	 * done by the caller to avoid the race with signal_wake_up().
	 */
	smp_mb__before_spinlock();
	raw_spin_lock_irq(&rq->lock);

	switch_count = &prev->nivcsw;
	if (prev->state && !(preempt_count() & PREEMPT_ACTIVE)) {
		if (unlikely(signal_pending_state(prev->state, prev))) {
			prev->state = TASK_RUNNING;
		} else {
			deactivate_task(rq, prev, DEQUEUE_SLEEP);
			prev->on_rq = 0;

			/*
			 * If a worker went to sleep, notify and ask workqueue
			 * whether it wants to wake up a task to maintain
			 * concurrency.
			 */
			if (prev->flags & PF_WQ_WORKER) {
				struct task_struct *to_wakeup;

				to_wakeup = wq_worker_sleeping(prev, cpu);
				if (to_wakeup)
					try_to_wake_up_local(to_wakeup);
			}
		}
		switch_count = &prev->nvcsw;
	}

	if (prev->on_rq || rq->skip_clock_update < 0)
		update_rq_clock(rq);

	next = pick_next_task(rq, prev);
	clear_tsk_need_resched(prev);
	clear_preempt_need_resched();
	rq->skip_clock_update = 0;

	if (likely(prev != next)) {
		rq->nr_switches++;
		rq->curr = next;
		++*switch_count;

		context_switch(rq, prev, next); /* unlocks the rq */
		/*
		 * The context switch have flipped the stack from under us
		 * and restored the local variables which were saved when
		 * this task called schedule() in the past. prev == current
		 * is still correct, but it can be moved to another cpu/rq.
		 */
		cpu = smp_processor_id();
		rq = cpu_rq(cpu);
	} else
		raw_spin_unlock_irq(&rq->lock);

	post_schedule(rq);

	sched_preempt_enable_no_resched();
	if (need_resched())
		goto need_resched;
}

static inline void sched_submit_work(struct task_struct *tsk)
{
	if (!tsk->state || tsk_is_pi_blocked(tsk))
		return;
	/*
	 * If we are going to sleep and we have plugged IO queued,
	 * make sure to submit it to avoid deadlocks.
	 */
	if (blk_needs_flush_plug(tsk))
		blk_schedule_flush_plug(tsk);
}

asmlinkage __visible void __sched schedule(void)
{
	struct task_struct *tsk = current;

	sched_submit_work(tsk);
	__schedule();
}
EXPORT_SYMBOL(schedule);

#ifdef CONFIG_CONTEXT_TRACKING
asmlinkage __visible void __sched schedule_user(void)
{
	/*
	 * If we come here after a random call to set_need_resched(),
	 * or we have been woken up remotely but the IPI has not yet arrived,
	 * we haven't yet exited the RCU idle mode. Do it here manually until
	 * we find a better solution.
	 */
	user_exit();
	schedule();
	user_enter();
}
#endif

/**
 * schedule_preempt_disabled - called with preemption disabled
 *
 * Returns with preemption disabled. Note: preempt_count must be 1
 */
void __sched schedule_preempt_disabled(void)
{
	sched_preempt_enable_no_resched();
	schedule();
	preempt_disable();
}

#ifdef CONFIG_PREEMPT
/*
 * this is the entry point to schedule() from in-kernel preemption
 * off of preempt_enable. Kernel preemptions off return from interrupt
 * occur there and call schedule directly.
 */
asmlinkage __visible void __sched notrace preempt_schedule(void)
{
	/*
	 * If there is a non-zero preempt_count or interrupts are disabled,
	 * we do not want to preempt the current task. Just return..
	 */
	if (likely(!preemptible()))
		return;

	do {
		__preempt_count_add(PREEMPT_ACTIVE);
		__schedule();
		__preempt_count_sub(PREEMPT_ACTIVE);

		/*
		 * Check again in case we missed a preemption opportunity
		 * between schedule and now.
		 */
		barrier();
	} while (need_resched());
}
EXPORT_SYMBOL(preempt_schedule);
#endif /* CONFIG_PREEMPT */

/*
 * this is the entry point to schedule() from kernel preemption
 * off of irq context.
 * Note, that this is called and return with irqs disabled. This will
 * protect us against recursive calling from irq.
 */
asmlinkage __visible void __sched preempt_schedule_irq(void)
{
	enum ctx_state prev_state;

	/* Catch callers which need to be fixed */
	BUG_ON(preempt_count() || !irqs_disabled());

	prev_state = exception_enter();

	do {
		__preempt_count_add(PREEMPT_ACTIVE);
		local_irq_enable();
		__schedule();
		local_irq_disable();
		__preempt_count_sub(PREEMPT_ACTIVE);

		/*
		 * Check again in case we missed a preemption opportunity
		 * between schedule and now.
		 */
		barrier();
	} while (need_resched());

	exception_exit(prev_state);
}

int default_wake_function(wait_queue_t *curr, unsigned mode, int wake_flags,
			  void *key)
{
	return try_to_wake_up(curr->private, mode, wake_flags);
}
EXPORT_SYMBOL(default_wake_function);

#ifdef CONFIG_RT_MUTEXES

/*
 * rt_mutex_setprio - set the current priority of a task
 * @p: task
 * @prio: prio value (kernel-internal form)
 *
 * This function changes the 'effective' priority of a task. It does
 * not touch ->normal_prio like __setscheduler().
 *
 * Used by the rt_mutex code to implement priority inheritance
 * logic. Call site only calls if the priority of the task changed.
 */
void rt_mutex_setprio(struct task_struct *p, int prio)
{
	int oldprio, on_rq, running, enqueue_flag = 0;
	struct rq *rq;
	const struct sched_class *prev_class;

	BUG_ON(prio > MAX_PRIO);

	rq = __task_rq_lock(p);

	/*
	 * Idle task boosting is a nono in general. There is one
	 * exception, when PREEMPT_RT and NOHZ is active:
	 *
	 * The idle task calls get_next_timer_interrupt() and holds
	 * the timer wheel base->lock on the CPU and another CPU wants
	 * to access the timer (probably to cancel it). We can safely
	 * ignore the boosting request, as the idle CPU runs this code
	 * with interrupts disabled and will complete the lock
	 * protected section without being interrupted. So there is no
	 * real need to boost.
	 */
	if (unlikely(p == rq->idle)) {
		WARN_ON(p != rq->curr);
		WARN_ON(p->pi_blocked_on);
		goto out_unlock;
	}

	trace_sched_pi_setprio(p, prio);
	p->pi_top_task = rt_mutex_get_top_task(p);
	oldprio = p->prio;
	prev_class = p->sched_class;
	on_rq = p->on_rq;
	running = task_current(rq, p);
	if (on_rq)
		dequeue_task(rq, p, 0);
	if (running)
		p->sched_class->put_prev_task(rq, p);

	/*
	 * Boosting condition are:
	 * 1. -rt task is running and holds mutex A
	 *      --> -dl task blocks on mutex A
	 *
	 * 2. -dl task is running and holds mutex A
	 *      --> -dl task blocks on mutex A and could preempt the
	 *          running task
	 */
	if (dl_prio(prio)) {
		if (!dl_prio(p->normal_prio) || (p->pi_top_task &&
			dl_entity_preempt(&p->pi_top_task->dl, &p->dl))) {
			p->dl.dl_boosted = 1;
			p->dl.dl_throttled = 0;
			enqueue_flag = ENQUEUE_REPLENISH;
		} else
			p->dl.dl_boosted = 0;
		p->sched_class = &dl_sched_class;
	} else if (rt_prio(prio)) {
		if (dl_prio(oldprio))
			p->dl.dl_boosted = 0;
		if (oldprio < prio)
			enqueue_flag = ENQUEUE_HEAD;
		p->sched_class = &rt_sched_class;
	} else {
		if (dl_prio(oldprio))
			p->dl.dl_boosted = 0;
		p->sched_class = &fair_sched_class;
	}

	p->prio = prio;

	if (running)
		p->sched_class->set_curr_task(rq);
	if (on_rq)
		enqueue_task(rq, p, enqueue_flag);

	check_class_changed(rq, p, prev_class, oldprio);
out_unlock:
	__task_rq_unlock(rq);
}
#endif

void set_user_nice(struct task_struct *p, long nice)
{
	int old_prio, delta, on_rq;
	unsigned long flags;
	struct rq *rq;

	if (task_nice(p) == nice || nice < MIN_NICE || nice > MAX_NICE)
		return;
	/*
	 * We have to be careful, if called from sys_setpriority(),
	 * the task might be in the middle of scheduling on another CPU.
	 */
	rq = task_rq_lock(p, &flags);
	/*
	 * The RT priorities are set via sched_setscheduler(), but we still
	 * allow the 'normal' nice value to be set - but as expected
	 * it wont have any effect on scheduling until the task is
	 * SCHED_DEADLINE, SCHED_FIFO or SCHED_RR:
	 */
	if (task_has_dl_policy(p) || task_has_rt_policy(p)) {
		p->static_prio = NICE_TO_PRIO(nice);
		goto out_unlock;
	}
	on_rq = p->on_rq;
	if (on_rq)
		dequeue_task(rq, p, 0);

	p->static_prio = NICE_TO_PRIO(nice);
	set_load_weight(p);
	old_prio = p->prio;
	p->prio = effective_prio(p);
	delta = p->prio - old_prio;

	if (on_rq) {
		enqueue_task(rq, p, 0);
		/*
		 * If the task increased its priority or is running and
		 * lowered its priority, then reschedule its CPU:
		 */
		if (delta < 0 || (delta > 0 && task_running(rq, p)))
			resched_task(rq->curr);
	}
out_unlock:
	task_rq_unlock(rq, p, &flags);
}
EXPORT_SYMBOL(set_user_nice);

/*
 * can_nice - check if a task can reduce its nice value
 * @p: task
 * @nice: nice value
 */
int can_nice(const struct task_struct *p, const int nice)
{
	/* convert nice value [19,-20] to rlimit style value [1,40] */
	int nice_rlim = nice_to_rlimit(nice);

	return (nice_rlim <= task_rlimit(p, RLIMIT_NICE) ||
		capable(CAP_SYS_NICE));
}

#ifdef __ARCH_WANT_SYS_NICE

/*
 * sys_nice - change the priority of the current process.
 * @increment: priority increment
 *
 * sys_setpriority is a more generic, but much slower function that
 * does similar things.
 */
SYSCALL_DEFINE1(nice, int, increment)
{
	long nice, retval;

	/*
	 * Setpriority might change our priority at the same moment.
	 * We don't have to worry. Conceptually one call occurs first
	 * and we have a single winner.
	 */
	increment = clamp(increment, -NICE_WIDTH, NICE_WIDTH);
	nice = task_nice(current) + increment;

	nice = clamp_val(nice, MIN_NICE, MAX_NICE);
	if (increment < 0 && !can_nice(current, nice))
		return -EPERM;

	retval = security_task_setnice(current, nice);
	if (retval)
		return retval;

	set_user_nice(current, nice);
	return 0;
}

#endif

/**
 * task_prio - return the priority value of a given task.
 * @p: the task in question.
 *
 * Return: The priority value as seen by users in /proc.
 * RT tasks are offset by -200. Normal tasks are centered
 * around 0, value goes from -16 to +15.
 */
int task_prio(const struct task_struct *p)
{
	return p->prio - MAX_RT_PRIO;
}

/**
 * idle_cpu - is a given cpu idle currently?
 * @cpu: the processor in question.
 *
 * Return: 1 if the CPU is currently idle. 0 otherwise.
 */
int idle_cpu(int cpu)
{
	struct rq *rq = cpu_rq(cpu);

	if (rq->curr != rq->idle)
		return 0;

	if (rq->nr_running)
		return 0;

#ifdef CONFIG_SMP
	if (!llist_empty(&rq->wake_list))
		return 0;
#endif

	return 1;
}

/**
 * idle_task - return the idle task for a given cpu.
 * @cpu: the processor in question.
 *
 * Return: The idle task for the cpu @cpu.
 */
struct task_struct *idle_task(int cpu)
{
	return cpu_rq(cpu)->idle;
}

/**
 * find_process_by_pid - find a process with a matching PID value.
 * @pid: the pid in question.
 *
 * The task of @pid, if found. %NULL otherwise.
 */
static struct task_struct *find_process_by_pid(pid_t pid)
{
	return pid ? find_task_by_vpid(pid) : current;
}

/*
 * This function initializes the sched_dl_entity of a newly becoming
 * SCHED_DEADLINE task.
 *
 * Only the static values are considered here, the actual runtime and the
 * absolute deadline will be properly calculated when the task is enqueued
 * for the first time with its new policy.
 */
static void
__setparam_dl(struct task_struct *p, const struct sched_attr *attr)
{
	struct sched_dl_entity *dl_se = &p->dl;

	init_dl_task_timer(dl_se);
	dl_se->dl_runtime = attr->sched_runtime;
	dl_se->dl_deadline = attr->sched_deadline;
	dl_se->dl_period = attr->sched_period ?: dl_se->dl_deadline;
	dl_se->flags = attr->sched_flags;
	dl_se->dl_bw = to_ratio(dl_se->dl_period, dl_se->dl_runtime);
	dl_se->dl_throttled = 0;
	dl_se->dl_new = 1;
	dl_se->dl_yielded = 0;
}

static void __setscheduler_params(struct task_struct *p,
		const struct sched_attr *attr)
{
	int policy = attr->sched_policy;

	if (policy == -1) /* setparam */
		policy = p->policy;

	p->policy = policy;

	if (dl_policy(policy))
		__setparam_dl(p, attr);
	else if (fair_policy(policy))
		p->static_prio = NICE_TO_PRIO(attr->sched_nice);

	/*
	 * __sched_setscheduler() ensures attr->sched_priority == 0 when
	 * !rt_policy. Always setting this ensures that things like
	 * getparam()/getattr() don't report silly values for !rt tasks.
	 */
	p->rt_priority = attr->sched_priority;
	p->normal_prio = normal_prio(p);
	set_load_weight(p);
}

/* Actually do priority change: must hold pi & rq lock. */
static void __setscheduler(struct rq *rq, struct task_struct *p,
			   const struct sched_attr *attr)
{
	__setscheduler_params(p, attr);

	/*
	 * If we get here, there was no pi waiters boosting the
	 * task. It is safe to use the normal prio.
	 */
	p->prio = normal_prio(p);

	if (dl_prio(p->prio))
		p->sched_class = &dl_sched_class;
	else if (rt_prio(p->prio))
		p->sched_class = &rt_sched_class;
	else
		p->sched_class = &fair_sched_class;
}

static void
__getparam_dl(struct task_struct *p, struct sched_attr *attr)
{
	struct sched_dl_entity *dl_se = &p->dl;

	attr->sched_priority = p->rt_priority;
	attr->sched_runtime = dl_se->dl_runtime;
	attr->sched_deadline = dl_se->dl_deadline;
	attr->sched_period = dl_se->dl_period;
	attr->sched_flags = dl_se->flags;
}

/*
 * This function validates the new parameters of a -deadline task.
 * We ask for the deadline not being zero, and greater or equal
 * than the runtime, as well as the period of being zero or
 * greater than deadline. Furthermore, we have to be sure that
 * user parameters are above the internal resolution of 1us (we
 * check sched_runtime only since it is always the smaller one) and
 * below 2^63 ns (we have to check both sched_deadline and
 * sched_period, as the latter can be zero).
 */
static bool
__checkparam_dl(const struct sched_attr *attr)
{
	/* deadline != 0 */
	if (attr->sched_deadline == 0)
		return false;

	/*
	 * Since we truncate DL_SCALE bits, make sure we're at least
	 * that big.
	 */
	if (attr->sched_runtime < (1ULL << DL_SCALE))
		return false;

	/*
	 * Since we use the MSB for wrap-around and sign issues, make
	 * sure it's not set (mind that period can be equal to zero).
	 */
	if (attr->sched_deadline & (1ULL << 63) ||
	    attr->sched_period & (1ULL << 63))
		return false;

	/* runtime <= deadline <= period (if period != 0) */
	if ((attr->sched_period != 0 &&
	     attr->sched_period < attr->sched_deadline) ||
	    attr->sched_deadline < attr->sched_runtime)
		return false;

	return true;
}

/*
 * check the target process has a UID that matches the current process's
 */
static bool check_same_owner(struct task_struct *p)
{
	const struct cred *cred = current_cred(), *pcred;
	bool match;

	rcu_read_lock();
	pcred = __task_cred(p);
	match = (uid_eq(cred->euid, pcred->euid) ||
		 uid_eq(cred->euid, pcred->uid));
	rcu_read_unlock();
	return match;
}

static int __sched_setscheduler(struct task_struct *p,
				const struct sched_attr *attr,
				bool user)
{
	int newprio = dl_policy(attr->sched_policy) ? MAX_DL_PRIO - 1 :
		      MAX_RT_PRIO - 1 - attr->sched_priority;
	int retval, oldprio, oldpolicy = -1, on_rq, running;
	int policy = attr->sched_policy;
	unsigned long flags;
	const struct sched_class *prev_class;
	struct rq *rq;
	int reset_on_fork;

	/* may grab non-irq protected spin_locks */
	BUG_ON(in_interrupt());
recheck:
	/* double check policy once rq lock held */
	if (policy < 0) {
		reset_on_fork = p->sched_reset_on_fork;
		policy = oldpolicy = p->policy;
	} else {
		reset_on_fork = !!(attr->sched_flags & SCHED_FLAG_RESET_ON_FORK);

		if (policy != SCHED_DEADLINE &&
				policy != SCHED_FIFO && policy != SCHED_RR &&
				policy != SCHED_NORMAL && policy != SCHED_BATCH &&
				policy != SCHED_IDLE)
			return -EINVAL;
	}

	if (attr->sched_flags & ~(SCHED_FLAG_RESET_ON_FORK))
		return -EINVAL;

	/*
	 * Valid priorities for SCHED_FIFO and SCHED_RR are
	 * 1..MAX_USER_RT_PRIO-1, valid priority for SCHED_NORMAL,
	 * SCHED_BATCH and SCHED_IDLE is 0.
	 */
	if ((p->mm && attr->sched_priority > MAX_USER_RT_PRIO-1) ||
	    (!p->mm && attr->sched_priority > MAX_RT_PRIO-1))
		return -EINVAL;
	if ((dl_policy(policy) && !__checkparam_dl(attr)) ||
	    (rt_policy(policy) != (attr->sched_priority != 0)))
		return -EINVAL;

	/*
	 * Allow unprivileged RT tasks to decrease priority:
	 */
	if (user && !capable(CAP_SYS_NICE)) {
		if (fair_policy(policy)) {
			if (attr->sched_nice < task_nice(p) &&
			    !can_nice(p, attr->sched_nice))
				return -EPERM;
		}

		if (rt_policy(policy)) {
			unsigned long rlim_rtprio =
					task_rlimit(p, RLIMIT_RTPRIO);

			/* can't set/change the rt policy */
			if (policy != p->policy && !rlim_rtprio)
				return -EPERM;

			/* can't increase priority */
			if (attr->sched_priority > p->rt_priority &&
			    attr->sched_priority > rlim_rtprio)
				return -EPERM;
		}

		 /*
		  * Can't set/change SCHED_DEADLINE policy at all for now
		  * (safest behavior); in the future we would like to allow
		  * unprivileged DL tasks to increase their relative deadline
		  * or reduce their runtime (both ways reducing utilization)
		  */
		if (dl_policy(policy))
			return -EPERM;

		/*
		 * Treat SCHED_IDLE as nice 20. Only allow a switch to
		 * SCHED_NORMAL if the RLIMIT_NICE would normally permit it.
		 */
		if (p->policy == SCHED_IDLE && policy != SCHED_IDLE) {
			if (!can_nice(p, task_nice(p)))
				return -EPERM;
		}

		/* can't change other user's priorities */
		if (!check_same_owner(p))
			return -EPERM;

		/* Normal users shall not reset the sched_reset_on_fork flag */
		if (p->sched_reset_on_fork && !reset_on_fork)
			return -EPERM;
	}

	if (user) {
		retval = security_task_setscheduler(p);
		if (retval)
			return retval;
	}

	/*
	 * make sure no PI-waiters arrive (or leave) while we are
	 * changing the priority of the task:
	 *
	 * To be able to change p->policy safely, the appropriate
	 * runqueue lock must be held.
	 */
	rq = task_rq_lock(p, &flags);

	/*
	 * Changing the policy of the stop threads its a very bad idea
	 */
	if (p == rq->stop) {
		task_rq_unlock(rq, p, &flags);
		return -EINVAL;
	}

	/*
	 * If not changing anything there's no need to proceed further,
	 * but store a possible modification of reset_on_fork.
	 */
	if (unlikely(policy == p->policy)) {
		if (fair_policy(policy) && attr->sched_nice != task_nice(p))
			goto change;
		if (rt_policy(policy) && attr->sched_priority != p->rt_priority)
			goto change;
		if (dl_policy(policy))
			goto change;

		p->sched_reset_on_fork = reset_on_fork;
		task_rq_unlock(rq, p, &flags);
		return 0;
	}
change:

	if (user) {
#ifdef CONFIG_RT_GROUP_SCHED
		/*
		 * Do not allow realtime tasks into groups that have no runtime
		 * assigned.
		 */
		if (rt_bandwidth_enabled() && rt_policy(policy) &&
				task_group(p)->rt_bandwidth.rt_runtime == 0 &&
				!task_group_is_autogroup(task_group(p))) {
			task_rq_unlock(rq, p, &flags);
			return -EPERM;
		}
#endif
#ifdef CONFIG_SMP
		if (dl_bandwidth_enabled() && dl_policy(policy)) {
			cpumask_t *span = rq->rd->span;

			/*
			 * Don't allow tasks with an affinity mask smaller than
			 * the entire root_domain to become SCHED_DEADLINE. We
			 * will also fail if there's no bandwidth available.
			 */
			if (!cpumask_subset(span, &p->cpus_allowed) ||
			    rq->rd->dl_bw.bw == 0) {
				task_rq_unlock(rq, p, &flags);
				return -EPERM;
			}
		}
#endif
	}

	/* recheck policy now with rq lock held */
	if (unlikely(oldpolicy != -1 && oldpolicy != p->policy)) {
		policy = oldpolicy = -1;
		task_rq_unlock(rq, p, &flags);
		goto recheck;
	}

	/*
	 * If setscheduling to SCHED_DEADLINE (or changing the parameters
	 * of a SCHED_DEADLINE task) we need to check if enough bandwidth
	 * is available.
	 */
	if ((dl_policy(policy) || dl_task(p)) && dl_overflow(p, policy, attr)) {
		task_rq_unlock(rq, p, &flags);
		return -EBUSY;
	}

	p->sched_reset_on_fork = reset_on_fork;
	oldprio = p->prio;

	/*
	 * Special case for priority boosted tasks.
	 *
	 * If the new priority is lower or equal (user space view)
	 * than the current (boosted) priority, we just store the new
	 * normal parameters and do not touch the scheduler class and
	 * the runqueue. This will be done when the task deboost
	 * itself.
	 */
	if (rt_mutex_check_prio(p, newprio)) {
		__setscheduler_params(p, attr);
		task_rq_unlock(rq, p, &flags);
		return 0;
	}

	on_rq = p->on_rq;
	running = task_current(rq, p);
	if (on_rq)
		dequeue_task(rq, p, 0);
	if (running)
		p->sched_class->put_prev_task(rq, p);

	prev_class = p->sched_class;
	__setscheduler(rq, p, attr);

	if (running)
		p->sched_class->set_curr_task(rq);
	if (on_rq) {
		/*
		 * We enqueue to tail when the priority of a task is
		 * increased (user space view).
		 */
		enqueue_task(rq, p, oldprio <= p->prio ? ENQUEUE_HEAD : 0);
	}

	check_class_changed(rq, p, prev_class, oldprio);
	task_rq_unlock(rq, p, &flags);

	rt_mutex_adjust_pi(p);

	return 0;
}

static int _sched_setscheduler(struct task_struct *p, int policy,
			       const struct sched_param *param, bool check)
{
	struct sched_attr attr = {
		.sched_policy   = policy,
		.sched_priority = param->sched_priority,
		.sched_nice	= PRIO_TO_NICE(p->static_prio),
	};

	/*
	 * Fixup the legacy SCHED_RESET_ON_FORK hack
	 */
	if (policy & SCHED_RESET_ON_FORK) {
		attr.sched_flags |= SCHED_FLAG_RESET_ON_FORK;
		policy &= ~SCHED_RESET_ON_FORK;
		attr.sched_policy = policy;
	}

	return __sched_setscheduler(p, &attr, check);
}
/**
 * sched_setscheduler - change the scheduling policy and/or RT priority of a thread.
 * @p: the task in question.
 * @policy: new policy.
 * @param: structure containing the new RT priority.
 *
 * Return: 0 on success. An error code otherwise.
 *
 * NOTE that the task may be already dead.
 */
int sched_setscheduler(struct task_struct *p, int policy,
		       const struct sched_param *param)
{
	return _sched_setscheduler(p, policy, param, true);
}
EXPORT_SYMBOL_GPL(sched_setscheduler);

int sched_setattr(struct task_struct *p, const struct sched_attr *attr)
{
	return __sched_setscheduler(p, attr, true);
}
EXPORT_SYMBOL_GPL(sched_setattr);

/**
 * sched_setscheduler_nocheck - change the scheduling policy and/or RT priority of a thread from kernelspace.
 * @p: the task in question.
 * @policy: new policy.
 * @param: structure containing the new RT priority.
 *
 * Just like sched_setscheduler, only don't bother checking if the
 * current context has permission.  For example, this is needed in
 * stop_machine(): we create temporary high priority worker threads,
 * but our caller might not have that capability.
 *
 * Return: 0 on success. An error code otherwise.
 */
int sched_setscheduler_nocheck(struct task_struct *p, int policy,
			       const struct sched_param *param)
{
	return _sched_setscheduler(p, policy, param, false);
}

static int
do_sched_setscheduler(pid_t pid, int policy, struct sched_param __user *param)
{
	struct sched_param lparam;
	struct task_struct *p;
	int retval;

	if (!param || pid < 0)
		return -EINVAL;
	if (copy_from_user(&lparam, param, sizeof(struct sched_param)))
		return -EFAULT;

	rcu_read_lock();
	retval = -ESRCH;
	p = find_process_by_pid(pid);
	if (p != NULL)
		retval = sched_setscheduler(p, policy, &lparam);
	rcu_read_unlock();

	return retval;
}

/*
 * Mimics kernel/events/core.c perf_copy_attr().
 */
static int sched_copy_attr(struct sched_attr __user *uattr,
			   struct sched_attr *attr)
{
	u32 size;
	int ret;

	if (!access_ok(VERIFY_WRITE, uattr, SCHED_ATTR_SIZE_VER0))
		return -EFAULT;

	/*
	 * zero the full structure, so that a short copy will be nice.
	 */
	memset(attr, 0, sizeof(*attr));

	ret = get_user(size, &uattr->size);
	if (ret)
		return ret;

	if (size > PAGE_SIZE)	/* silly large */
		goto err_size;

	if (!size)		/* abi compat */
		size = SCHED_ATTR_SIZE_VER0;

	if (size < SCHED_ATTR_SIZE_VER0)
		goto err_size;

	/*
	 * If we're handed a bigger struct than we know of,
	 * ensure all the unknown bits are 0 - i.e. new
	 * user-space does not rely on any kernel feature
	 * extensions we dont know about yet.
	 */
	if (size > sizeof(*attr)) {
		unsigned char __user *addr;
		unsigned char __user *end;
		unsigned char val;

		addr = (void __user *)uattr + sizeof(*attr);
		end  = (void __user *)uattr + size;

		for (; addr < end; addr++) {
			ret = get_user(val, addr);
			if (ret)
				return ret;
			if (val)
				goto err_size;
		}
		size = sizeof(*attr);
	}

	ret = copy_from_user(attr, uattr, size);
	if (ret)
		return -EFAULT;

	/*
	 * XXX: do we want to be lenient like existing syscalls; or do we want
	 * to be strict and return an error on out-of-bounds values?
	 */
	attr->sched_nice = clamp(attr->sched_nice, MIN_NICE, MAX_NICE);

	return 0;

err_size:
	put_user(sizeof(*attr), &uattr->size);
	return -E2BIG;
}

/**
 * sys_sched_setscheduler - set/change the scheduler policy and RT priority
 * @pid: the pid in question.
 * @policy: new policy.
 * @param: structure containing the new RT priority.
 *
 * Return: 0 on success. An error code otherwise.
 */
SYSCALL_DEFINE3(sched_setscheduler, pid_t, pid, int, policy,
		struct sched_param __user *, param)
{
	/* negative values for policy are not valid */
	if (policy < 0)
		return -EINVAL;

	return do_sched_setscheduler(pid, policy, param);
}

/**
 * sys_sched_setparam - set/change the RT priority of a thread
 * @pid: the pid in question.
 * @param: structure containing the new RT priority.
 *
 * Return: 0 on success. An error code otherwise.
 */
SYSCALL_DEFINE2(sched_setparam, pid_t, pid, struct sched_param __user *, param)
{
	return do_sched_setscheduler(pid, -1, param);
}

/**
 * sys_sched_setattr - same as above, but with extended sched_attr
 * @pid: the pid in question.
 * @uattr: structure containing the extended parameters.
 * @flags: for future extension.
 */
SYSCALL_DEFINE3(sched_setattr, pid_t, pid, struct sched_attr __user *, uattr,
			       unsigned int, flags)
{
	struct sched_attr attr;
	struct task_struct *p;
	int retval;

	if (!uattr || pid < 0 || flags)
		return -EINVAL;

	retval = sched_copy_attr(uattr, &attr);
	if (retval)
		return retval;

<<<<<<< HEAD
	if ((int)attr.sched_policy < 0)
=======
	if (attr.sched_policy < 0)
>>>>>>> 1a5700bc
		return -EINVAL;

	rcu_read_lock();
	retval = -ESRCH;
	p = find_process_by_pid(pid);
	if (p != NULL)
		retval = sched_setattr(p, &attr);
	rcu_read_unlock();

	return retval;
}

/**
 * sys_sched_getscheduler - get the policy (scheduling class) of a thread
 * @pid: the pid in question.
 *
 * Return: On success, the policy of the thread. Otherwise, a negative error
 * code.
 */
SYSCALL_DEFINE1(sched_getscheduler, pid_t, pid)
{
	struct task_struct *p;
	int retval;

	if (pid < 0)
		return -EINVAL;

	retval = -ESRCH;
	rcu_read_lock();
	p = find_process_by_pid(pid);
	if (p) {
		retval = security_task_getscheduler(p);
		if (!retval)
			retval = p->policy
				| (p->sched_reset_on_fork ? SCHED_RESET_ON_FORK : 0);
	}
	rcu_read_unlock();
	return retval;
}

/**
 * sys_sched_getparam - get the RT priority of a thread
 * @pid: the pid in question.
 * @param: structure containing the RT priority.
 *
 * Return: On success, 0 and the RT priority is in @param. Otherwise, an error
 * code.
 */
SYSCALL_DEFINE2(sched_getparam, pid_t, pid, struct sched_param __user *, param)
{
	struct sched_param lp = { .sched_priority = 0 };
	struct task_struct *p;
	int retval;

	if (!param || pid < 0)
		return -EINVAL;

	rcu_read_lock();
	p = find_process_by_pid(pid);
	retval = -ESRCH;
	if (!p)
		goto out_unlock;

	retval = security_task_getscheduler(p);
	if (retval)
		goto out_unlock;

	if (task_has_rt_policy(p))
		lp.sched_priority = p->rt_priority;
	rcu_read_unlock();

	/*
	 * This one might sleep, we cannot do it with a spinlock held ...
	 */
	retval = copy_to_user(param, &lp, sizeof(*param)) ? -EFAULT : 0;

	return retval;

out_unlock:
	rcu_read_unlock();
	return retval;
}

static int sched_read_attr(struct sched_attr __user *uattr,
			   struct sched_attr *attr,
			   unsigned int usize)
{
	int ret;

	if (!access_ok(VERIFY_WRITE, uattr, usize))
		return -EFAULT;

	/*
	 * If we're handed a smaller struct than we know of,
	 * ensure all the unknown bits are 0 - i.e. old
	 * user-space does not get uncomplete information.
	 */
	if (usize < sizeof(*attr)) {
		unsigned char *addr;
		unsigned char *end;

		addr = (void *)attr + usize;
		end  = (void *)attr + sizeof(*attr);

		for (; addr < end; addr++) {
			if (*addr)
				return -EFBIG;
		}

		attr->size = usize;
	}

	ret = copy_to_user(uattr, attr, attr->size);
	if (ret)
		return -EFAULT;

	return 0;
}

/**
 * sys_sched_getattr - similar to sched_getparam, but with sched_attr
 * @pid: the pid in question.
 * @uattr: structure containing the extended parameters.
 * @size: sizeof(attr) for fwd/bwd comp.
 * @flags: for future extension.
 */
SYSCALL_DEFINE4(sched_getattr, pid_t, pid, struct sched_attr __user *, uattr,
		unsigned int, size, unsigned int, flags)
{
	struct sched_attr attr = {
		.size = sizeof(struct sched_attr),
	};
	struct task_struct *p;
	int retval;

	if (!uattr || pid < 0 || size > PAGE_SIZE ||
	    size < SCHED_ATTR_SIZE_VER0 || flags)
		return -EINVAL;

	rcu_read_lock();
	p = find_process_by_pid(pid);
	retval = -ESRCH;
	if (!p)
		goto out_unlock;

	retval = security_task_getscheduler(p);
	if (retval)
		goto out_unlock;

	attr.sched_policy = p->policy;
	if (p->sched_reset_on_fork)
		attr.sched_flags |= SCHED_FLAG_RESET_ON_FORK;
	if (task_has_dl_policy(p))
		__getparam_dl(p, &attr);
	else if (task_has_rt_policy(p))
		attr.sched_priority = p->rt_priority;
	else
		attr.sched_nice = task_nice(p);

	rcu_read_unlock();

	retval = sched_read_attr(uattr, &attr, size);
	return retval;

out_unlock:
	rcu_read_unlock();
	return retval;
}

long sched_setaffinity(pid_t pid, const struct cpumask *in_mask)
{
	cpumask_var_t cpus_allowed, new_mask;
	struct task_struct *p;
	int retval;

	rcu_read_lock();

	p = find_process_by_pid(pid);
	if (!p) {
		rcu_read_unlock();
		return -ESRCH;
	}

	/* Prevent p going away */
	get_task_struct(p);
	rcu_read_unlock();

	if (p->flags & PF_NO_SETAFFINITY) {
		retval = -EINVAL;
		goto out_put_task;
	}
	if (!alloc_cpumask_var(&cpus_allowed, GFP_KERNEL)) {
		retval = -ENOMEM;
		goto out_put_task;
	}
	if (!alloc_cpumask_var(&new_mask, GFP_KERNEL)) {
		retval = -ENOMEM;
		goto out_free_cpus_allowed;
	}
	retval = -EPERM;
	if (!check_same_owner(p)) {
		rcu_read_lock();
		if (!ns_capable(__task_cred(p)->user_ns, CAP_SYS_NICE)) {
			rcu_read_unlock();
			goto out_unlock;
		}
		rcu_read_unlock();
	}

	retval = security_task_setscheduler(p);
	if (retval)
		goto out_unlock;


	cpuset_cpus_allowed(p, cpus_allowed);
	cpumask_and(new_mask, in_mask, cpus_allowed);

	/*
	 * Since bandwidth control happens on root_domain basis,
	 * if admission test is enabled, we only admit -deadline
	 * tasks allowed to run on all the CPUs in the task's
	 * root_domain.
	 */
#ifdef CONFIG_SMP
	if (task_has_dl_policy(p)) {
		const struct cpumask *span = task_rq(p)->rd->span;

		if (dl_bandwidth_enabled() && !cpumask_subset(span, new_mask)) {
			retval = -EBUSY;
			goto out_unlock;
		}
	}
#endif
again:
	retval = set_cpus_allowed_ptr(p, new_mask);

	if (!retval) {
		cpuset_cpus_allowed(p, cpus_allowed);
		if (!cpumask_subset(new_mask, cpus_allowed)) {
			/*
			 * We must have raced with a concurrent cpuset
			 * update. Just reset the cpus_allowed to the
			 * cpuset's cpus_allowed
			 */
			cpumask_copy(new_mask, cpus_allowed);
			goto again;
		}
	}
out_unlock:
	free_cpumask_var(new_mask);
out_free_cpus_allowed:
	free_cpumask_var(cpus_allowed);
out_put_task:
	put_task_struct(p);
	return retval;
}

static int get_user_cpu_mask(unsigned long __user *user_mask_ptr, unsigned len,
			     struct cpumask *new_mask)
{
	if (len < cpumask_size())
		cpumask_clear(new_mask);
	else if (len > cpumask_size())
		len = cpumask_size();

	return copy_from_user(new_mask, user_mask_ptr, len) ? -EFAULT : 0;
}

/**
 * sys_sched_setaffinity - set the cpu affinity of a process
 * @pid: pid of the process
 * @len: length in bytes of the bitmask pointed to by user_mask_ptr
 * @user_mask_ptr: user-space pointer to the new cpu mask
 *
 * Return: 0 on success. An error code otherwise.
 */
SYSCALL_DEFINE3(sched_setaffinity, pid_t, pid, unsigned int, len,
		unsigned long __user *, user_mask_ptr)
{
	cpumask_var_t new_mask;
	int retval;

	if (!alloc_cpumask_var(&new_mask, GFP_KERNEL))
		return -ENOMEM;

	retval = get_user_cpu_mask(user_mask_ptr, len, new_mask);
	if (retval == 0)
		retval = sched_setaffinity(pid, new_mask);
	free_cpumask_var(new_mask);
	return retval;
}

long sched_getaffinity(pid_t pid, struct cpumask *mask)
{
	struct task_struct *p;
	unsigned long flags;
	int retval;

	rcu_read_lock();

	retval = -ESRCH;
	p = find_process_by_pid(pid);
	if (!p)
		goto out_unlock;

	retval = security_task_getscheduler(p);
	if (retval)
		goto out_unlock;

	raw_spin_lock_irqsave(&p->pi_lock, flags);
	cpumask_and(mask, &p->cpus_allowed, cpu_active_mask);
	raw_spin_unlock_irqrestore(&p->pi_lock, flags);

out_unlock:
	rcu_read_unlock();

	return retval;
}

/**
 * sys_sched_getaffinity - get the cpu affinity of a process
 * @pid: pid of the process
 * @len: length in bytes of the bitmask pointed to by user_mask_ptr
 * @user_mask_ptr: user-space pointer to hold the current cpu mask
 *
 * Return: 0 on success. An error code otherwise.
 */
SYSCALL_DEFINE3(sched_getaffinity, pid_t, pid, unsigned int, len,
		unsigned long __user *, user_mask_ptr)
{
	int ret;
	cpumask_var_t mask;

	if ((len * BITS_PER_BYTE) < nr_cpu_ids)
		return -EINVAL;
	if (len & (sizeof(unsigned long)-1))
		return -EINVAL;

	if (!alloc_cpumask_var(&mask, GFP_KERNEL))
		return -ENOMEM;

	ret = sched_getaffinity(pid, mask);
	if (ret == 0) {
		size_t retlen = min_t(size_t, len, cpumask_size());

		if (copy_to_user(user_mask_ptr, mask, retlen))
			ret = -EFAULT;
		else
			ret = retlen;
	}
	free_cpumask_var(mask);

	return ret;
}

/**
 * sys_sched_yield - yield the current processor to other threads.
 *
 * This function yields the current CPU to other tasks. If there are no
 * other threads running on this CPU then this function will return.
 *
 * Return: 0.
 */
SYSCALL_DEFINE0(sched_yield)
{
	struct rq *rq = this_rq_lock();

	schedstat_inc(rq, yld_count);
	current->sched_class->yield_task(rq);

	/*
	 * Since we are going to call schedule() anyway, there's
	 * no need to preempt or enable interrupts:
	 */
	__release(rq->lock);
	spin_release(&rq->lock.dep_map, 1, _THIS_IP_);
	do_raw_spin_unlock(&rq->lock);
	sched_preempt_enable_no_resched();

	schedule();

	return 0;
}

static void __cond_resched(void)
{
	__preempt_count_add(PREEMPT_ACTIVE);
	__schedule();
	__preempt_count_sub(PREEMPT_ACTIVE);
}

int __sched _cond_resched(void)
{
	rcu_cond_resched();
	if (should_resched()) {
		__cond_resched();
		return 1;
	}
	return 0;
}
EXPORT_SYMBOL(_cond_resched);

/*
 * __cond_resched_lock() - if a reschedule is pending, drop the given lock,
 * call schedule, and on return reacquire the lock.
 *
 * This works OK both with and without CONFIG_PREEMPT. We do strange low-level
 * operations here to prevent schedule() from being called twice (once via
 * spin_unlock(), once by hand).
 */
int __cond_resched_lock(spinlock_t *lock)
{
	bool need_rcu_resched = rcu_should_resched();
	int resched = should_resched();
	int ret = 0;

	lockdep_assert_held(lock);

	if (spin_needbreak(lock) || resched || need_rcu_resched) {
		spin_unlock(lock);
		if (resched)
			__cond_resched();
		else if (unlikely(need_rcu_resched))
			rcu_resched();
		else
			cpu_relax();
		ret = 1;
		spin_lock(lock);
	}
	return ret;
}
EXPORT_SYMBOL(__cond_resched_lock);

int __sched __cond_resched_softirq(void)
{
	BUG_ON(!in_softirq());

	rcu_cond_resched();  /* BH disabled OK, just recording QSes. */
	if (should_resched()) {
		local_bh_enable();
		__cond_resched();
		local_bh_disable();
		return 1;
	}
	return 0;
}
EXPORT_SYMBOL(__cond_resched_softirq);

/**
 * yield - yield the current processor to other threads.
 *
 * Do not ever use this function, there's a 99% chance you're doing it wrong.
 *
 * The scheduler is at all times free to pick the calling task as the most
 * eligible task to run, if removing the yield() call from your code breaks
 * it, its already broken.
 *
 * Typical broken usage is:
 *
 * while (!event)
 * 	yield();
 *
 * where one assumes that yield() will let 'the other' process run that will
 * make event true. If the current task is a SCHED_FIFO task that will never
 * happen. Never use yield() as a progress guarantee!!
 *
 * If you want to use yield() to wait for something, use wait_event().
 * If you want to use yield() to be 'nice' for others, use cond_resched().
 * If you still want to use yield(), do not!
 */
void __sched yield(void)
{
	set_current_state(TASK_RUNNING);
	sys_sched_yield();
}
EXPORT_SYMBOL(yield);

/**
 * yield_to - yield the current processor to another thread in
 * your thread group, or accelerate that thread toward the
 * processor it's on.
 * @p: target task
 * @preempt: whether task preemption is allowed or not
 *
 * It's the caller's job to ensure that the target task struct
 * can't go away on us before we can do any checks.
 *
 * Return:
 *	true (>0) if we indeed boosted the target task.
 *	false (0) if we failed to boost the target.
 *	-ESRCH if there's no task to yield to.
 */
bool __sched yield_to(struct task_struct *p, bool preempt)
{
	struct task_struct *curr = current;
	struct rq *rq, *p_rq;
	unsigned long flags;
	int yielded = 0;

	local_irq_save(flags);
	rq = this_rq();

again:
	p_rq = task_rq(p);
	/*
	 * If we're the only runnable task on the rq and target rq also
	 * has only one task, there's absolutely no point in yielding.
	 */
	if (rq->nr_running == 1 && p_rq->nr_running == 1) {
		yielded = -ESRCH;
		goto out_irq;
	}

	double_rq_lock(rq, p_rq);
	if (task_rq(p) != p_rq) {
		double_rq_unlock(rq, p_rq);
		goto again;
	}

	if (!curr->sched_class->yield_to_task)
		goto out_unlock;

	if (curr->sched_class != p->sched_class)
		goto out_unlock;

	if (task_running(p_rq, p) || p->state)
		goto out_unlock;

	yielded = curr->sched_class->yield_to_task(rq, p, preempt);
	if (yielded) {
		schedstat_inc(rq, yld_count);
		/*
		 * Make p's CPU reschedule; pick_next_entity takes care of
		 * fairness.
		 */
		if (preempt && rq != p_rq)
			resched_task(p_rq->curr);
	}

out_unlock:
	double_rq_unlock(rq, p_rq);
out_irq:
	local_irq_restore(flags);

	if (yielded > 0)
		schedule();

	return yielded;
}
EXPORT_SYMBOL_GPL(yield_to);

/*
 * This task is about to go to sleep on IO. Increment rq->nr_iowait so
 * that process accounting knows that this is a task in IO wait state.
 */
void __sched io_schedule(void)
{
	struct rq *rq = raw_rq();

	delayacct_blkio_start();
	atomic_inc(&rq->nr_iowait);
	blk_flush_plug(current);
	current->in_iowait = 1;
	schedule();
	current->in_iowait = 0;
	atomic_dec(&rq->nr_iowait);
	delayacct_blkio_end();
}
EXPORT_SYMBOL(io_schedule);

long __sched io_schedule_timeout(long timeout)
{
	struct rq *rq = raw_rq();
	long ret;

	delayacct_blkio_start();
	atomic_inc(&rq->nr_iowait);
	blk_flush_plug(current);
	current->in_iowait = 1;
	ret = schedule_timeout(timeout);
	current->in_iowait = 0;
	atomic_dec(&rq->nr_iowait);
	delayacct_blkio_end();
	return ret;
}

/**
 * sys_sched_get_priority_max - return maximum RT priority.
 * @policy: scheduling class.
 *
 * Return: On success, this syscall returns the maximum
 * rt_priority that can be used by a given scheduling class.
 * On failure, a negative error code is returned.
 */
SYSCALL_DEFINE1(sched_get_priority_max, int, policy)
{
	int ret = -EINVAL;

	switch (policy) {
	case SCHED_FIFO:
	case SCHED_RR:
		ret = MAX_USER_RT_PRIO-1;
		break;
	case SCHED_DEADLINE:
	case SCHED_NORMAL:
	case SCHED_BATCH:
	case SCHED_IDLE:
		ret = 0;
		break;
	}
	return ret;
}

/**
 * sys_sched_get_priority_min - return minimum RT priority.
 * @policy: scheduling class.
 *
 * Return: On success, this syscall returns the minimum
 * rt_priority that can be used by a given scheduling class.
 * On failure, a negative error code is returned.
 */
SYSCALL_DEFINE1(sched_get_priority_min, int, policy)
{
	int ret = -EINVAL;

	switch (policy) {
	case SCHED_FIFO:
	case SCHED_RR:
		ret = 1;
		break;
	case SCHED_DEADLINE:
	case SCHED_NORMAL:
	case SCHED_BATCH:
	case SCHED_IDLE:
		ret = 0;
	}
	return ret;
}

/**
 * sys_sched_rr_get_interval - return the default timeslice of a process.
 * @pid: pid of the process.
 * @interval: userspace pointer to the timeslice value.
 *
 * this syscall writes the default timeslice value of a given process
 * into the user-space timespec buffer. A value of '0' means infinity.
 *
 * Return: On success, 0 and the timeslice is in @interval. Otherwise,
 * an error code.
 */
SYSCALL_DEFINE2(sched_rr_get_interval, pid_t, pid,
		struct timespec __user *, interval)
{
	struct task_struct *p;
	unsigned int time_slice;
	unsigned long flags;
	struct rq *rq;
	int retval;
	struct timespec t;

	if (pid < 0)
		return -EINVAL;

	retval = -ESRCH;
	rcu_read_lock();
	p = find_process_by_pid(pid);
	if (!p)
		goto out_unlock;

	retval = security_task_getscheduler(p);
	if (retval)
		goto out_unlock;

	rq = task_rq_lock(p, &flags);
	time_slice = 0;
	if (p->sched_class->get_rr_interval)
		time_slice = p->sched_class->get_rr_interval(rq, p);
	task_rq_unlock(rq, p, &flags);

	rcu_read_unlock();
	jiffies_to_timespec(time_slice, &t);
	retval = copy_to_user(interval, &t, sizeof(t)) ? -EFAULT : 0;
	return retval;

out_unlock:
	rcu_read_unlock();
	return retval;
}

static const char stat_nam[] = TASK_STATE_TO_CHAR_STR;

void sched_show_task(struct task_struct *p)
{
	unsigned long free = 0;
	int ppid;
	unsigned state;

	state = p->state ? __ffs(p->state) + 1 : 0;
	printk(KERN_INFO "%-15.15s %c", p->comm,
		state < sizeof(stat_nam) - 1 ? stat_nam[state] : '?');
#if BITS_PER_LONG == 32
	if (state == TASK_RUNNING)
		printk(KERN_CONT " running  ");
	else
		printk(KERN_CONT " %08lx ", thread_saved_pc(p));
#else
	if (state == TASK_RUNNING)
		printk(KERN_CONT "  running task    ");
	else
		printk(KERN_CONT " %016lx ", thread_saved_pc(p));
#endif
#ifdef CONFIG_DEBUG_STACK_USAGE
	free = stack_not_used(p);
#endif
	rcu_read_lock();
	ppid = task_pid_nr(rcu_dereference(p->real_parent));
	rcu_read_unlock();
	printk(KERN_CONT "%5lu %5d %6d 0x%08lx\n", free,
		task_pid_nr(p), ppid,
		(unsigned long)task_thread_info(p)->flags);

	print_worker_info(KERN_INFO, p);
	show_stack(p, NULL);
}

void show_state_filter(unsigned long state_filter)
{
	struct task_struct *g, *p;

#if BITS_PER_LONG == 32
	printk(KERN_INFO
		"  task                PC stack   pid father\n");
#else
	printk(KERN_INFO
		"  task                        PC stack   pid father\n");
#endif
	rcu_read_lock();
	do_each_thread(g, p) {
		/*
		 * reset the NMI-timeout, listing all files on a slow
		 * console might take a lot of time:
		 */
		touch_nmi_watchdog();
		if (!state_filter || (p->state & state_filter))
			sched_show_task(p);
	} while_each_thread(g, p);

	touch_all_softlockup_watchdogs();

#ifdef CONFIG_SCHED_DEBUG
	sysrq_sched_debug_show();
#endif
	rcu_read_unlock();
	/*
	 * Only show locks if all tasks are dumped:
	 */
	if (!state_filter)
		debug_show_all_locks();
}

void init_idle_bootup_task(struct task_struct *idle)
{
	idle->sched_class = &idle_sched_class;
}

/**
 * init_idle - set up an idle thread for a given CPU
 * @idle: task in question
 * @cpu: cpu the idle task belongs to
 *
 * NOTE: this function does not set the idle thread's NEED_RESCHED
 * flag, to make booting more robust.
 */
void init_idle(struct task_struct *idle, int cpu)
{
	struct rq *rq = cpu_rq(cpu);
	unsigned long flags;

	raw_spin_lock_irqsave(&rq->lock, flags);

	__sched_fork(0, idle);
	idle->state = TASK_RUNNING;
	idle->se.exec_start = sched_clock();

	do_set_cpus_allowed(idle, cpumask_of(cpu));
	/*
	 * We're having a chicken and egg problem, even though we are
	 * holding rq->lock, the cpu isn't yet set to this cpu so the
	 * lockdep check in task_group() will fail.
	 *
	 * Similar case to sched_fork(). / Alternatively we could
	 * use task_rq_lock() here and obtain the other rq->lock.
	 *
	 * Silence PROVE_RCU
	 */
	rcu_read_lock();
	__set_task_cpu(idle, cpu);
	rcu_read_unlock();

	rq->curr = rq->idle = idle;
	idle->on_rq = 1;
#if defined(CONFIG_SMP)
	idle->on_cpu = 1;
#endif
	raw_spin_unlock_irqrestore(&rq->lock, flags);

	/* Set the preempt count _outside_ the spinlocks! */
	init_idle_preempt_count(idle, cpu);

	/*
	 * The idle tasks have their own, simple scheduling class:
	 */
	idle->sched_class = &idle_sched_class;
	ftrace_graph_init_idle_task(idle, cpu);
	vtime_init_idle(idle, cpu);
#if defined(CONFIG_SMP)
	sprintf(idle->comm, "%s/%d", INIT_TASK_COMM, cpu);
#endif
}

#ifdef CONFIG_SMP
void do_set_cpus_allowed(struct task_struct *p, const struct cpumask *new_mask)
{
	if (p->sched_class && p->sched_class->set_cpus_allowed)
		p->sched_class->set_cpus_allowed(p, new_mask);

	cpumask_copy(&p->cpus_allowed, new_mask);
	p->nr_cpus_allowed = cpumask_weight(new_mask);
}

/*
 * This is how migration works:
 *
 * 1) we invoke migration_cpu_stop() on the target CPU using
 *    stop_one_cpu().
 * 2) stopper starts to run (implicitly forcing the migrated thread
 *    off the CPU)
 * 3) it checks whether the migrated task is still in the wrong runqueue.
 * 4) if it's in the wrong runqueue then the migration thread removes
 *    it and puts it into the right queue.
 * 5) stopper completes and stop_one_cpu() returns and the migration
 *    is done.
 */

/*
 * Change a given task's CPU affinity. Migrate the thread to a
 * proper CPU and schedule it away if the CPU it's executing on
 * is removed from the allowed bitmask.
 *
 * NOTE: the caller must have a valid reference to the task, the
 * task must not exit() & deallocate itself prematurely. The
 * call is not atomic; no spinlocks may be held.
 */
int set_cpus_allowed_ptr(struct task_struct *p, const struct cpumask *new_mask)
{
	unsigned long flags;
	struct rq *rq;
	unsigned int dest_cpu;
	int ret = 0;

	rq = task_rq_lock(p, &flags);

	if (cpumask_equal(&p->cpus_allowed, new_mask))
		goto out;

	if (!cpumask_intersects(new_mask, cpu_active_mask)) {
		ret = -EINVAL;
		goto out;
	}

	do_set_cpus_allowed(p, new_mask);

	/* Can the task run on the task's current CPU? If so, we're done */
	if (cpumask_test_cpu(task_cpu(p), new_mask))
		goto out;

	dest_cpu = cpumask_any_and(cpu_active_mask, new_mask);
	if (p->on_rq) {
		struct migration_arg arg = { p, dest_cpu };
		/* Need help from migration thread: drop lock and wait. */
		task_rq_unlock(rq, p, &flags);
		stop_one_cpu(cpu_of(rq), migration_cpu_stop, &arg);
		tlb_migrate_finish(p->mm);
		return 0;
	}
out:
	task_rq_unlock(rq, p, &flags);

	return ret;
}
EXPORT_SYMBOL_GPL(set_cpus_allowed_ptr);

/*
 * Move (not current) task off this cpu, onto dest cpu. We're doing
 * this because either it can't run here any more (set_cpus_allowed()
 * away from this CPU, or CPU going down), or because we're
 * attempting to rebalance this task on exec (sched_exec).
 *
 * So we race with normal scheduler movements, but that's OK, as long
 * as the task is no longer on this CPU.
 *
 * Returns non-zero if task was successfully migrated.
 */
static int __migrate_task(struct task_struct *p, int src_cpu, int dest_cpu)
{
	struct rq *rq_dest, *rq_src;
	int ret = 0;

	if (unlikely(!cpu_active(dest_cpu)))
		return ret;

	rq_src = cpu_rq(src_cpu);
	rq_dest = cpu_rq(dest_cpu);

	raw_spin_lock(&p->pi_lock);
	double_rq_lock(rq_src, rq_dest);
	/* Already moved. */
	if (task_cpu(p) != src_cpu)
		goto done;
	/* Affinity changed (again). */
	if (!cpumask_test_cpu(dest_cpu, tsk_cpus_allowed(p)))
		goto fail;

	/*
	 * If we're not on a rq, the next wake-up will ensure we're
	 * placed properly.
	 */
	if (p->on_rq) {
		dequeue_task(rq_src, p, 0);
		set_task_cpu(p, dest_cpu);
		enqueue_task(rq_dest, p, 0);
		check_preempt_curr(rq_dest, p, 0);
	}
done:
	ret = 1;
fail:
	double_rq_unlock(rq_src, rq_dest);
	raw_spin_unlock(&p->pi_lock);
	return ret;
}

#ifdef CONFIG_NUMA_BALANCING
/* Migrate current task p to target_cpu */
int migrate_task_to(struct task_struct *p, int target_cpu)
{
	struct migration_arg arg = { p, target_cpu };
	int curr_cpu = task_cpu(p);

	if (curr_cpu == target_cpu)
		return 0;

	if (!cpumask_test_cpu(target_cpu, tsk_cpus_allowed(p)))
		return -EINVAL;

	/* TODO: This is not properly updating schedstats */

	trace_sched_move_numa(p, curr_cpu, target_cpu);
	return stop_one_cpu(curr_cpu, migration_cpu_stop, &arg);
}

/*
 * Requeue a task on a given node and accurately track the number of NUMA
 * tasks on the runqueues
 */
void sched_setnuma(struct task_struct *p, int nid)
{
	struct rq *rq;
	unsigned long flags;
	bool on_rq, running;

	rq = task_rq_lock(p, &flags);
	on_rq = p->on_rq;
	running = task_current(rq, p);

	if (on_rq)
		dequeue_task(rq, p, 0);
	if (running)
		p->sched_class->put_prev_task(rq, p);

	p->numa_preferred_nid = nid;

	if (running)
		p->sched_class->set_curr_task(rq);
	if (on_rq)
		enqueue_task(rq, p, 0);
	task_rq_unlock(rq, p, &flags);
}
#endif

/*
 * migration_cpu_stop - this will be executed by a highprio stopper thread
 * and performs thread migration by bumping thread off CPU then
 * 'pushing' onto another runqueue.
 */
static int migration_cpu_stop(void *data)
{
	struct migration_arg *arg = data;

	/*
	 * The original target cpu might have gone down and we might
	 * be on another cpu but it doesn't matter.
	 */
	local_irq_disable();
	__migrate_task(arg->task, raw_smp_processor_id(), arg->dest_cpu);
	local_irq_enable();
	return 0;
}

#ifdef CONFIG_HOTPLUG_CPU

/*
 * Ensures that the idle task is using init_mm right before its cpu goes
 * offline.
 */
void idle_task_exit(void)
{
	struct mm_struct *mm = current->active_mm;

	BUG_ON(cpu_online(smp_processor_id()));

	if (mm != &init_mm) {
		switch_mm(mm, &init_mm, current);
		finish_arch_post_lock_switch();
	}
	mmdrop(mm);
}

/*
 * Since this CPU is going 'away' for a while, fold any nr_active delta
 * we might have. Assumes we're called after migrate_tasks() so that the
 * nr_active count is stable.
 *
 * Also see the comment "Global load-average calculations".
 */
static void calc_load_migrate(struct rq *rq)
{
	long delta = calc_load_fold_active(rq);
	if (delta)
		atomic_long_add(delta, &calc_load_tasks);
}

static void put_prev_task_fake(struct rq *rq, struct task_struct *prev)
{
}

static const struct sched_class fake_sched_class = {
	.put_prev_task = put_prev_task_fake,
};

static struct task_struct fake_task = {
	/*
	 * Avoid pull_{rt,dl}_task()
	 */
	.prio = MAX_PRIO + 1,
	.sched_class = &fake_sched_class,
};

/*
 * Migrate all tasks from the rq, sleeping tasks will be migrated by
 * try_to_wake_up()->select_task_rq().
 *
 * Called with rq->lock held even though we'er in stop_machine() and
 * there's no concurrency possible, we hold the required locks anyway
 * because of lock validation efforts.
 */
static void migrate_tasks(unsigned int dead_cpu)
{
	struct rq *rq = cpu_rq(dead_cpu);
	struct task_struct *next, *stop = rq->stop;
	int dest_cpu;

	/*
	 * Fudge the rq selection such that the below task selection loop
	 * doesn't get stuck on the currently eligible stop task.
	 *
	 * We're currently inside stop_machine() and the rq is either stuck
	 * in the stop_machine_cpu_stop() loop, or we're executing this code,
	 * either way we should never end up calling schedule() until we're
	 * done here.
	 */
	rq->stop = NULL;

	/*
	 * put_prev_task() and pick_next_task() sched
	 * class method both need to have an up-to-date
	 * value of rq->clock[_task]
	 */
	update_rq_clock(rq);

	for ( ; ; ) {
		/*
		 * There's this thread running, bail when that's the only
		 * remaining thread.
		 */
		if (rq->nr_running == 1)
			break;

		next = pick_next_task(rq, &fake_task);
		BUG_ON(!next);
		next->sched_class->put_prev_task(rq, next);

		/* Find suitable destination for @next, with force if needed. */
		dest_cpu = select_fallback_rq(dead_cpu, next);
		raw_spin_unlock(&rq->lock);

		__migrate_task(next, dead_cpu, dest_cpu);

		raw_spin_lock(&rq->lock);
	}

	rq->stop = stop;
}

#endif /* CONFIG_HOTPLUG_CPU */

#if defined(CONFIG_SCHED_DEBUG) && defined(CONFIG_SYSCTL)

static struct ctl_table sd_ctl_dir[] = {
	{
		.procname	= "sched_domain",
		.mode		= 0555,
	},
	{}
};

static struct ctl_table sd_ctl_root[] = {
	{
		.procname	= "kernel",
		.mode		= 0555,
		.child		= sd_ctl_dir,
	},
	{}
};

static struct ctl_table *sd_alloc_ctl_entry(int n)
{
	struct ctl_table *entry =
		kcalloc(n, sizeof(struct ctl_table), GFP_KERNEL);

	return entry;
}

static void sd_free_ctl_entry(struct ctl_table **tablep)
{
	struct ctl_table *entry;

	/*
	 * In the intermediate directories, both the child directory and
	 * procname are dynamically allocated and could fail but the mode
	 * will always be set. In the lowest directory the names are
	 * static strings and all have proc handlers.
	 */
	for (entry = *tablep; entry->mode; entry++) {
		if (entry->child)
			sd_free_ctl_entry(&entry->child);
		if (entry->proc_handler == NULL)
			kfree(entry->procname);
	}

	kfree(*tablep);
	*tablep = NULL;
}

static int min_load_idx = 0;
static int max_load_idx = CPU_LOAD_IDX_MAX-1;

static void
set_table_entry(struct ctl_table *entry,
		const char *procname, void *data, int maxlen,
		umode_t mode, proc_handler *proc_handler,
		bool load_idx)
{
	entry->procname = procname;
	entry->data = data;
	entry->maxlen = maxlen;
	entry->mode = mode;
	entry->proc_handler = proc_handler;

	if (load_idx) {
		entry->extra1 = &min_load_idx;
		entry->extra2 = &max_load_idx;
	}
}

static struct ctl_table *
sd_alloc_ctl_domain_table(struct sched_domain *sd)
{
	struct ctl_table *table = sd_alloc_ctl_entry(14);

	if (table == NULL)
		return NULL;

	set_table_entry(&table[0], "min_interval", &sd->min_interval,
		sizeof(long), 0644, proc_doulongvec_minmax, false);
	set_table_entry(&table[1], "max_interval", &sd->max_interval,
		sizeof(long), 0644, proc_doulongvec_minmax, false);
	set_table_entry(&table[2], "busy_idx", &sd->busy_idx,
		sizeof(int), 0644, proc_dointvec_minmax, true);
	set_table_entry(&table[3], "idle_idx", &sd->idle_idx,
		sizeof(int), 0644, proc_dointvec_minmax, true);
	set_table_entry(&table[4], "newidle_idx", &sd->newidle_idx,
		sizeof(int), 0644, proc_dointvec_minmax, true);
	set_table_entry(&table[5], "wake_idx", &sd->wake_idx,
		sizeof(int), 0644, proc_dointvec_minmax, true);
	set_table_entry(&table[6], "forkexec_idx", &sd->forkexec_idx,
		sizeof(int), 0644, proc_dointvec_minmax, true);
	set_table_entry(&table[7], "busy_factor", &sd->busy_factor,
		sizeof(int), 0644, proc_dointvec_minmax, false);
	set_table_entry(&table[8], "imbalance_pct", &sd->imbalance_pct,
		sizeof(int), 0644, proc_dointvec_minmax, false);
	set_table_entry(&table[9], "cache_nice_tries",
		&sd->cache_nice_tries,
		sizeof(int), 0644, proc_dointvec_minmax, false);
	set_table_entry(&table[10], "flags", &sd->flags,
		sizeof(int), 0644, proc_dointvec_minmax, false);
	set_table_entry(&table[11], "max_newidle_lb_cost",
		&sd->max_newidle_lb_cost,
		sizeof(long), 0644, proc_doulongvec_minmax, false);
	set_table_entry(&table[12], "name", sd->name,
		CORENAME_MAX_SIZE, 0444, proc_dostring, false);
	/* &table[13] is terminator */

	return table;
}

static struct ctl_table *sd_alloc_ctl_cpu_table(int cpu)
{
	struct ctl_table *entry, *table;
	struct sched_domain *sd;
	int domain_num = 0, i;
	char buf[32];

	for_each_domain(cpu, sd)
		domain_num++;
	entry = table = sd_alloc_ctl_entry(domain_num + 1);
	if (table == NULL)
		return NULL;

	i = 0;
	for_each_domain(cpu, sd) {
		snprintf(buf, 32, "domain%d", i);
		entry->procname = kstrdup(buf, GFP_KERNEL);
		entry->mode = 0555;
		entry->child = sd_alloc_ctl_domain_table(sd);
		entry++;
		i++;
	}
	return table;
}

static struct ctl_table_header *sd_sysctl_header;
static void register_sched_domain_sysctl(void)
{
	int i, cpu_num = num_possible_cpus();
	struct ctl_table *entry = sd_alloc_ctl_entry(cpu_num + 1);
	char buf[32];

	WARN_ON(sd_ctl_dir[0].child);
	sd_ctl_dir[0].child = entry;

	if (entry == NULL)
		return;

	for_each_possible_cpu(i) {
		snprintf(buf, 32, "cpu%d", i);
		entry->procname = kstrdup(buf, GFP_KERNEL);
		entry->mode = 0555;
		entry->child = sd_alloc_ctl_cpu_table(i);
		entry++;
	}

	WARN_ON(sd_sysctl_header);
	sd_sysctl_header = register_sysctl_table(sd_ctl_root);
}

/* may be called multiple times per register */
static void unregister_sched_domain_sysctl(void)
{
	if (sd_sysctl_header)
		unregister_sysctl_table(sd_sysctl_header);
	sd_sysctl_header = NULL;
	if (sd_ctl_dir[0].child)
		sd_free_ctl_entry(&sd_ctl_dir[0].child);
}
#else
static void register_sched_domain_sysctl(void)
{
}
static void unregister_sched_domain_sysctl(void)
{
}
#endif

static void set_rq_online(struct rq *rq)
{
	if (!rq->online) {
		const struct sched_class *class;

		cpumask_set_cpu(rq->cpu, rq->rd->online);
		rq->online = 1;

		for_each_class(class) {
			if (class->rq_online)
				class->rq_online(rq);
		}
	}
}

static void set_rq_offline(struct rq *rq)
{
	if (rq->online) {
		const struct sched_class *class;

		for_each_class(class) {
			if (class->rq_offline)
				class->rq_offline(rq);
		}

		cpumask_clear_cpu(rq->cpu, rq->rd->online);
		rq->online = 0;
	}
}

/*
 * migration_call - callback that gets triggered when a CPU is added.
 * Here we can start up the necessary migration thread for the new CPU.
 */
static int
migration_call(struct notifier_block *nfb, unsigned long action, void *hcpu)
{
	int cpu = (long)hcpu;
	unsigned long flags;
	struct rq *rq = cpu_rq(cpu);

	switch (action & ~CPU_TASKS_FROZEN) {

	case CPU_UP_PREPARE:
		rq->calc_load_update = calc_load_update;
		break;

	case CPU_ONLINE:
		/* Update our root-domain */
		raw_spin_lock_irqsave(&rq->lock, flags);
		if (rq->rd) {
			BUG_ON(!cpumask_test_cpu(cpu, rq->rd->span));

			set_rq_online(rq);
		}
		raw_spin_unlock_irqrestore(&rq->lock, flags);
		break;

#ifdef CONFIG_HOTPLUG_CPU
	case CPU_DYING:
		sched_ttwu_pending();
		/* Update our root-domain */
		raw_spin_lock_irqsave(&rq->lock, flags);
		if (rq->rd) {
			BUG_ON(!cpumask_test_cpu(cpu, rq->rd->span));
			set_rq_offline(rq);
		}
		migrate_tasks(cpu);
		BUG_ON(rq->nr_running != 1); /* the migration thread */
		raw_spin_unlock_irqrestore(&rq->lock, flags);
		break;

	case CPU_DEAD:
		calc_load_migrate(rq);
		break;
#endif
	}

	update_max_interval();

	return NOTIFY_OK;
}

/*
 * Register at high priority so that task migration (migrate_all_tasks)
 * happens before everything else.  This has to be lower priority than
 * the notifier in the perf_event subsystem, though.
 */
static struct notifier_block migration_notifier = {
	.notifier_call = migration_call,
	.priority = CPU_PRI_MIGRATION,
};

static void __cpuinit set_cpu_rq_start_time(void)
{
	int cpu = smp_processor_id();
	struct rq *rq = cpu_rq(cpu);
	rq->age_stamp = sched_clock_cpu(cpu);
}

static int sched_cpu_active(struct notifier_block *nfb,
				      unsigned long action, void *hcpu)
{
	switch (action & ~CPU_TASKS_FROZEN) {
<<<<<<< HEAD
=======
	case CPU_STARTING:
		set_cpu_rq_start_time();
		return NOTIFY_OK;
>>>>>>> 1a5700bc
	case CPU_DOWN_FAILED:
		set_cpu_active((long)hcpu, true);
		return NOTIFY_OK;
	default:
		return NOTIFY_DONE;
	}
}

static int sched_cpu_inactive(struct notifier_block *nfb,
					unsigned long action, void *hcpu)
{
	unsigned long flags;
	long cpu = (long)hcpu;

	switch (action & ~CPU_TASKS_FROZEN) {
	case CPU_DOWN_PREPARE:
		set_cpu_active(cpu, false);

		/* explicitly allow suspend */
		if (!(action & CPU_TASKS_FROZEN)) {
			struct dl_bw *dl_b = dl_bw_of(cpu);
			bool overflow;
			int cpus;

			raw_spin_lock_irqsave(&dl_b->lock, flags);
			cpus = dl_bw_cpus(cpu);
			overflow = __dl_overflow(dl_b, cpus, 0, 0);
			raw_spin_unlock_irqrestore(&dl_b->lock, flags);

			if (overflow)
				return notifier_from_errno(-EBUSY);
		}
		return NOTIFY_OK;
	}

	return NOTIFY_DONE;
}

static int __init migration_init(void)
{
	void *cpu = (void *)(long)smp_processor_id();
	int err;

	/* Initialize migration for the boot CPU */
	err = migration_call(&migration_notifier, CPU_UP_PREPARE, cpu);
	BUG_ON(err == NOTIFY_BAD);
	migration_call(&migration_notifier, CPU_ONLINE, cpu);
	register_cpu_notifier(&migration_notifier);

	/* Register cpu active notifiers */
	cpu_notifier(sched_cpu_active, CPU_PRI_SCHED_ACTIVE);
	cpu_notifier(sched_cpu_inactive, CPU_PRI_SCHED_INACTIVE);

	return 0;
}
early_initcall(migration_init);
#endif

#ifdef CONFIG_SMP

static cpumask_var_t sched_domains_tmpmask; /* sched_domains_mutex */

#ifdef CONFIG_SCHED_DEBUG

static __read_mostly int sched_debug_enabled;

static int __init sched_debug_setup(char *str)
{
	sched_debug_enabled = 1;

	return 0;
}
early_param("sched_debug", sched_debug_setup);

static inline bool sched_debug(void)
{
	return sched_debug_enabled;
}

static int sched_domain_debug_one(struct sched_domain *sd, int cpu, int level,
				  struct cpumask *groupmask)
{
	struct sched_group *group = sd->groups;
	char str[256];

	cpulist_scnprintf(str, sizeof(str), sched_domain_span(sd));
	cpumask_clear(groupmask);

	printk(KERN_DEBUG "%*s domain %d: ", level, "", level);

	if (!(sd->flags & SD_LOAD_BALANCE)) {
		printk("does not load-balance\n");
		if (sd->parent)
			printk(KERN_ERR "ERROR: !SD_LOAD_BALANCE domain"
					" has parent");
		return -1;
	}

	printk(KERN_CONT "span %s level %s\n", str, sd->name);

	if (!cpumask_test_cpu(cpu, sched_domain_span(sd))) {
		printk(KERN_ERR "ERROR: domain->span does not contain "
				"CPU%d\n", cpu);
	}
	if (!cpumask_test_cpu(cpu, sched_group_cpus(group))) {
		printk(KERN_ERR "ERROR: domain->groups does not contain"
				" CPU%d\n", cpu);
	}

	printk(KERN_DEBUG "%*s groups:", level + 1, "");
	do {
		if (!group) {
			printk("\n");
			printk(KERN_ERR "ERROR: group is NULL\n");
			break;
		}

		/*
		 * Even though we initialize ->power to something semi-sane,
		 * we leave power_orig unset. This allows us to detect if
		 * domain iteration is still funny without causing /0 traps.
		 */
		if (!group->sgp->power_orig) {
			printk(KERN_CONT "\n");
			printk(KERN_ERR "ERROR: domain->cpu_power not "
					"set\n");
			break;
		}

		if (!cpumask_weight(sched_group_cpus(group))) {
			printk(KERN_CONT "\n");
			printk(KERN_ERR "ERROR: empty group\n");
			break;
		}

		if (!(sd->flags & SD_OVERLAP) &&
		    cpumask_intersects(groupmask, sched_group_cpus(group))) {
			printk(KERN_CONT "\n");
			printk(KERN_ERR "ERROR: repeated CPUs\n");
			break;
		}

		cpumask_or(groupmask, groupmask, sched_group_cpus(group));

		cpulist_scnprintf(str, sizeof(str), sched_group_cpus(group));

		printk(KERN_CONT " %s", str);
		if (group->sgp->power != SCHED_POWER_SCALE) {
			printk(KERN_CONT " (cpu_power = %d)",
				group->sgp->power);
		}

		group = group->next;
	} while (group != sd->groups);
	printk(KERN_CONT "\n");

	if (!cpumask_equal(sched_domain_span(sd), groupmask))
		printk(KERN_ERR "ERROR: groups don't span domain->span\n");

	if (sd->parent &&
	    !cpumask_subset(groupmask, sched_domain_span(sd->parent)))
		printk(KERN_ERR "ERROR: parent span is not a superset "
			"of domain->span\n");
	return 0;
}

static void sched_domain_debug(struct sched_domain *sd, int cpu)
{
	int level = 0;

	if (!sched_debug_enabled)
		return;

	if (!sd) {
		printk(KERN_DEBUG "CPU%d attaching NULL sched-domain.\n", cpu);
		return;
	}

	printk(KERN_DEBUG "CPU%d attaching sched-domain:\n", cpu);

	for (;;) {
		if (sched_domain_debug_one(sd, cpu, level, sched_domains_tmpmask))
			break;
		level++;
		sd = sd->parent;
		if (!sd)
			break;
	}
}
#else /* !CONFIG_SCHED_DEBUG */
# define sched_domain_debug(sd, cpu) do { } while (0)
static inline bool sched_debug(void)
{
	return false;
}
#endif /* CONFIG_SCHED_DEBUG */

static int sd_degenerate(struct sched_domain *sd)
{
	if (cpumask_weight(sched_domain_span(sd)) == 1)
		return 1;

	/* Following flags need at least 2 groups */
	if (sd->flags & (SD_LOAD_BALANCE |
			 SD_BALANCE_NEWIDLE |
			 SD_BALANCE_FORK |
			 SD_BALANCE_EXEC |
			 SD_SHARE_CPUPOWER |
			 SD_SHARE_PKG_RESOURCES |
			 SD_SHARE_POWERDOMAIN)) {
		if (sd->groups != sd->groups->next)
			return 0;
	}

	/* Following flags don't use groups */
	if (sd->flags & (SD_WAKE_AFFINE))
		return 0;

	return 1;
}

static int
sd_parent_degenerate(struct sched_domain *sd, struct sched_domain *parent)
{
	unsigned long cflags = sd->flags, pflags = parent->flags;

	if (sd_degenerate(parent))
		return 1;

	if (!cpumask_equal(sched_domain_span(sd), sched_domain_span(parent)))
		return 0;

	/* Flags needing groups don't count if only 1 group in parent */
	if (parent->groups == parent->groups->next) {
		pflags &= ~(SD_LOAD_BALANCE |
				SD_BALANCE_NEWIDLE |
				SD_BALANCE_FORK |
				SD_BALANCE_EXEC |
				SD_SHARE_CPUPOWER |
				SD_SHARE_PKG_RESOURCES |
				SD_PREFER_SIBLING |
				SD_SHARE_POWERDOMAIN);
		if (nr_node_ids == 1)
			pflags &= ~SD_SERIALIZE;
	}
	if (~cflags & pflags)
		return 0;

	return 1;
}

static void free_rootdomain(struct rcu_head *rcu)
{
	struct root_domain *rd = container_of(rcu, struct root_domain, rcu);

	cpupri_cleanup(&rd->cpupri);
	cpudl_cleanup(&rd->cpudl);
	free_cpumask_var(rd->dlo_mask);
	free_cpumask_var(rd->rto_mask);
	free_cpumask_var(rd->online);
	free_cpumask_var(rd->span);
	kfree(rd);
}

static void rq_attach_root(struct rq *rq, struct root_domain *rd)
{
	struct root_domain *old_rd = NULL;
	unsigned long flags;

	raw_spin_lock_irqsave(&rq->lock, flags);

	if (rq->rd) {
		old_rd = rq->rd;

		if (cpumask_test_cpu(rq->cpu, old_rd->online))
			set_rq_offline(rq);

		cpumask_clear_cpu(rq->cpu, old_rd->span);

		/*
		 * If we dont want to free the old_rd yet then
		 * set old_rd to NULL to skip the freeing later
		 * in this function:
		 */
		if (!atomic_dec_and_test(&old_rd->refcount))
			old_rd = NULL;
	}

	atomic_inc(&rd->refcount);
	rq->rd = rd;

	cpumask_set_cpu(rq->cpu, rd->span);
	if (cpumask_test_cpu(rq->cpu, cpu_active_mask))
		set_rq_online(rq);

	raw_spin_unlock_irqrestore(&rq->lock, flags);

	if (old_rd)
		call_rcu_sched(&old_rd->rcu, free_rootdomain);
}

static int init_rootdomain(struct root_domain *rd)
{
	memset(rd, 0, sizeof(*rd));

	if (!alloc_cpumask_var(&rd->span, GFP_KERNEL))
		goto out;
	if (!alloc_cpumask_var(&rd->online, GFP_KERNEL))
		goto free_span;
	if (!alloc_cpumask_var(&rd->dlo_mask, GFP_KERNEL))
		goto free_online;
	if (!alloc_cpumask_var(&rd->rto_mask, GFP_KERNEL))
		goto free_dlo_mask;

	init_dl_bw(&rd->dl_bw);
	if (cpudl_init(&rd->cpudl) != 0)
		goto free_dlo_mask;

	if (cpupri_init(&rd->cpupri) != 0)
		goto free_rto_mask;
	return 0;

free_rto_mask:
	free_cpumask_var(rd->rto_mask);
free_dlo_mask:
	free_cpumask_var(rd->dlo_mask);
free_online:
	free_cpumask_var(rd->online);
free_span:
	free_cpumask_var(rd->span);
out:
	return -ENOMEM;
}

/*
 * By default the system creates a single root-domain with all cpus as
 * members (mimicking the global state we have today).
 */
struct root_domain def_root_domain;

static void init_defrootdomain(void)
{
	init_rootdomain(&def_root_domain);

	atomic_set(&def_root_domain.refcount, 1);
}

static struct root_domain *alloc_rootdomain(void)
{
	struct root_domain *rd;

	rd = kmalloc(sizeof(*rd), GFP_KERNEL);
	if (!rd)
		return NULL;

	if (init_rootdomain(rd) != 0) {
		kfree(rd);
		return NULL;
	}

	return rd;
}

static void free_sched_groups(struct sched_group *sg, int free_sgp)
{
	struct sched_group *tmp, *first;

	if (!sg)
		return;

	first = sg;
	do {
		tmp = sg->next;

		if (free_sgp && atomic_dec_and_test(&sg->sgp->ref))
			kfree(sg->sgp);

		kfree(sg);
		sg = tmp;
	} while (sg != first);
}

static void free_sched_domain(struct rcu_head *rcu)
{
	struct sched_domain *sd = container_of(rcu, struct sched_domain, rcu);

	/*
	 * If its an overlapping domain it has private groups, iterate and
	 * nuke them all.
	 */
	if (sd->flags & SD_OVERLAP) {
		free_sched_groups(sd->groups, 1);
	} else if (atomic_dec_and_test(&sd->groups->ref)) {
		kfree(sd->groups->sgp);
		kfree(sd->groups);
	}
	kfree(sd);
}

static void destroy_sched_domain(struct sched_domain *sd, int cpu)
{
	call_rcu(&sd->rcu, free_sched_domain);
}

static void destroy_sched_domains(struct sched_domain *sd, int cpu)
{
	for (; sd; sd = sd->parent)
		destroy_sched_domain(sd, cpu);
}

/*
 * Keep a special pointer to the highest sched_domain that has
 * SD_SHARE_PKG_RESOURCE set (Last Level Cache Domain) for this
 * allows us to avoid some pointer chasing select_idle_sibling().
 *
 * Also keep a unique ID per domain (we use the first cpu number in
 * the cpumask of the domain), this allows us to quickly tell if
 * two cpus are in the same cache domain, see cpus_share_cache().
 */
DEFINE_PER_CPU(struct sched_domain *, sd_llc);
DEFINE_PER_CPU(int, sd_llc_size);
DEFINE_PER_CPU(int, sd_llc_id);
DEFINE_PER_CPU(struct sched_domain *, sd_numa);
DEFINE_PER_CPU(struct sched_domain *, sd_busy);
DEFINE_PER_CPU(struct sched_domain *, sd_asym);

static void update_top_cache_domain(int cpu)
{
	struct sched_domain *sd;
	struct sched_domain *busy_sd = NULL;
	int id = cpu;
	int size = 1;

	sd = highest_flag_domain(cpu, SD_SHARE_PKG_RESOURCES);
	if (sd) {
		id = cpumask_first(sched_domain_span(sd));
		size = cpumask_weight(sched_domain_span(sd));
		busy_sd = sd->parent; /* sd_busy */
	}
	rcu_assign_pointer(per_cpu(sd_busy, cpu), busy_sd);

	rcu_assign_pointer(per_cpu(sd_llc, cpu), sd);
	per_cpu(sd_llc_size, cpu) = size;
	per_cpu(sd_llc_id, cpu) = id;

	sd = lowest_flag_domain(cpu, SD_NUMA);
	rcu_assign_pointer(per_cpu(sd_numa, cpu), sd);

	sd = highest_flag_domain(cpu, SD_ASYM_PACKING);
	rcu_assign_pointer(per_cpu(sd_asym, cpu), sd);
}

/*
 * Attach the domain 'sd' to 'cpu' as its base domain. Callers must
 * hold the hotplug lock.
 */
static void
cpu_attach_domain(struct sched_domain *sd, struct root_domain *rd, int cpu)
{
	struct rq *rq = cpu_rq(cpu);
	struct sched_domain *tmp;

	/* Remove the sched domains which do not contribute to scheduling. */
	for (tmp = sd; tmp; ) {
		struct sched_domain *parent = tmp->parent;
		if (!parent)
			break;

		if (sd_parent_degenerate(tmp, parent)) {
			tmp->parent = parent->parent;
			if (parent->parent)
				parent->parent->child = tmp;
			/*
			 * Transfer SD_PREFER_SIBLING down in case of a
			 * degenerate parent; the spans match for this
			 * so the property transfers.
			 */
			if (parent->flags & SD_PREFER_SIBLING)
				tmp->flags |= SD_PREFER_SIBLING;
			destroy_sched_domain(parent, cpu);
		} else
			tmp = tmp->parent;
	}

	if (sd && sd_degenerate(sd)) {
		tmp = sd;
		sd = sd->parent;
		destroy_sched_domain(tmp, cpu);
		if (sd)
			sd->child = NULL;
	}

	sched_domain_debug(sd, cpu);

	rq_attach_root(rq, rd);
	tmp = rq->sd;
	rcu_assign_pointer(rq->sd, sd);
	destroy_sched_domains(tmp, cpu);

	update_top_cache_domain(cpu);
}

/* cpus with isolated domains */
static cpumask_var_t cpu_isolated_map;

/* Setup the mask of cpus configured for isolated domains */
static int __init isolated_cpu_setup(char *str)
{
	alloc_bootmem_cpumask_var(&cpu_isolated_map);
	cpulist_parse(str, cpu_isolated_map);
	return 1;
}

__setup("isolcpus=", isolated_cpu_setup);

struct s_data {
	struct sched_domain ** __percpu sd;
	struct root_domain	*rd;
};

enum s_alloc {
	sa_rootdomain,
	sa_sd,
	sa_sd_storage,
	sa_none,
};

/*
 * Build an iteration mask that can exclude certain CPUs from the upwards
 * domain traversal.
 *
 * Asymmetric node setups can result in situations where the domain tree is of
 * unequal depth, make sure to skip domains that already cover the entire
 * range.
 *
 * In that case build_sched_domains() will have terminated the iteration early
 * and our sibling sd spans will be empty. Domains should always include the
 * cpu they're built on, so check that.
 *
 */
static void build_group_mask(struct sched_domain *sd, struct sched_group *sg)
{
	const struct cpumask *span = sched_domain_span(sd);
	struct sd_data *sdd = sd->private;
	struct sched_domain *sibling;
	int i;

	for_each_cpu(i, span) {
		sibling = *per_cpu_ptr(sdd->sd, i);
		if (!cpumask_test_cpu(i, sched_domain_span(sibling)))
			continue;

		cpumask_set_cpu(i, sched_group_mask(sg));
	}
}

/*
 * Return the canonical balance cpu for this group, this is the first cpu
 * of this group that's also in the iteration mask.
 */
int group_balance_cpu(struct sched_group *sg)
{
	return cpumask_first_and(sched_group_cpus(sg), sched_group_mask(sg));
}

static int
build_overlap_sched_groups(struct sched_domain *sd, int cpu)
{
	struct sched_group *first = NULL, *last = NULL, *groups = NULL, *sg;
	const struct cpumask *span = sched_domain_span(sd);
	struct cpumask *covered = sched_domains_tmpmask;
	struct sd_data *sdd = sd->private;
	struct sched_domain *child;
	int i;

	cpumask_clear(covered);

	for_each_cpu(i, span) {
		struct cpumask *sg_span;

		if (cpumask_test_cpu(i, covered))
			continue;

		child = *per_cpu_ptr(sdd->sd, i);

		/* See the comment near build_group_mask(). */
		if (!cpumask_test_cpu(i, sched_domain_span(child)))
			continue;

		sg = kzalloc_node(sizeof(struct sched_group) + cpumask_size(),
				GFP_KERNEL, cpu_to_node(cpu));

		if (!sg)
			goto fail;

		sg_span = sched_group_cpus(sg);
		if (child->child) {
			child = child->child;
			cpumask_copy(sg_span, sched_domain_span(child));
		} else
			cpumask_set_cpu(i, sg_span);

		cpumask_or(covered, covered, sg_span);

		sg->sgp = *per_cpu_ptr(sdd->sgp, i);
		if (atomic_inc_return(&sg->sgp->ref) == 1)
			build_group_mask(sd, sg);

		/*
		 * Initialize sgp->power such that even if we mess up the
		 * domains and no possible iteration will get us here, we won't
		 * die on a /0 trap.
		 */
		sg->sgp->power = SCHED_POWER_SCALE * cpumask_weight(sg_span);
		sg->sgp->power_orig = sg->sgp->power;

		/*
		 * Make sure the first group of this domain contains the
		 * canonical balance cpu. Otherwise the sched_domain iteration
		 * breaks. See update_sg_lb_stats().
		 */
		if ((!groups && cpumask_test_cpu(cpu, sg_span)) ||
		    group_balance_cpu(sg) == cpu)
			groups = sg;

		if (!first)
			first = sg;
		if (last)
			last->next = sg;
		last = sg;
		last->next = first;
	}
	sd->groups = groups;

	return 0;

fail:
	free_sched_groups(first, 0);

	return -ENOMEM;
}

static int get_group(int cpu, struct sd_data *sdd, struct sched_group **sg)
{
	struct sched_domain *sd = *per_cpu_ptr(sdd->sd, cpu);
	struct sched_domain *child = sd->child;

	if (child)
		cpu = cpumask_first(sched_domain_span(child));

	if (sg) {
		*sg = *per_cpu_ptr(sdd->sg, cpu);
		(*sg)->sgp = *per_cpu_ptr(sdd->sgp, cpu);
		atomic_set(&(*sg)->sgp->ref, 1); /* for claim_allocations */
	}

	return cpu;
}

/*
 * build_sched_groups will build a circular linked list of the groups
 * covered by the given span, and will set each group's ->cpumask correctly,
 * and ->cpu_power to 0.
 *
 * Assumes the sched_domain tree is fully constructed
 */
static int
build_sched_groups(struct sched_domain *sd, int cpu)
{
	struct sched_group *first = NULL, *last = NULL;
	struct sd_data *sdd = sd->private;
	const struct cpumask *span = sched_domain_span(sd);
	struct cpumask *covered;
	int i;

	get_group(cpu, sdd, &sd->groups);
	atomic_inc(&sd->groups->ref);

	if (cpu != cpumask_first(span))
		return 0;

	lockdep_assert_held(&sched_domains_mutex);
	covered = sched_domains_tmpmask;

	cpumask_clear(covered);

	for_each_cpu(i, span) {
		struct sched_group *sg;
		int group, j;

		if (cpumask_test_cpu(i, covered))
			continue;

		group = get_group(i, sdd, &sg);
		cpumask_setall(sched_group_mask(sg));

		for_each_cpu(j, span) {
			if (get_group(j, sdd, NULL) != group)
				continue;

			cpumask_set_cpu(j, covered);
			cpumask_set_cpu(j, sched_group_cpus(sg));
		}

		if (!first)
			first = sg;
		if (last)
			last->next = sg;
		last = sg;
	}
	last->next = first;

	return 0;
}

/*
 * Initialize sched groups cpu_power.
 *
 * cpu_power indicates the capacity of sched group, which is used while
 * distributing the load between different sched groups in a sched domain.
 * Typically cpu_power for all the groups in a sched domain will be same unless
 * there are asymmetries in the topology. If there are asymmetries, group
 * having more cpu_power will pickup more load compared to the group having
 * less cpu_power.
 */
static void init_sched_groups_power(int cpu, struct sched_domain *sd)
{
	struct sched_group *sg = sd->groups;

	WARN_ON(!sg);

	do {
		sg->group_weight = cpumask_weight(sched_group_cpus(sg));
		sg = sg->next;
	} while (sg != sd->groups);

	if (cpu != group_balance_cpu(sg))
		return;

	update_group_power(sd, cpu);
	atomic_set(&sg->sgp->nr_busy_cpus, sg->group_weight);
}

/*
 * Initializers for schedule domains
 * Non-inlined to reduce accumulated stack pressure in build_sched_domains()
 */

static int default_relax_domain_level = -1;
int sched_domain_level_max;

static int __init setup_relax_domain_level(char *str)
{
	if (kstrtoint(str, 0, &default_relax_domain_level))
		pr_warn("Unable to set relax_domain_level\n");

	return 1;
}
__setup("relax_domain_level=", setup_relax_domain_level);

static void set_domain_attribute(struct sched_domain *sd,
				 struct sched_domain_attr *attr)
{
	int request;

	if (!attr || attr->relax_domain_level < 0) {
		if (default_relax_domain_level < 0)
			return;
		else
			request = default_relax_domain_level;
	} else
		request = attr->relax_domain_level;
	if (request < sd->level) {
		/* turn off idle balance on this domain */
		sd->flags &= ~(SD_BALANCE_WAKE|SD_BALANCE_NEWIDLE);
	} else {
		/* turn on idle balance on this domain */
		sd->flags |= (SD_BALANCE_WAKE|SD_BALANCE_NEWIDLE);
	}
}

static void __sdt_free(const struct cpumask *cpu_map);
static int __sdt_alloc(const struct cpumask *cpu_map);

static void __free_domain_allocs(struct s_data *d, enum s_alloc what,
				 const struct cpumask *cpu_map)
{
	switch (what) {
	case sa_rootdomain:
		if (!atomic_read(&d->rd->refcount))
			free_rootdomain(&d->rd->rcu); /* fall through */
	case sa_sd:
		free_percpu(d->sd); /* fall through */
	case sa_sd_storage:
		__sdt_free(cpu_map); /* fall through */
	case sa_none:
		break;
	}
}

static enum s_alloc __visit_domain_allocation_hell(struct s_data *d,
						   const struct cpumask *cpu_map)
{
	memset(d, 0, sizeof(*d));

	if (__sdt_alloc(cpu_map))
		return sa_sd_storage;
	d->sd = alloc_percpu(struct sched_domain *);
	if (!d->sd)
		return sa_sd_storage;
	d->rd = alloc_rootdomain();
	if (!d->rd)
		return sa_sd;
	return sa_rootdomain;
}

/*
 * NULL the sd_data elements we've used to build the sched_domain and
 * sched_group structure so that the subsequent __free_domain_allocs()
 * will not free the data we're using.
 */
static void claim_allocations(int cpu, struct sched_domain *sd)
{
	struct sd_data *sdd = sd->private;

	WARN_ON_ONCE(*per_cpu_ptr(sdd->sd, cpu) != sd);
	*per_cpu_ptr(sdd->sd, cpu) = NULL;

	if (atomic_read(&(*per_cpu_ptr(sdd->sg, cpu))->ref))
		*per_cpu_ptr(sdd->sg, cpu) = NULL;

	if (atomic_read(&(*per_cpu_ptr(sdd->sgp, cpu))->ref))
		*per_cpu_ptr(sdd->sgp, cpu) = NULL;
}

#ifdef CONFIG_NUMA
static int sched_domains_numa_levels;
static int *sched_domains_numa_distance;
static struct cpumask ***sched_domains_numa_masks;
static int sched_domains_curr_level;
#endif

/*
 * SD_flags allowed in topology descriptions.
 *
 * SD_SHARE_CPUPOWER      - describes SMT topologies
 * SD_SHARE_PKG_RESOURCES - describes shared caches
 * SD_NUMA                - describes NUMA topologies
 * SD_SHARE_POWERDOMAIN   - describes shared power domain
 *
 * Odd one out:
 * SD_ASYM_PACKING        - describes SMT quirks
 */
#define TOPOLOGY_SD_FLAGS		\
	(SD_SHARE_CPUPOWER |		\
	 SD_SHARE_PKG_RESOURCES |	\
	 SD_NUMA |			\
	 SD_ASYM_PACKING |		\
	 SD_SHARE_POWERDOMAIN)

static struct sched_domain *
sd_init(struct sched_domain_topology_level *tl, int cpu)
{
	struct sched_domain *sd = *per_cpu_ptr(tl->data.sd, cpu);
	int sd_weight, sd_flags = 0;

#ifdef CONFIG_NUMA
	/*
	 * Ugly hack to pass state to sd_numa_mask()...
	 */
	sched_domains_curr_level = tl->numa_level;
#endif

	sd_weight = cpumask_weight(tl->mask(cpu));

	if (tl->sd_flags)
		sd_flags = (*tl->sd_flags)();
	if (WARN_ONCE(sd_flags & ~TOPOLOGY_SD_FLAGS,
			"wrong sd_flags in topology description\n"))
		sd_flags &= ~TOPOLOGY_SD_FLAGS;

	*sd = (struct sched_domain){
		.min_interval		= sd_weight,
		.max_interval		= 2*sd_weight,
		.busy_factor		= 32,
		.imbalance_pct		= 125,

		.cache_nice_tries	= 0,
		.busy_idx		= 0,
		.idle_idx		= 0,
		.newidle_idx		= 0,
		.wake_idx		= 0,
		.forkexec_idx		= 0,

		.flags			= 1*SD_LOAD_BALANCE
					| 1*SD_BALANCE_NEWIDLE
					| 1*SD_BALANCE_EXEC
					| 1*SD_BALANCE_FORK
					| 0*SD_BALANCE_WAKE
					| 1*SD_WAKE_AFFINE
					| 0*SD_SHARE_CPUPOWER
					| 0*SD_SHARE_PKG_RESOURCES
					| 0*SD_SERIALIZE
					| 0*SD_PREFER_SIBLING
					| 0*SD_NUMA
					| sd_flags
					,

		.last_balance		= jiffies,
		.balance_interval	= sd_weight,
<<<<<<< HEAD
		.max_newidle_lb_cost	= 0,
		.next_decay_max_lb_cost	= jiffies,
=======
		.smt_gain		= 0,
		.max_newidle_lb_cost	= 0,
		.next_decay_max_lb_cost	= jiffies,
#ifdef CONFIG_SCHED_DEBUG
		.name			= tl->name,
#endif
>>>>>>> 1a5700bc
	};

	/*
	 * Convert topological properties into behaviour.
	 */

	if (sd->flags & SD_SHARE_CPUPOWER) {
		sd->imbalance_pct = 110;
		sd->smt_gain = 1178; /* ~15% */

	} else if (sd->flags & SD_SHARE_PKG_RESOURCES) {
		sd->imbalance_pct = 117;
		sd->cache_nice_tries = 1;
		sd->busy_idx = 2;

#ifdef CONFIG_NUMA
	} else if (sd->flags & SD_NUMA) {
		sd->cache_nice_tries = 2;
		sd->busy_idx = 3;
		sd->idle_idx = 2;

		sd->flags |= SD_SERIALIZE;
		if (sched_domains_numa_distance[tl->numa_level] > RECLAIM_DISTANCE) {
			sd->flags &= ~(SD_BALANCE_EXEC |
				       SD_BALANCE_FORK |
				       SD_WAKE_AFFINE);
		}

#endif
	} else {
		sd->flags |= SD_PREFER_SIBLING;
		sd->cache_nice_tries = 1;
		sd->busy_idx = 2;
		sd->idle_idx = 1;
	}

	sd->private = &tl->data;

	return sd;
}

/*
 * Topology list, bottom-up.
 */
static struct sched_domain_topology_level default_topology[] = {
#ifdef CONFIG_SCHED_SMT
	{ cpu_smt_mask, cpu_smt_flags, SD_INIT_NAME(SMT) },
#endif
#ifdef CONFIG_SCHED_MC
	{ cpu_coregroup_mask, cpu_core_flags, SD_INIT_NAME(MC) },
#endif
	{ cpu_cpu_mask, SD_INIT_NAME(DIE) },
	{ NULL, },
};

struct sched_domain_topology_level *sched_domain_topology = default_topology;

#define for_each_sd_topology(tl)			\
	for (tl = sched_domain_topology; tl->mask; tl++)

void set_sched_topology(struct sched_domain_topology_level *tl)
{
	sched_domain_topology = tl;
}

#ifdef CONFIG_NUMA

static const struct cpumask *sd_numa_mask(int cpu)
{
	return sched_domains_numa_masks[sched_domains_curr_level][cpu_to_node(cpu)];
}

static void sched_numa_warn(const char *str)
{
	static int done = false;
	int i,j;

	if (done)
		return;

	done = true;

	printk(KERN_WARNING "ERROR: %s\n\n", str);

	for (i = 0; i < nr_node_ids; i++) {
		printk(KERN_WARNING "  ");
		for (j = 0; j < nr_node_ids; j++)
			printk(KERN_CONT "%02d ", node_distance(i,j));
		printk(KERN_CONT "\n");
	}
	printk(KERN_WARNING "\n");
}

static bool find_numa_distance(int distance)
{
	int i;

	if (distance == node_distance(0, 0))
		return true;

	for (i = 0; i < sched_domains_numa_levels; i++) {
		if (sched_domains_numa_distance[i] == distance)
			return true;
	}

	return false;
}

static void sched_init_numa(void)
{
	int next_distance, curr_distance = node_distance(0, 0);
	struct sched_domain_topology_level *tl;
	int level = 0;
	int i, j, k;

	sched_domains_numa_distance = kzalloc(sizeof(int) * nr_node_ids, GFP_KERNEL);
	if (!sched_domains_numa_distance)
		return;

	/*
	 * O(nr_nodes^2) deduplicating selection sort -- in order to find the
	 * unique distances in the node_distance() table.
	 *
	 * Assumes node_distance(0,j) includes all distances in
	 * node_distance(i,j) in order to avoid cubic time.
	 */
	next_distance = curr_distance;
	for (i = 0; i < nr_node_ids; i++) {
		for (j = 0; j < nr_node_ids; j++) {
			for (k = 0; k < nr_node_ids; k++) {
				int distance = node_distance(i, k);

				if (distance > curr_distance &&
				    (distance < next_distance ||
				     next_distance == curr_distance))
					next_distance = distance;

				/*
				 * While not a strong assumption it would be nice to know
				 * about cases where if node A is connected to B, B is not
				 * equally connected to A.
				 */
				if (sched_debug() && node_distance(k, i) != distance)
					sched_numa_warn("Node-distance not symmetric");

				if (sched_debug() && i && !find_numa_distance(distance))
					sched_numa_warn("Node-0 not representative");
			}
			if (next_distance != curr_distance) {
				sched_domains_numa_distance[level++] = next_distance;
				sched_domains_numa_levels = level;
				curr_distance = next_distance;
			} else break;
		}

		/*
		 * In case of sched_debug() we verify the above assumption.
		 */
		if (!sched_debug())
			break;
	}
	/*
	 * 'level' contains the number of unique distances, excluding the
	 * identity distance node_distance(i,i).
	 *
	 * The sched_domains_numa_distance[] array includes the actual distance
	 * numbers.
	 */

	/*
	 * Here, we should temporarily reset sched_domains_numa_levels to 0.
	 * If it fails to allocate memory for array sched_domains_numa_masks[][],
	 * the array will contain less then 'level' members. This could be
	 * dangerous when we use it to iterate array sched_domains_numa_masks[][]
	 * in other functions.
	 *
	 * We reset it to 'level' at the end of this function.
	 */
	sched_domains_numa_levels = 0;

	sched_domains_numa_masks = kzalloc(sizeof(void *) * level, GFP_KERNEL);
	if (!sched_domains_numa_masks)
		return;

	/*
	 * Now for each level, construct a mask per node which contains all
	 * cpus of nodes that are that many hops away from us.
	 */
	for (i = 0; i < level; i++) {
		sched_domains_numa_masks[i] =
			kzalloc(nr_node_ids * sizeof(void *), GFP_KERNEL);
		if (!sched_domains_numa_masks[i])
			return;

		for (j = 0; j < nr_node_ids; j++) {
			struct cpumask *mask = kzalloc(cpumask_size(), GFP_KERNEL);
			if (!mask)
				return;

			sched_domains_numa_masks[i][j] = mask;

			for (k = 0; k < nr_node_ids; k++) {
				if (node_distance(j, k) > sched_domains_numa_distance[i])
					continue;

				cpumask_or(mask, mask, cpumask_of_node(k));
			}
		}
	}

	/* Compute default topology size */
	for (i = 0; sched_domain_topology[i].mask; i++);

	tl = kzalloc((i + level + 1) *
			sizeof(struct sched_domain_topology_level), GFP_KERNEL);
	if (!tl)
		return;

	/*
	 * Copy the default topology bits..
	 */
	for (i = 0; sched_domain_topology[i].mask; i++)
		tl[i] = sched_domain_topology[i];

	/*
	 * .. and append 'j' levels of NUMA goodness.
	 */
	for (j = 0; j < level; i++, j++) {
		tl[i] = (struct sched_domain_topology_level){
			.mask = sd_numa_mask,
			.sd_flags = cpu_numa_flags,
			.flags = SDTL_OVERLAP,
			.numa_level = j,
			SD_INIT_NAME(NUMA)
		};
	}

	sched_domain_topology = tl;

	sched_domains_numa_levels = level;
}

static void sched_domains_numa_masks_set(int cpu)
{
	int i, j;
	int node = cpu_to_node(cpu);

	for (i = 0; i < sched_domains_numa_levels; i++) {
		for (j = 0; j < nr_node_ids; j++) {
			if (node_distance(j, node) <= sched_domains_numa_distance[i])
				cpumask_set_cpu(cpu, sched_domains_numa_masks[i][j]);
		}
	}
}

static void sched_domains_numa_masks_clear(int cpu)
{
	int i, j;
	for (i = 0; i < sched_domains_numa_levels; i++) {
		for (j = 0; j < nr_node_ids; j++)
			cpumask_clear_cpu(cpu, sched_domains_numa_masks[i][j]);
	}
}

/*
 * Update sched_domains_numa_masks[level][node] array when new cpus
 * are onlined.
 */
static int sched_domains_numa_masks_update(struct notifier_block *nfb,
					   unsigned long action,
					   void *hcpu)
{
	int cpu = (long)hcpu;

	switch (action & ~CPU_TASKS_FROZEN) {
	case CPU_ONLINE:
		sched_domains_numa_masks_set(cpu);
		break;

	case CPU_DEAD:
		sched_domains_numa_masks_clear(cpu);
		break;

	default:
		return NOTIFY_DONE;
	}

	return NOTIFY_OK;
}
#else
static inline void sched_init_numa(void)
{
}

static int sched_domains_numa_masks_update(struct notifier_block *nfb,
					   unsigned long action,
					   void *hcpu)
{
	return 0;
}
#endif /* CONFIG_NUMA */

static int __sdt_alloc(const struct cpumask *cpu_map)
{
	struct sched_domain_topology_level *tl;
	int j;

	for_each_sd_topology(tl) {
		struct sd_data *sdd = &tl->data;

		sdd->sd = alloc_percpu(struct sched_domain *);
		if (!sdd->sd)
			return -ENOMEM;

		sdd->sg = alloc_percpu(struct sched_group *);
		if (!sdd->sg)
			return -ENOMEM;

		sdd->sgp = alloc_percpu(struct sched_group_power *);
		if (!sdd->sgp)
			return -ENOMEM;

		for_each_cpu(j, cpu_map) {
			struct sched_domain *sd;
			struct sched_group *sg;
			struct sched_group_power *sgp;

		       	sd = kzalloc_node(sizeof(struct sched_domain) + cpumask_size(),
					GFP_KERNEL, cpu_to_node(j));
			if (!sd)
				return -ENOMEM;

			*per_cpu_ptr(sdd->sd, j) = sd;

			sg = kzalloc_node(sizeof(struct sched_group) + cpumask_size(),
					GFP_KERNEL, cpu_to_node(j));
			if (!sg)
				return -ENOMEM;

			sg->next = sg;

			*per_cpu_ptr(sdd->sg, j) = sg;

			sgp = kzalloc_node(sizeof(struct sched_group_power) + cpumask_size(),
					GFP_KERNEL, cpu_to_node(j));
			if (!sgp)
				return -ENOMEM;

			*per_cpu_ptr(sdd->sgp, j) = sgp;
		}
	}

	return 0;
}

static void __sdt_free(const struct cpumask *cpu_map)
{
	struct sched_domain_topology_level *tl;
	int j;

	for_each_sd_topology(tl) {
		struct sd_data *sdd = &tl->data;

		for_each_cpu(j, cpu_map) {
			struct sched_domain *sd;

			if (sdd->sd) {
				sd = *per_cpu_ptr(sdd->sd, j);
				if (sd && (sd->flags & SD_OVERLAP))
					free_sched_groups(sd->groups, 0);
				kfree(*per_cpu_ptr(sdd->sd, j));
			}

			if (sdd->sg)
				kfree(*per_cpu_ptr(sdd->sg, j));
			if (sdd->sgp)
				kfree(*per_cpu_ptr(sdd->sgp, j));
		}
		free_percpu(sdd->sd);
		sdd->sd = NULL;
		free_percpu(sdd->sg);
		sdd->sg = NULL;
		free_percpu(sdd->sgp);
		sdd->sgp = NULL;
	}
}

struct sched_domain *build_sched_domain(struct sched_domain_topology_level *tl,
		const struct cpumask *cpu_map, struct sched_domain_attr *attr,
		struct sched_domain *child, int cpu)
{
	struct sched_domain *sd = sd_init(tl, cpu);
	if (!sd)
		return child;

	cpumask_and(sched_domain_span(sd), cpu_map, tl->mask(cpu));
	if (child) {
		sd->level = child->level + 1;
		sched_domain_level_max = max(sched_domain_level_max, sd->level);
		child->parent = sd;
		sd->child = child;
	}
	set_domain_attribute(sd, attr);

	return sd;
}

/*
 * Build sched domains for a given set of cpus and attach the sched domains
 * to the individual cpus
 */
static int build_sched_domains(const struct cpumask *cpu_map,
			       struct sched_domain_attr *attr)
{
	enum s_alloc alloc_state;
	struct sched_domain *sd;
	struct s_data d;
	int i, ret = -ENOMEM;

	alloc_state = __visit_domain_allocation_hell(&d, cpu_map);
	if (alloc_state != sa_rootdomain)
		goto error;

	/* Set up domains for cpus specified by the cpu_map. */
	for_each_cpu(i, cpu_map) {
		struct sched_domain_topology_level *tl;

		sd = NULL;
		for_each_sd_topology(tl) {
			sd = build_sched_domain(tl, cpu_map, attr, sd, i);
			if (tl == sched_domain_topology)
				*per_cpu_ptr(d.sd, i) = sd;
			if (tl->flags & SDTL_OVERLAP || sched_feat(FORCE_SD_OVERLAP))
				sd->flags |= SD_OVERLAP;
			if (cpumask_equal(cpu_map, sched_domain_span(sd)))
				break;
		}
	}

	/* Build the groups for the domains */
	for_each_cpu(i, cpu_map) {
		for (sd = *per_cpu_ptr(d.sd, i); sd; sd = sd->parent) {
			sd->span_weight = cpumask_weight(sched_domain_span(sd));
			if (sd->flags & SD_OVERLAP) {
				if (build_overlap_sched_groups(sd, i))
					goto error;
			} else {
				if (build_sched_groups(sd, i))
					goto error;
			}
		}
	}

	/* Calculate CPU power for physical packages and nodes */
	for (i = nr_cpumask_bits-1; i >= 0; i--) {
		if (!cpumask_test_cpu(i, cpu_map))
			continue;

		for (sd = *per_cpu_ptr(d.sd, i); sd; sd = sd->parent) {
			claim_allocations(i, sd);
			init_sched_groups_power(i, sd);
		}
	}

	/* Attach the domains */
	rcu_read_lock();
	for_each_cpu(i, cpu_map) {
		sd = *per_cpu_ptr(d.sd, i);
		cpu_attach_domain(sd, d.rd, i);
	}
	rcu_read_unlock();

	ret = 0;
error:
	__free_domain_allocs(&d, alloc_state, cpu_map);
	return ret;
}

static cpumask_var_t *doms_cur;	/* current sched domains */
static int ndoms_cur;		/* number of sched domains in 'doms_cur' */
static struct sched_domain_attr *dattr_cur;
				/* attribues of custom domains in 'doms_cur' */

/*
 * Special case: If a kmalloc of a doms_cur partition (array of
 * cpumask) fails, then fallback to a single sched domain,
 * as determined by the single cpumask fallback_doms.
 */
static cpumask_var_t fallback_doms;

/*
 * arch_update_cpu_topology lets virtualized architectures update the
 * cpu core maps. It is supposed to return 1 if the topology changed
 * or 0 if it stayed the same.
 */
int __weak arch_update_cpu_topology(void)
{
	return 0;
}

cpumask_var_t *alloc_sched_domains(unsigned int ndoms)
{
	int i;
	cpumask_var_t *doms;

	doms = kmalloc(sizeof(*doms) * ndoms, GFP_KERNEL);
	if (!doms)
		return NULL;
	for (i = 0; i < ndoms; i++) {
		if (!alloc_cpumask_var(&doms[i], GFP_KERNEL)) {
			free_sched_domains(doms, i);
			return NULL;
		}
	}
	return doms;
}

void free_sched_domains(cpumask_var_t doms[], unsigned int ndoms)
{
	unsigned int i;
	for (i = 0; i < ndoms; i++)
		free_cpumask_var(doms[i]);
	kfree(doms);
}

/*
 * Set up scheduler domains and groups. Callers must hold the hotplug lock.
 * For now this just excludes isolated cpus, but could be used to
 * exclude other special cases in the future.
 */
static int init_sched_domains(const struct cpumask *cpu_map)
{
	int err;

	arch_update_cpu_topology();
	ndoms_cur = 1;
	doms_cur = alloc_sched_domains(ndoms_cur);
	if (!doms_cur)
		doms_cur = &fallback_doms;
	cpumask_andnot(doms_cur[0], cpu_map, cpu_isolated_map);
	err = build_sched_domains(doms_cur[0], NULL);
	register_sched_domain_sysctl();

	return err;
}

/*
 * Detach sched domains from a group of cpus specified in cpu_map
 * These cpus will now be attached to the NULL domain
 */
static void detach_destroy_domains(const struct cpumask *cpu_map)
{
	int i;

	rcu_read_lock();
	for_each_cpu(i, cpu_map)
		cpu_attach_domain(NULL, &def_root_domain, i);
	rcu_read_unlock();
}

/* handle null as "default" */
static int dattrs_equal(struct sched_domain_attr *cur, int idx_cur,
			struct sched_domain_attr *new, int idx_new)
{
	struct sched_domain_attr tmp;

	/* fast path */
	if (!new && !cur)
		return 1;

	tmp = SD_ATTR_INIT;
	return !memcmp(cur ? (cur + idx_cur) : &tmp,
			new ? (new + idx_new) : &tmp,
			sizeof(struct sched_domain_attr));
}

/*
 * Partition sched domains as specified by the 'ndoms_new'
 * cpumasks in the array doms_new[] of cpumasks. This compares
 * doms_new[] to the current sched domain partitioning, doms_cur[].
 * It destroys each deleted domain and builds each new domain.
 *
 * 'doms_new' is an array of cpumask_var_t's of length 'ndoms_new'.
 * The masks don't intersect (don't overlap.) We should setup one
 * sched domain for each mask. CPUs not in any of the cpumasks will
 * not be load balanced. If the same cpumask appears both in the
 * current 'doms_cur' domains and in the new 'doms_new', we can leave
 * it as it is.
 *
 * The passed in 'doms_new' should be allocated using
 * alloc_sched_domains.  This routine takes ownership of it and will
 * free_sched_domains it when done with it. If the caller failed the
 * alloc call, then it can pass in doms_new == NULL && ndoms_new == 1,
 * and partition_sched_domains() will fallback to the single partition
 * 'fallback_doms', it also forces the domains to be rebuilt.
 *
 * If doms_new == NULL it will be replaced with cpu_online_mask.
 * ndoms_new == 0 is a special case for destroying existing domains,
 * and it will not create the default domain.
 *
 * Call with hotplug lock held
 */
void partition_sched_domains(int ndoms_new, cpumask_var_t doms_new[],
			     struct sched_domain_attr *dattr_new)
{
	int i, j, n;
	int new_topology;

	mutex_lock(&sched_domains_mutex);

	/* always unregister in case we don't destroy any domains */
	unregister_sched_domain_sysctl();

	/* Let architecture update cpu core mappings. */
	new_topology = arch_update_cpu_topology();

	n = doms_new ? ndoms_new : 0;

	/* Destroy deleted domains */
	for (i = 0; i < ndoms_cur; i++) {
		for (j = 0; j < n && !new_topology; j++) {
			if (cpumask_equal(doms_cur[i], doms_new[j])
			    && dattrs_equal(dattr_cur, i, dattr_new, j))
				goto match1;
		}
		/* no match - a current sched domain not in new doms_new[] */
		detach_destroy_domains(doms_cur[i]);
match1:
		;
	}

	n = ndoms_cur;
	if (doms_new == NULL) {
		n = 0;
		doms_new = &fallback_doms;
		cpumask_andnot(doms_new[0], cpu_active_mask, cpu_isolated_map);
		WARN_ON_ONCE(dattr_new);
	}

	/* Build new domains */
	for (i = 0; i < ndoms_new; i++) {
		for (j = 0; j < n && !new_topology; j++) {
			if (cpumask_equal(doms_new[i], doms_cur[j])
			    && dattrs_equal(dattr_new, i, dattr_cur, j))
				goto match2;
		}
		/* no match - add a new doms_new */
		build_sched_domains(doms_new[i], dattr_new ? dattr_new + i : NULL);
match2:
		;
	}

	/* Remember the new sched domains */
	if (doms_cur != &fallback_doms)
		free_sched_domains(doms_cur, ndoms_cur);
	kfree(dattr_cur);	/* kfree(NULL) is safe */
	doms_cur = doms_new;
	dattr_cur = dattr_new;
	ndoms_cur = ndoms_new;

	register_sched_domain_sysctl();

	mutex_unlock(&sched_domains_mutex);
}

static int num_cpus_frozen;	/* used to mark begin/end of suspend/resume */

/*
 * Update cpusets according to cpu_active mask.  If cpusets are
 * disabled, cpuset_update_active_cpus() becomes a simple wrapper
 * around partition_sched_domains().
 *
 * If we come here as part of a suspend/resume, don't touch cpusets because we
 * want to restore it back to its original state upon resume anyway.
 */
static int cpuset_cpu_active(struct notifier_block *nfb, unsigned long action,
			     void *hcpu)
{
	switch (action) {
	case CPU_ONLINE_FROZEN:
	case CPU_DOWN_FAILED_FROZEN:

		/*
		 * num_cpus_frozen tracks how many CPUs are involved in suspend
		 * resume sequence. As long as this is not the last online
		 * operation in the resume sequence, just build a single sched
		 * domain, ignoring cpusets.
		 */
		num_cpus_frozen--;
		if (likely(num_cpus_frozen)) {
			partition_sched_domains(1, NULL, NULL);
			break;
		}

		/*
		 * This is the last CPU online operation. So fall through and
		 * restore the original sched domains by considering the
		 * cpuset configurations.
		 */

	case CPU_ONLINE:
	case CPU_DOWN_FAILED:
		cpuset_update_active_cpus(true);
		break;
	default:
		return NOTIFY_DONE;
	}
	return NOTIFY_OK;
}

static int cpuset_cpu_inactive(struct notifier_block *nfb, unsigned long action,
			       void *hcpu)
{
	switch (action) {
	case CPU_DOWN_PREPARE:
		cpuset_update_active_cpus(false);
		break;
	case CPU_DOWN_PREPARE_FROZEN:
		num_cpus_frozen++;
		partition_sched_domains(1, NULL, NULL);
		break;
	default:
		return NOTIFY_DONE;
	}
	return NOTIFY_OK;
}

void __init sched_init_smp(void)
{
	cpumask_var_t non_isolated_cpus;

	alloc_cpumask_var(&non_isolated_cpus, GFP_KERNEL);
	alloc_cpumask_var(&fallback_doms, GFP_KERNEL);

	sched_init_numa();

	/*
	 * There's no userspace yet to cause hotplug operations; hence all the
	 * cpu masks are stable and all blatant races in the below code cannot
	 * happen.
	 */
	mutex_lock(&sched_domains_mutex);
	init_sched_domains(cpu_active_mask);
	cpumask_andnot(non_isolated_cpus, cpu_possible_mask, cpu_isolated_map);
	if (cpumask_empty(non_isolated_cpus))
		cpumask_set_cpu(smp_processor_id(), non_isolated_cpus);
	mutex_unlock(&sched_domains_mutex);

	hotcpu_notifier(sched_domains_numa_masks_update, CPU_PRI_SCHED_ACTIVE);
	hotcpu_notifier(cpuset_cpu_active, CPU_PRI_CPUSET_ACTIVE);
	hotcpu_notifier(cpuset_cpu_inactive, CPU_PRI_CPUSET_INACTIVE);

	init_hrtick();

	/* Move init over to a non-isolated CPU */
	if (set_cpus_allowed_ptr(current, non_isolated_cpus) < 0)
		BUG();
	sched_init_granularity();
	free_cpumask_var(non_isolated_cpus);

	init_sched_rt_class();
	init_sched_dl_class();
}
#else
void __init sched_init_smp(void)
{
	sched_init_granularity();
}
#endif /* CONFIG_SMP */

const_debug unsigned int sysctl_timer_migration = 1;

int in_sched_functions(unsigned long addr)
{
	return in_lock_functions(addr) ||
		(addr >= (unsigned long)__sched_text_start
		&& addr < (unsigned long)__sched_text_end);
}

#ifdef CONFIG_CGROUP_SCHED
/*
 * Default task group.
 * Every task in system belongs to this group at bootup.
 */
struct task_group root_task_group;
LIST_HEAD(task_groups);
#endif

DECLARE_PER_CPU(cpumask_var_t, load_balance_mask);

void __init sched_init(void)
{
	int i, j;
	unsigned long alloc_size = 0, ptr;

#ifdef CONFIG_FAIR_GROUP_SCHED
	alloc_size += 2 * nr_cpu_ids * sizeof(void **);
#endif
#ifdef CONFIG_RT_GROUP_SCHED
	alloc_size += 2 * nr_cpu_ids * sizeof(void **);
#endif
#ifdef CONFIG_CPUMASK_OFFSTACK
	alloc_size += num_possible_cpus() * cpumask_size();
#endif
	if (alloc_size) {
		ptr = (unsigned long)kzalloc(alloc_size, GFP_NOWAIT);

#ifdef CONFIG_FAIR_GROUP_SCHED
		root_task_group.se = (struct sched_entity **)ptr;
		ptr += nr_cpu_ids * sizeof(void **);

		root_task_group.cfs_rq = (struct cfs_rq **)ptr;
		ptr += nr_cpu_ids * sizeof(void **);

#endif /* CONFIG_FAIR_GROUP_SCHED */
#ifdef CONFIG_RT_GROUP_SCHED
		root_task_group.rt_se = (struct sched_rt_entity **)ptr;
		ptr += nr_cpu_ids * sizeof(void **);

		root_task_group.rt_rq = (struct rt_rq **)ptr;
		ptr += nr_cpu_ids * sizeof(void **);

#endif /* CONFIG_RT_GROUP_SCHED */
#ifdef CONFIG_CPUMASK_OFFSTACK
		for_each_possible_cpu(i) {
			per_cpu(load_balance_mask, i) = (void *)ptr;
			ptr += cpumask_size();
		}
#endif /* CONFIG_CPUMASK_OFFSTACK */
	}

	init_rt_bandwidth(&def_rt_bandwidth,
			global_rt_period(), global_rt_runtime());
	init_dl_bandwidth(&def_dl_bandwidth,
			global_rt_period(), global_rt_runtime());

#ifdef CONFIG_SMP
	init_defrootdomain();
#endif

#ifdef CONFIG_RT_GROUP_SCHED
	init_rt_bandwidth(&root_task_group.rt_bandwidth,
			global_rt_period(), global_rt_runtime());
#endif /* CONFIG_RT_GROUP_SCHED */

#ifdef CONFIG_CGROUP_SCHED
	list_add(&root_task_group.list, &task_groups);
	INIT_LIST_HEAD(&root_task_group.children);
	INIT_LIST_HEAD(&root_task_group.siblings);
	autogroup_init(&init_task);

#endif /* CONFIG_CGROUP_SCHED */

	for_each_possible_cpu(i) {
		struct rq *rq;

		rq = cpu_rq(i);
		raw_spin_lock_init(&rq->lock);
		rq->nr_running = 0;
		rq->calc_load_active = 0;
		rq->calc_load_update = jiffies + LOAD_FREQ;
		init_cfs_rq(&rq->cfs);
		init_rt_rq(&rq->rt, rq);
		init_dl_rq(&rq->dl, rq);
#ifdef CONFIG_FAIR_GROUP_SCHED
		root_task_group.shares = ROOT_TASK_GROUP_LOAD;
		INIT_LIST_HEAD(&rq->leaf_cfs_rq_list);
		/*
		 * How much cpu bandwidth does root_task_group get?
		 *
		 * In case of task-groups formed thr' the cgroup filesystem, it
		 * gets 100% of the cpu resources in the system. This overall
		 * system cpu resource is divided among the tasks of
		 * root_task_group and its child task-groups in a fair manner,
		 * based on each entity's (task or task-group's) weight
		 * (se->load.weight).
		 *
		 * In other words, if root_task_group has 10 tasks of weight
		 * 1024) and two child groups A0 and A1 (of weight 1024 each),
		 * then A0's share of the cpu resource is:
		 *
		 *	A0's bandwidth = 1024 / (10*1024 + 1024 + 1024) = 8.33%
		 *
		 * We achieve this by letting root_task_group's tasks sit
		 * directly in rq->cfs (i.e root_task_group->se[] = NULL).
		 */
		init_cfs_bandwidth(&root_task_group.cfs_bandwidth);
		init_tg_cfs_entry(&root_task_group, &rq->cfs, NULL, i, NULL);
#endif /* CONFIG_FAIR_GROUP_SCHED */

		rq->rt.rt_runtime = def_rt_bandwidth.rt_runtime;
#ifdef CONFIG_RT_GROUP_SCHED
		init_tg_rt_entry(&root_task_group, &rq->rt, NULL, i, NULL);
#endif

		for (j = 0; j < CPU_LOAD_IDX_MAX; j++)
			rq->cpu_load[j] = 0;

		rq->last_load_update_tick = jiffies;

#ifdef CONFIG_SMP
		rq->sd = NULL;
		rq->rd = NULL;
		rq->cpu_power = SCHED_POWER_SCALE;
		rq->post_schedule = 0;
		rq->active_balance = 0;
		rq->next_balance = jiffies;
		rq->push_cpu = 0;
		rq->cpu = i;
		rq->online = 0;
		rq->idle_stamp = 0;
		rq->avg_idle = 2*sysctl_sched_migration_cost;
		rq->max_idle_balance_cost = sysctl_sched_migration_cost;

		INIT_LIST_HEAD(&rq->cfs_tasks);

		rq_attach_root(rq, &def_root_domain);
#ifdef CONFIG_NO_HZ_COMMON
		rq->nohz_flags = 0;
#endif
#ifdef CONFIG_NO_HZ_FULL
		rq->last_sched_tick = 0;
#endif
#endif
		init_rq_hrtick(rq);
		atomic_set(&rq->nr_iowait, 0);
	}

	set_load_weight(&init_task);

#ifdef CONFIG_PREEMPT_NOTIFIERS
	INIT_HLIST_HEAD(&init_task.preempt_notifiers);
#endif

	/*
	 * The boot idle thread does lazy MMU switching as well:
	 */
	atomic_inc(&init_mm.mm_count);
	enter_lazy_tlb(&init_mm, current);

	/*
	 * Make us the idle thread. Technically, schedule() should not be
	 * called from this thread, however somewhere below it might be,
	 * but because we are the idle thread, we just pick up running again
	 * when this runqueue becomes "idle".
	 */
	init_idle(current, smp_processor_id());

	calc_load_update = jiffies + LOAD_FREQ;

	/*
	 * During early bootup we pretend to be a normal task:
	 */
	current->sched_class = &fair_sched_class;

#ifdef CONFIG_SMP
	zalloc_cpumask_var(&sched_domains_tmpmask, GFP_NOWAIT);
	/* May be allocated at isolcpus cmdline parse time */
	if (cpu_isolated_map == NULL)
		zalloc_cpumask_var(&cpu_isolated_map, GFP_NOWAIT);
	idle_thread_set_boot_cpu();
	set_cpu_rq_start_time();
#endif
	init_sched_fair_class();

	scheduler_running = 1;
}

#ifdef CONFIG_DEBUG_ATOMIC_SLEEP
static inline int preempt_count_equals(int preempt_offset)
{
	int nested = (preempt_count() & ~PREEMPT_ACTIVE) + rcu_preempt_depth();

	return (nested == preempt_offset);
}

void __might_sleep(const char *file, int line, int preempt_offset)
{
	static unsigned long prev_jiffy;	/* ratelimiting */

	rcu_sleep_check(); /* WARN_ON_ONCE() by default, no rate limit reqd. */
	if ((preempt_count_equals(preempt_offset) && !irqs_disabled() &&
	     !is_idle_task(current)) ||
	    system_state != SYSTEM_RUNNING || oops_in_progress)
		return;
	if (time_before(jiffies, prev_jiffy + HZ) && prev_jiffy)
		return;
	prev_jiffy = jiffies;

	printk(KERN_ERR
		"BUG: sleeping function called from invalid context at %s:%d\n",
			file, line);
	printk(KERN_ERR
		"in_atomic(): %d, irqs_disabled(): %d, pid: %d, name: %s\n",
			in_atomic(), irqs_disabled(),
			current->pid, current->comm);

	debug_show_held_locks(current);
	if (irqs_disabled())
		print_irqtrace_events(current);
#ifdef CONFIG_DEBUG_PREEMPT
	if (!preempt_count_equals(preempt_offset)) {
		pr_err("Preemption disabled at:");
		print_ip_sym(current->preempt_disable_ip);
		pr_cont("\n");
	}
#endif
	dump_stack();
}
EXPORT_SYMBOL(__might_sleep);
#endif

#ifdef CONFIG_MAGIC_SYSRQ
static void normalize_task(struct rq *rq, struct task_struct *p)
{
	const struct sched_class *prev_class = p->sched_class;
	struct sched_attr attr = {
		.sched_policy = SCHED_NORMAL,
	};
	int old_prio = p->prio;
	int on_rq;

	on_rq = p->on_rq;
	if (on_rq)
		dequeue_task(rq, p, 0);
	__setscheduler(rq, p, &attr);
	if (on_rq) {
		enqueue_task(rq, p, 0);
		resched_task(rq->curr);
	}

	check_class_changed(rq, p, prev_class, old_prio);
}

void normalize_rt_tasks(void)
{
	struct task_struct *g, *p;
	unsigned long flags;
	struct rq *rq;

	read_lock_irqsave(&tasklist_lock, flags);
	do_each_thread(g, p) {
		/*
		 * Only normalize user tasks:
		 */
		if (!p->mm)
			continue;

		p->se.exec_start		= 0;
#ifdef CONFIG_SCHEDSTATS
		p->se.statistics.wait_start	= 0;
		p->se.statistics.sleep_start	= 0;
		p->se.statistics.block_start	= 0;
#endif

		if (!dl_task(p) && !rt_task(p)) {
			/*
			 * Renice negative nice level userspace
			 * tasks back to 0:
			 */
			if (task_nice(p) < 0 && p->mm)
				set_user_nice(p, 0);
			continue;
		}

		raw_spin_lock(&p->pi_lock);
		rq = __task_rq_lock(p);

		normalize_task(rq, p);

		__task_rq_unlock(rq);
		raw_spin_unlock(&p->pi_lock);
	} while_each_thread(g, p);

	read_unlock_irqrestore(&tasklist_lock, flags);
}

#endif /* CONFIG_MAGIC_SYSRQ */

#if defined(CONFIG_IA64) || defined(CONFIG_KGDB_KDB)
/*
 * These functions are only useful for the IA64 MCA handling, or kdb.
 *
 * They can only be called when the whole system has been
 * stopped - every CPU needs to be quiescent, and no scheduling
 * activity can take place. Using them for anything else would
 * be a serious bug, and as a result, they aren't even visible
 * under any other configuration.
 */

/**
 * curr_task - return the current task for a given cpu.
 * @cpu: the processor in question.
 *
 * ONLY VALID WHEN THE WHOLE SYSTEM IS STOPPED!
 *
 * Return: The current task for @cpu.
 */
struct task_struct *curr_task(int cpu)
{
	return cpu_curr(cpu);
}

#endif /* defined(CONFIG_IA64) || defined(CONFIG_KGDB_KDB) */

#ifdef CONFIG_IA64
/**
 * set_curr_task - set the current task for a given cpu.
 * @cpu: the processor in question.
 * @p: the task pointer to set.
 *
 * Description: This function must only be used when non-maskable interrupts
 * are serviced on a separate stack. It allows the architecture to switch the
 * notion of the current task on a cpu in a non-blocking manner. This function
 * must be called with all CPU's synchronized, and interrupts disabled, the
 * and caller must save the original value of the current task (see
 * curr_task() above) and restore that value before reenabling interrupts and
 * re-starting the system.
 *
 * ONLY VALID WHEN THE WHOLE SYSTEM IS STOPPED!
 */
void set_curr_task(int cpu, struct task_struct *p)
{
	cpu_curr(cpu) = p;
}

#endif

#ifdef CONFIG_CGROUP_SCHED
/* task_group_lock serializes the addition/removal of task groups */
static DEFINE_SPINLOCK(task_group_lock);

static void free_sched_group(struct task_group *tg)
{
	free_fair_sched_group(tg);
	free_rt_sched_group(tg);
	autogroup_free(tg);
	kfree(tg);
}

/* allocate runqueue etc for a new task group */
struct task_group *sched_create_group(struct task_group *parent)
{
	struct task_group *tg;

	tg = kzalloc(sizeof(*tg), GFP_KERNEL);
	if (!tg)
		return ERR_PTR(-ENOMEM);

	if (!alloc_fair_sched_group(tg, parent))
		goto err;

	if (!alloc_rt_sched_group(tg, parent))
		goto err;

	return tg;

err:
	free_sched_group(tg);
	return ERR_PTR(-ENOMEM);
}

void sched_online_group(struct task_group *tg, struct task_group *parent)
{
	unsigned long flags;

	spin_lock_irqsave(&task_group_lock, flags);
	list_add_rcu(&tg->list, &task_groups);

	WARN_ON(!parent); /* root should already exist */

	tg->parent = parent;
	INIT_LIST_HEAD(&tg->children);
	list_add_rcu(&tg->siblings, &parent->children);
	spin_unlock_irqrestore(&task_group_lock, flags);
}

/* rcu callback to free various structures associated with a task group */
static void free_sched_group_rcu(struct rcu_head *rhp)
{
	/* now it should be safe to free those cfs_rqs */
	free_sched_group(container_of(rhp, struct task_group, rcu));
}

/* Destroy runqueue etc associated with a task group */
void sched_destroy_group(struct task_group *tg)
{
	/* wait for possible concurrent references to cfs_rqs complete */
	call_rcu(&tg->rcu, free_sched_group_rcu);
}

void sched_offline_group(struct task_group *tg)
{
	unsigned long flags;
	int i;

	/* end participation in shares distribution */
	for_each_possible_cpu(i)
		unregister_fair_sched_group(tg, i);

	spin_lock_irqsave(&task_group_lock, flags);
	list_del_rcu(&tg->list);
	list_del_rcu(&tg->siblings);
	spin_unlock_irqrestore(&task_group_lock, flags);
}

/* change task's runqueue when it moves between groups.
 *	The caller of this function should have put the task in its new group
 *	by now. This function just updates tsk->se.cfs_rq and tsk->se.parent to
 *	reflect its new group.
 */
void sched_move_task(struct task_struct *tsk)
{
	struct task_group *tg;
	int on_rq, running;
	unsigned long flags;
	struct rq *rq;

	rq = task_rq_lock(tsk, &flags);

	running = task_current(rq, tsk);
	on_rq = tsk->on_rq;

	if (on_rq)
		dequeue_task(rq, tsk, 0);
	if (unlikely(running))
		tsk->sched_class->put_prev_task(rq, tsk);

	tg = container_of(task_css_check(tsk, cpu_cgrp_id,
				lockdep_is_held(&tsk->sighand->siglock)),
			  struct task_group, css);
	tg = autogroup_task_group(tsk, tg);
	tsk->sched_task_group = tg;

#ifdef CONFIG_FAIR_GROUP_SCHED
	if (tsk->sched_class->task_move_group)
		tsk->sched_class->task_move_group(tsk, on_rq);
	else
#endif
		set_task_rq(tsk, task_cpu(tsk));

	if (unlikely(running))
		tsk->sched_class->set_curr_task(rq);
	if (on_rq)
		enqueue_task(rq, tsk, 0);

	task_rq_unlock(rq, tsk, &flags);
}
#endif /* CONFIG_CGROUP_SCHED */

#ifdef CONFIG_RT_GROUP_SCHED
/*
 * Ensure that the real time constraints are schedulable.
 */
static DEFINE_MUTEX(rt_constraints_mutex);

/* Must be called with tasklist_lock held */
static inline int tg_has_rt_tasks(struct task_group *tg)
{
	struct task_struct *g, *p;

	do_each_thread(g, p) {
		if (rt_task(p) && task_rq(p)->rt.tg == tg)
			return 1;
	} while_each_thread(g, p);

	return 0;
}

struct rt_schedulable_data {
	struct task_group *tg;
	u64 rt_period;
	u64 rt_runtime;
};

static int tg_rt_schedulable(struct task_group *tg, void *data)
{
	struct rt_schedulable_data *d = data;
	struct task_group *child;
	unsigned long total, sum = 0;
	u64 period, runtime;

	period = ktime_to_ns(tg->rt_bandwidth.rt_period);
	runtime = tg->rt_bandwidth.rt_runtime;

	if (tg == d->tg) {
		period = d->rt_period;
		runtime = d->rt_runtime;
	}

	/*
	 * Cannot have more runtime than the period.
	 */
	if (runtime > period && runtime != RUNTIME_INF)
		return -EINVAL;

	/*
	 * Ensure we don't starve existing RT tasks.
	 */
	if (rt_bandwidth_enabled() && !runtime && tg_has_rt_tasks(tg))
		return -EBUSY;

	total = to_ratio(period, runtime);

	/*
	 * Nobody can have more than the global setting allows.
	 */
	if (total > to_ratio(global_rt_period(), global_rt_runtime()))
		return -EINVAL;

	/*
	 * The sum of our children's runtime should not exceed our own.
	 */
	list_for_each_entry_rcu(child, &tg->children, siblings) {
		period = ktime_to_ns(child->rt_bandwidth.rt_period);
		runtime = child->rt_bandwidth.rt_runtime;

		if (child == d->tg) {
			period = d->rt_period;
			runtime = d->rt_runtime;
		}

		sum += to_ratio(period, runtime);
	}

	if (sum > total)
		return -EINVAL;

	return 0;
}

static int __rt_schedulable(struct task_group *tg, u64 period, u64 runtime)
{
	int ret;

	struct rt_schedulable_data data = {
		.tg = tg,
		.rt_period = period,
		.rt_runtime = runtime,
	};

	rcu_read_lock();
	ret = walk_tg_tree(tg_rt_schedulable, tg_nop, &data);
	rcu_read_unlock();

	return ret;
}

static int tg_set_rt_bandwidth(struct task_group *tg,
		u64 rt_period, u64 rt_runtime)
{
	int i, err = 0;

	mutex_lock(&rt_constraints_mutex);
	read_lock(&tasklist_lock);
	err = __rt_schedulable(tg, rt_period, rt_runtime);
	if (err)
		goto unlock;

	raw_spin_lock_irq(&tg->rt_bandwidth.rt_runtime_lock);
	tg->rt_bandwidth.rt_period = ns_to_ktime(rt_period);
	tg->rt_bandwidth.rt_runtime = rt_runtime;

	for_each_possible_cpu(i) {
		struct rt_rq *rt_rq = tg->rt_rq[i];

		raw_spin_lock(&rt_rq->rt_runtime_lock);
		rt_rq->rt_runtime = rt_runtime;
		raw_spin_unlock(&rt_rq->rt_runtime_lock);
	}
	raw_spin_unlock_irq(&tg->rt_bandwidth.rt_runtime_lock);
unlock:
	read_unlock(&tasklist_lock);
	mutex_unlock(&rt_constraints_mutex);

	return err;
}

static int sched_group_set_rt_runtime(struct task_group *tg, long rt_runtime_us)
{
	u64 rt_runtime, rt_period;

	rt_period = ktime_to_ns(tg->rt_bandwidth.rt_period);
	rt_runtime = (u64)rt_runtime_us * NSEC_PER_USEC;
	if (rt_runtime_us < 0)
		rt_runtime = RUNTIME_INF;

	return tg_set_rt_bandwidth(tg, rt_period, rt_runtime);
}

static long sched_group_rt_runtime(struct task_group *tg)
{
	u64 rt_runtime_us;

	if (tg->rt_bandwidth.rt_runtime == RUNTIME_INF)
		return -1;

	rt_runtime_us = tg->rt_bandwidth.rt_runtime;
	do_div(rt_runtime_us, NSEC_PER_USEC);
	return rt_runtime_us;
}

static int sched_group_set_rt_period(struct task_group *tg, long rt_period_us)
{
	u64 rt_runtime, rt_period;

	rt_period = (u64)rt_period_us * NSEC_PER_USEC;
	rt_runtime = tg->rt_bandwidth.rt_runtime;

	if (rt_period == 0)
		return -EINVAL;

	return tg_set_rt_bandwidth(tg, rt_period, rt_runtime);
}

static long sched_group_rt_period(struct task_group *tg)
{
	u64 rt_period_us;

	rt_period_us = ktime_to_ns(tg->rt_bandwidth.rt_period);
	do_div(rt_period_us, NSEC_PER_USEC);
	return rt_period_us;
}
#endif /* CONFIG_RT_GROUP_SCHED */

#ifdef CONFIG_RT_GROUP_SCHED
static int sched_rt_global_constraints(void)
{
	int ret = 0;

	mutex_lock(&rt_constraints_mutex);
	read_lock(&tasklist_lock);
	ret = __rt_schedulable(NULL, 0, 0);
	read_unlock(&tasklist_lock);
	mutex_unlock(&rt_constraints_mutex);

	return ret;
}

static int sched_rt_can_attach(struct task_group *tg, struct task_struct *tsk)
{
	/* Don't accept realtime tasks when there is no way for them to run */
	if (rt_task(tsk) && tg->rt_bandwidth.rt_runtime == 0)
		return 0;

	return 1;
}

#else /* !CONFIG_RT_GROUP_SCHED */
static int sched_rt_global_constraints(void)
{
	unsigned long flags;
	int i, ret = 0;

	raw_spin_lock_irqsave(&def_rt_bandwidth.rt_runtime_lock, flags);
	for_each_possible_cpu(i) {
		struct rt_rq *rt_rq = &cpu_rq(i)->rt;

		raw_spin_lock(&rt_rq->rt_runtime_lock);
		rt_rq->rt_runtime = global_rt_runtime();
		raw_spin_unlock(&rt_rq->rt_runtime_lock);
	}
	raw_spin_unlock_irqrestore(&def_rt_bandwidth.rt_runtime_lock, flags);

	return ret;
}
#endif /* CONFIG_RT_GROUP_SCHED */

static int sched_dl_global_constraints(void)
{
	u64 runtime = global_rt_runtime();
	u64 period = global_rt_period();
	u64 new_bw = to_ratio(period, runtime);
	int cpu, ret = 0;
	unsigned long flags;

	/*
	 * Here we want to check the bandwidth not being set to some
	 * value smaller than the currently allocated bandwidth in
	 * any of the root_domains.
	 *
	 * FIXME: Cycling on all the CPUs is overdoing, but simpler than
	 * cycling on root_domains... Discussion on different/better
	 * solutions is welcome!
	 */
	for_each_possible_cpu(cpu) {
		struct dl_bw *dl_b = dl_bw_of(cpu);

		raw_spin_lock_irqsave(&dl_b->lock, flags);
		if (new_bw < dl_b->total_bw)
			ret = -EBUSY;
		raw_spin_unlock_irqrestore(&dl_b->lock, flags);

		if (ret)
			break;
	}

	return ret;
}

static void sched_dl_do_global(void)
{
	u64 new_bw = -1;
	int cpu;
	unsigned long flags;

	def_dl_bandwidth.dl_period = global_rt_period();
	def_dl_bandwidth.dl_runtime = global_rt_runtime();

	if (global_rt_runtime() != RUNTIME_INF)
		new_bw = to_ratio(global_rt_period(), global_rt_runtime());

	/*
	 * FIXME: As above...
	 */
	for_each_possible_cpu(cpu) {
		struct dl_bw *dl_b = dl_bw_of(cpu);

		raw_spin_lock_irqsave(&dl_b->lock, flags);
		dl_b->bw = new_bw;
		raw_spin_unlock_irqrestore(&dl_b->lock, flags);
	}
}

static int sched_rt_global_validate(void)
{
	if (sysctl_sched_rt_period <= 0)
		return -EINVAL;

	if ((sysctl_sched_rt_runtime != RUNTIME_INF) &&
		(sysctl_sched_rt_runtime > sysctl_sched_rt_period))
		return -EINVAL;

	return 0;
}

static void sched_rt_do_global(void)
{
	def_rt_bandwidth.rt_runtime = global_rt_runtime();
	def_rt_bandwidth.rt_period = ns_to_ktime(global_rt_period());
}

int sched_rt_handler(struct ctl_table *table, int write,
		void __user *buffer, size_t *lenp,
		loff_t *ppos)
{
	int old_period, old_runtime;
	static DEFINE_MUTEX(mutex);
	int ret;

	mutex_lock(&mutex);
	old_period = sysctl_sched_rt_period;
	old_runtime = sysctl_sched_rt_runtime;

	ret = proc_dointvec(table, write, buffer, lenp, ppos);

	if (!ret && write) {
		ret = sched_rt_global_validate();
		if (ret)
			goto undo;

		ret = sched_rt_global_constraints();
		if (ret)
			goto undo;

		ret = sched_dl_global_constraints();
		if (ret)
			goto undo;

		sched_rt_do_global();
		sched_dl_do_global();
	}
	if (0) {
undo:
		sysctl_sched_rt_period = old_period;
		sysctl_sched_rt_runtime = old_runtime;
	}
	mutex_unlock(&mutex);

	return ret;
}

int sched_rr_handler(struct ctl_table *table, int write,
		void __user *buffer, size_t *lenp,
		loff_t *ppos)
{
	int ret;
	static DEFINE_MUTEX(mutex);

	mutex_lock(&mutex);
	ret = proc_dointvec(table, write, buffer, lenp, ppos);
	/* make sure that internally we keep jiffies */
	/* also, writing zero resets timeslice to default */
	if (!ret && write) {
		sched_rr_timeslice = sched_rr_timeslice <= 0 ?
			RR_TIMESLICE : msecs_to_jiffies(sched_rr_timeslice);
	}
	mutex_unlock(&mutex);
	return ret;
}

#ifdef CONFIG_CGROUP_SCHED

static inline struct task_group *css_tg(struct cgroup_subsys_state *css)
{
	return css ? container_of(css, struct task_group, css) : NULL;
}

static struct cgroup_subsys_state *
cpu_cgroup_css_alloc(struct cgroup_subsys_state *parent_css)
{
	struct task_group *parent = css_tg(parent_css);
	struct task_group *tg;

	if (!parent) {
		/* This is early initialization for the top cgroup */
		return &root_task_group.css;
	}

	tg = sched_create_group(parent);
	if (IS_ERR(tg))
		return ERR_PTR(-ENOMEM);

	return &tg->css;
}

static int cpu_cgroup_css_online(struct cgroup_subsys_state *css)
{
	struct task_group *tg = css_tg(css);
	struct task_group *parent = css_tg(css_parent(css));

	if (parent)
		sched_online_group(tg, parent);
	return 0;
}

static void cpu_cgroup_css_free(struct cgroup_subsys_state *css)
{
	struct task_group *tg = css_tg(css);

	sched_destroy_group(tg);
}

static void cpu_cgroup_css_offline(struct cgroup_subsys_state *css)
{
	struct task_group *tg = css_tg(css);

	sched_offline_group(tg);
}

static int cpu_cgroup_can_attach(struct cgroup_subsys_state *css,
				 struct cgroup_taskset *tset)
{
	struct task_struct *task;

	cgroup_taskset_for_each(task, tset) {
#ifdef CONFIG_RT_GROUP_SCHED
		if (!sched_rt_can_attach(css_tg(css), task))
			return -EINVAL;
#else
		/* We don't support RT-tasks being in separate groups */
		if (task->sched_class != &fair_sched_class)
			return -EINVAL;
#endif
	}
	return 0;
}

static void cpu_cgroup_attach(struct cgroup_subsys_state *css,
			      struct cgroup_taskset *tset)
{
	struct task_struct *task;

	cgroup_taskset_for_each(task, tset)
		sched_move_task(task);
}

static void cpu_cgroup_exit(struct cgroup_subsys_state *css,
			    struct cgroup_subsys_state *old_css,
			    struct task_struct *task)
{
	/*
	 * cgroup_exit() is called in the copy_process() failure path.
	 * Ignore this case since the task hasn't ran yet, this avoids
	 * trying to poke a half freed task state from generic code.
	 */
	if (!(task->flags & PF_EXITING))
		return;

	sched_move_task(task);
}

#ifdef CONFIG_FAIR_GROUP_SCHED
static int cpu_shares_write_u64(struct cgroup_subsys_state *css,
				struct cftype *cftype, u64 shareval)
{
	return sched_group_set_shares(css_tg(css), scale_load(shareval));
}

static u64 cpu_shares_read_u64(struct cgroup_subsys_state *css,
			       struct cftype *cft)
{
	struct task_group *tg = css_tg(css);

	return (u64) scale_load_down(tg->shares);
}

#ifdef CONFIG_CFS_BANDWIDTH
static DEFINE_MUTEX(cfs_constraints_mutex);

const u64 max_cfs_quota_period = 1 * NSEC_PER_SEC; /* 1s */
const u64 min_cfs_quota_period = 1 * NSEC_PER_MSEC; /* 1ms */

static int __cfs_schedulable(struct task_group *tg, u64 period, u64 runtime);

static int tg_set_cfs_bandwidth(struct task_group *tg, u64 period, u64 quota)
{
	int i, ret = 0, runtime_enabled, runtime_was_enabled;
	struct cfs_bandwidth *cfs_b = &tg->cfs_bandwidth;

	if (tg == &root_task_group)
		return -EINVAL;

	/*
	 * Ensure we have at some amount of bandwidth every period.  This is
	 * to prevent reaching a state of large arrears when throttled via
	 * entity_tick() resulting in prolonged exit starvation.
	 */
	if (quota < min_cfs_quota_period || period < min_cfs_quota_period)
		return -EINVAL;

	/*
	 * Likewise, bound things on the otherside by preventing insane quota
	 * periods.  This also allows us to normalize in computing quota
	 * feasibility.
	 */
	if (period > max_cfs_quota_period)
		return -EINVAL;

	mutex_lock(&cfs_constraints_mutex);
	ret = __cfs_schedulable(tg, period, quota);
	if (ret)
		goto out_unlock;

	runtime_enabled = quota != RUNTIME_INF;
	runtime_was_enabled = cfs_b->quota != RUNTIME_INF;
	/*
	 * If we need to toggle cfs_bandwidth_used, off->on must occur
	 * before making related changes, and on->off must occur afterwards
	 */
	if (runtime_enabled && !runtime_was_enabled)
		cfs_bandwidth_usage_inc();
	raw_spin_lock_irq(&cfs_b->lock);
	cfs_b->period = ns_to_ktime(period);
	cfs_b->quota = quota;

	__refill_cfs_bandwidth_runtime(cfs_b);
	/* restart the period timer (if active) to handle new period expiry */
	if (runtime_enabled && cfs_b->timer_active) {
		/* force a reprogram */
		__start_cfs_bandwidth(cfs_b, true);
	}
	raw_spin_unlock_irq(&cfs_b->lock);

	for_each_possible_cpu(i) {
		struct cfs_rq *cfs_rq = tg->cfs_rq[i];
		struct rq *rq = cfs_rq->rq;

		raw_spin_lock_irq(&rq->lock);
		cfs_rq->runtime_enabled = runtime_enabled;
		cfs_rq->runtime_remaining = 0;

		if (cfs_rq->throttled)
			unthrottle_cfs_rq(cfs_rq);
		raw_spin_unlock_irq(&rq->lock);
	}
	if (runtime_was_enabled && !runtime_enabled)
		cfs_bandwidth_usage_dec();
out_unlock:
	mutex_unlock(&cfs_constraints_mutex);

	return ret;
}

int tg_set_cfs_quota(struct task_group *tg, long cfs_quota_us)
{
	u64 quota, period;

	period = ktime_to_ns(tg->cfs_bandwidth.period);
	if (cfs_quota_us < 0)
		quota = RUNTIME_INF;
	else
		quota = (u64)cfs_quota_us * NSEC_PER_USEC;

	return tg_set_cfs_bandwidth(tg, period, quota);
}

long tg_get_cfs_quota(struct task_group *tg)
{
	u64 quota_us;

	if (tg->cfs_bandwidth.quota == RUNTIME_INF)
		return -1;

	quota_us = tg->cfs_bandwidth.quota;
	do_div(quota_us, NSEC_PER_USEC);

	return quota_us;
}

int tg_set_cfs_period(struct task_group *tg, long cfs_period_us)
{
	u64 quota, period;

	period = (u64)cfs_period_us * NSEC_PER_USEC;
	quota = tg->cfs_bandwidth.quota;

	return tg_set_cfs_bandwidth(tg, period, quota);
}

long tg_get_cfs_period(struct task_group *tg)
{
	u64 cfs_period_us;

	cfs_period_us = ktime_to_ns(tg->cfs_bandwidth.period);
	do_div(cfs_period_us, NSEC_PER_USEC);

	return cfs_period_us;
}

static s64 cpu_cfs_quota_read_s64(struct cgroup_subsys_state *css,
				  struct cftype *cft)
{
	return tg_get_cfs_quota(css_tg(css));
}

static int cpu_cfs_quota_write_s64(struct cgroup_subsys_state *css,
				   struct cftype *cftype, s64 cfs_quota_us)
{
	return tg_set_cfs_quota(css_tg(css), cfs_quota_us);
}

static u64 cpu_cfs_period_read_u64(struct cgroup_subsys_state *css,
				   struct cftype *cft)
{
	return tg_get_cfs_period(css_tg(css));
}

static int cpu_cfs_period_write_u64(struct cgroup_subsys_state *css,
				    struct cftype *cftype, u64 cfs_period_us)
{
	return tg_set_cfs_period(css_tg(css), cfs_period_us);
}

struct cfs_schedulable_data {
	struct task_group *tg;
	u64 period, quota;
};

/*
 * normalize group quota/period to be quota/max_period
 * note: units are usecs
 */
static u64 normalize_cfs_quota(struct task_group *tg,
			       struct cfs_schedulable_data *d)
{
	u64 quota, period;

	if (tg == d->tg) {
		period = d->period;
		quota = d->quota;
	} else {
		period = tg_get_cfs_period(tg);
		quota = tg_get_cfs_quota(tg);
	}

	/* note: these should typically be equivalent */
	if (quota == RUNTIME_INF || quota == -1)
		return RUNTIME_INF;

	return to_ratio(period, quota);
}

static int tg_cfs_schedulable_down(struct task_group *tg, void *data)
{
	struct cfs_schedulable_data *d = data;
	struct cfs_bandwidth *cfs_b = &tg->cfs_bandwidth;
	s64 quota = 0, parent_quota = -1;

	if (!tg->parent) {
		quota = RUNTIME_INF;
	} else {
		struct cfs_bandwidth *parent_b = &tg->parent->cfs_bandwidth;

		quota = normalize_cfs_quota(tg, d);
		parent_quota = parent_b->hierarchal_quota;

		/*
		 * ensure max(child_quota) <= parent_quota, inherit when no
		 * limit is set
		 */
		if (quota == RUNTIME_INF)
			quota = parent_quota;
		else if (parent_quota != RUNTIME_INF && quota > parent_quota)
			return -EINVAL;
	}
	cfs_b->hierarchal_quota = quota;

	return 0;
}

static int __cfs_schedulable(struct task_group *tg, u64 period, u64 quota)
{
	int ret;
	struct cfs_schedulable_data data = {
		.tg = tg,
		.period = period,
		.quota = quota,
	};

	if (quota != RUNTIME_INF) {
		do_div(data.period, NSEC_PER_USEC);
		do_div(data.quota, NSEC_PER_USEC);
	}

	rcu_read_lock();
	ret = walk_tg_tree(tg_cfs_schedulable_down, tg_nop, &data);
	rcu_read_unlock();

	return ret;
}

static int cpu_stats_show(struct seq_file *sf, void *v)
{
	struct task_group *tg = css_tg(seq_css(sf));
	struct cfs_bandwidth *cfs_b = &tg->cfs_bandwidth;

	seq_printf(sf, "nr_periods %d\n", cfs_b->nr_periods);
	seq_printf(sf, "nr_throttled %d\n", cfs_b->nr_throttled);
	seq_printf(sf, "throttled_time %llu\n", cfs_b->throttled_time);

	return 0;
}
#endif /* CONFIG_CFS_BANDWIDTH */
#endif /* CONFIG_FAIR_GROUP_SCHED */

#ifdef CONFIG_RT_GROUP_SCHED
static int cpu_rt_runtime_write(struct cgroup_subsys_state *css,
				struct cftype *cft, s64 val)
{
	return sched_group_set_rt_runtime(css_tg(css), val);
}

static s64 cpu_rt_runtime_read(struct cgroup_subsys_state *css,
			       struct cftype *cft)
{
	return sched_group_rt_runtime(css_tg(css));
}

static int cpu_rt_period_write_uint(struct cgroup_subsys_state *css,
				    struct cftype *cftype, u64 rt_period_us)
{
	return sched_group_set_rt_period(css_tg(css), rt_period_us);
}

static u64 cpu_rt_period_read_uint(struct cgroup_subsys_state *css,
				   struct cftype *cft)
{
	return sched_group_rt_period(css_tg(css));
}
#endif /* CONFIG_RT_GROUP_SCHED */

static struct cftype cpu_files[] = {
#ifdef CONFIG_FAIR_GROUP_SCHED
	{
		.name = "shares",
		.read_u64 = cpu_shares_read_u64,
		.write_u64 = cpu_shares_write_u64,
	},
#endif
#ifdef CONFIG_CFS_BANDWIDTH
	{
		.name = "cfs_quota_us",
		.read_s64 = cpu_cfs_quota_read_s64,
		.write_s64 = cpu_cfs_quota_write_s64,
	},
	{
		.name = "cfs_period_us",
		.read_u64 = cpu_cfs_period_read_u64,
		.write_u64 = cpu_cfs_period_write_u64,
	},
	{
		.name = "stat",
		.seq_show = cpu_stats_show,
	},
#endif
#ifdef CONFIG_RT_GROUP_SCHED
	{
		.name = "rt_runtime_us",
		.read_s64 = cpu_rt_runtime_read,
		.write_s64 = cpu_rt_runtime_write,
	},
	{
		.name = "rt_period_us",
		.read_u64 = cpu_rt_period_read_uint,
		.write_u64 = cpu_rt_period_write_uint,
	},
#endif
	{ }	/* terminate */
};

struct cgroup_subsys cpu_cgrp_subsys = {
	.css_alloc	= cpu_cgroup_css_alloc,
	.css_free	= cpu_cgroup_css_free,
	.css_online	= cpu_cgroup_css_online,
	.css_offline	= cpu_cgroup_css_offline,
	.can_attach	= cpu_cgroup_can_attach,
	.attach		= cpu_cgroup_attach,
	.exit		= cpu_cgroup_exit,
	.base_cftypes	= cpu_files,
	.early_init	= 1,
};

#endif	/* CONFIG_CGROUP_SCHED */

void dump_cpu_task(int cpu)
{
	pr_info("Task dump for CPU %d:\n", cpu);
	sched_show_task(cpu_curr(cpu));
}<|MERGE_RESOLUTION|>--- conflicted
+++ resolved
@@ -3723,11 +3723,7 @@
 	if (retval)
 		return retval;
 
-<<<<<<< HEAD
 	if ((int)attr.sched_policy < 0)
-=======
-	if (attr.sched_policy < 0)
->>>>>>> 1a5700bc
 		return -EINVAL;
 
 	rcu_read_lock();
@@ -5125,12 +5121,9 @@
 				      unsigned long action, void *hcpu)
 {
 	switch (action & ~CPU_TASKS_FROZEN) {
-<<<<<<< HEAD
-=======
 	case CPU_STARTING:
 		set_cpu_rq_start_time();
 		return NOTIFY_OK;
->>>>>>> 1a5700bc
 	case CPU_DOWN_FAILED:
 		set_cpu_active((long)hcpu, true);
 		return NOTIFY_OK;
@@ -6041,17 +6034,12 @@
 
 		.last_balance		= jiffies,
 		.balance_interval	= sd_weight,
-<<<<<<< HEAD
-		.max_newidle_lb_cost	= 0,
-		.next_decay_max_lb_cost	= jiffies,
-=======
 		.smt_gain		= 0,
 		.max_newidle_lb_cost	= 0,
 		.next_decay_max_lb_cost	= jiffies,
 #ifdef CONFIG_SCHED_DEBUG
 		.name			= tl->name,
 #endif
->>>>>>> 1a5700bc
 	};
 
 	/*
